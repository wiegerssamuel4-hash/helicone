--- conflicted
+++ resolved
@@ -502,7 +502,428 @@
 				"type": "object",
 				"additionalProperties": false
 			},
-<<<<<<< HEAD
+			"Result_null.string_": {
+				"anyOf": [
+					{
+						"$ref": "#/components/schemas/ResultSuccess_null_"
+					},
+					{
+						"$ref": "#/components/schemas/ResultError_string_"
+					}
+				]
+			},
+			"Json": {
+				"anyOf": [
+					{
+						"type": "string"
+					},
+					{
+						"type": "number",
+						"format": "double"
+					},
+					{
+						"type": "boolean"
+					},
+					{
+						"properties": {},
+						"additionalProperties": {
+							"$ref": "#/components/schemas/Json"
+						},
+						"type": "object"
+					},
+					{
+						"items": {
+							"$ref": "#/components/schemas/Json"
+						},
+						"type": "array"
+					}
+				],
+				"nullable": true
+			},
+			"NewOrganizationParams": {
+				"properties": {
+					"tier": {
+						"type": "string",
+						"nullable": true
+					},
+					"subscription_status": {
+						"type": "string",
+						"nullable": true
+					},
+					"stripe_subscription_item_id": {
+						"type": "string",
+						"nullable": true
+					},
+					"stripe_subscription_id": {
+						"type": "string",
+						"nullable": true
+					},
+					"stripe_customer_id": {
+						"type": "string",
+						"nullable": true
+					},
+					"soft_delete": {
+						"type": "boolean"
+					},
+					"size": {
+						"type": "string",
+						"nullable": true
+					},
+					"reseller_id": {
+						"type": "string",
+						"nullable": true
+					},
+					"request_limit": {
+						"type": "number",
+						"format": "double",
+						"nullable": true
+					},
+					"referral": {
+						"type": "string",
+						"nullable": true
+					},
+					"percent_to_log": {
+						"type": "number",
+						"format": "double",
+						"nullable": true
+					},
+					"owner": {
+						"type": "string"
+					},
+					"organization_type": {
+						"type": "string"
+					},
+					"org_provider_key": {
+						"type": "string",
+						"nullable": true
+					},
+					"name": {
+						"type": "string"
+					},
+					"logo_path": {
+						"type": "string",
+						"nullable": true
+					},
+					"limits": {
+						"allOf": [
+							{
+								"$ref": "#/components/schemas/Json"
+							}
+						],
+						"nullable": true
+					},
+					"is_personal": {
+						"type": "boolean"
+					},
+					"id": {
+						"type": "string"
+					},
+					"icon": {
+						"type": "string"
+					},
+					"has_onboarded": {
+						"type": "boolean"
+					},
+					"domain": {
+						"type": "string",
+						"nullable": true
+					},
+					"created_at": {
+						"type": "string",
+						"nullable": true
+					},
+					"color": {
+						"type": "string"
+					}
+				},
+				"required": [
+					"owner",
+					"name"
+				],
+				"type": "object"
+			},
+			"Pick_NewOrganizationParams.name-or-color-or-icon-or-org_provider_key-or-limits-or-reseller_id-or-organization_type_": {
+				"properties": {
+					"name": {
+						"type": "string"
+					},
+					"color": {
+						"type": "string"
+					},
+					"icon": {
+						"type": "string"
+					},
+					"org_provider_key": {
+						"type": "string"
+					},
+					"limits": {
+						"$ref": "#/components/schemas/Json"
+					},
+					"reseller_id": {
+						"type": "string"
+					},
+					"organization_type": {
+						"type": "string"
+					}
+				},
+				"required": [
+					"name"
+				],
+				"type": "object",
+				"description": "From T, pick a set of properties whose keys are in the union K"
+			},
+			"UpdateOrganizationParams": {
+				"allOf": [
+					{
+						"$ref": "#/components/schemas/Pick_NewOrganizationParams.name-or-color-or-icon-or-org_provider_key-or-limits-or-reseller_id-or-organization_type_"
+					},
+					{
+						"properties": {
+							"variant": {
+								"type": "string"
+							}
+						},
+						"type": "object"
+					}
+				]
+			},
+			"FilterRow": {
+				"properties": {
+					"value": {
+						"type": "string"
+					},
+					"operatorIdx": {
+						"type": "number",
+						"format": "double"
+					},
+					"filterMapIdx": {
+						"type": "number",
+						"format": "double"
+					}
+				},
+				"required": [
+					"value",
+					"operatorIdx",
+					"filterMapIdx"
+				],
+				"type": "object"
+			},
+			"OrganizationFilter": {
+				"properties": {
+					"softDelete": {
+						"type": "boolean"
+					},
+					"createdAt": {
+						"type": "string"
+					},
+					"filter": {
+						"items": {
+							"$ref": "#/components/schemas/FilterRow"
+						},
+						"type": "array"
+					},
+					"name": {
+						"type": "string"
+					},
+					"id": {
+						"type": "string"
+					}
+				},
+				"required": [
+					"softDelete",
+					"filter",
+					"name",
+					"id"
+				],
+				"type": "object"
+			},
+			"OrganizationLayout": {
+				"properties": {
+					"filters": {
+						"items": {
+							"$ref": "#/components/schemas/OrganizationFilter"
+						},
+						"type": "array"
+					},
+					"type": {
+						"type": "string"
+					},
+					"organization_id": {
+						"type": "string"
+					},
+					"id": {
+						"type": "string"
+					}
+				},
+				"required": [
+					"filters",
+					"type",
+					"organization_id",
+					"id"
+				],
+				"type": "object"
+			},
+			"ResultSuccess_OrganizationLayout_": {
+				"properties": {
+					"data": {
+						"$ref": "#/components/schemas/OrganizationLayout"
+					},
+					"error": {
+						"type": "number",
+						"enum": [
+							null
+						],
+						"nullable": true
+					}
+				},
+				"required": [
+					"data",
+					"error"
+				],
+				"type": "object",
+				"additionalProperties": false
+			},
+			"Result_OrganizationLayout.string_": {
+				"anyOf": [
+					{
+						"$ref": "#/components/schemas/ResultSuccess_OrganizationLayout_"
+					},
+					{
+						"$ref": "#/components/schemas/ResultError_string_"
+					}
+				]
+			},
+			"OrganizationMember": {
+				"properties": {
+					"org_role": {
+						"type": "string"
+					},
+					"member": {
+						"type": "string"
+					},
+					"email": {
+						"type": "string"
+					}
+				},
+				"required": [
+					"org_role",
+					"member",
+					"email"
+				],
+				"type": "object"
+			},
+			"ResultSuccess_OrganizationMember-Array_": {
+				"properties": {
+					"data": {
+						"items": {
+							"$ref": "#/components/schemas/OrganizationMember"
+						},
+						"type": "array"
+					},
+					"error": {
+						"type": "number",
+						"enum": [
+							null
+						],
+						"nullable": true
+					}
+				},
+				"required": [
+					"data",
+					"error"
+				],
+				"type": "object",
+				"additionalProperties": false
+			},
+			"Result_OrganizationMember-Array.string_": {
+				"anyOf": [
+					{
+						"$ref": "#/components/schemas/ResultSuccess_OrganizationMember-Array_"
+					},
+					{
+						"$ref": "#/components/schemas/ResultError_string_"
+					}
+				]
+			},
+			"OrganizationOwner": {
+				"properties": {
+					"tier": {
+						"type": "string"
+					},
+					"email": {
+						"type": "string"
+					}
+				},
+				"required": [
+					"tier",
+					"email"
+				],
+				"type": "object"
+			},
+			"ResultSuccess_OrganizationOwner-Array_": {
+				"properties": {
+					"data": {
+						"items": {
+							"$ref": "#/components/schemas/OrganizationOwner"
+						},
+						"type": "array"
+					},
+					"error": {
+						"type": "number",
+						"enum": [
+							null
+						],
+						"nullable": true
+					}
+				},
+				"required": [
+					"data",
+					"error"
+				],
+				"type": "object",
+				"additionalProperties": false
+			},
+			"Result_OrganizationOwner-Array.string_": {
+				"anyOf": [
+					{
+						"$ref": "#/components/schemas/ResultSuccess_OrganizationOwner-Array_"
+					},
+					{
+						"$ref": "#/components/schemas/ResultError_string_"
+					}
+				]
+			},
+			"HeliconeMeta": {
+				"properties": {
+					"lytixKey": {
+						"type": "string"
+					},
+					"posthogHost": {
+						"type": "string"
+					},
+					"posthogApiKey": {
+						"type": "string"
+					},
+					"webhookEnabled": {
+						"type": "boolean"
+					},
+					"omitResponseLog": {
+						"type": "boolean"
+					},
+					"omitRequestLog": {
+						"type": "boolean"
+					},
+					"modelOverride": {
+						"type": "string"
+					}
+				},
+				"required": [
+					"webhookEnabled",
+					"omitResponseLog",
+					"omitRequestLog"
+				],
+				"type": "object"
+			},
 			"ProviderName": {
 				"type": "string",
 				"enum": [
@@ -524,7 +945,8 @@
 					"WISDOMINANUTSHELL",
 					"GROQ",
 					"COHERE",
-					"MISTRAL"
+					"MISTRAL",
+					"DEEPINFRA"
 				]
 			},
 			"Provider": {
@@ -538,442 +960,6 @@
 					{
 						"type": "string",
 						"enum": [
-							"CUSTOM"
-						]
-=======
-			"Result_null.string_": {
-				"anyOf": [
-					{
-						"$ref": "#/components/schemas/ResultSuccess_null_"
-					},
-					{
-						"$ref": "#/components/schemas/ResultError_string_"
->>>>>>> 25ee7810
-					}
-				]
-			},
-			"Json": {
-				"anyOf": [
-					{
-						"type": "string"
-					},
-					{
-						"type": "number",
-						"format": "double"
-					},
-					{
-						"type": "boolean"
-					},
-					{
-						"properties": {},
-						"additionalProperties": {
-							"$ref": "#/components/schemas/Json"
-						},
-						"type": "object"
-					},
-					{
-						"items": {
-							"$ref": "#/components/schemas/Json"
-						},
-						"type": "array"
-					}
-				],
-				"nullable": true
-			},
-			"NewOrganizationParams": {
-				"properties": {
-					"tier": {
-						"type": "string",
-						"nullable": true
-					},
-					"subscription_status": {
-						"type": "string",
-						"nullable": true
-					},
-					"stripe_subscription_item_id": {
-						"type": "string",
-						"nullable": true
-					},
-					"stripe_subscription_id": {
-						"type": "string",
-						"nullable": true
-					},
-					"stripe_customer_id": {
-						"type": "string",
-						"nullable": true
-					},
-					"soft_delete": {
-						"type": "boolean"
-					},
-					"size": {
-						"type": "string",
-						"nullable": true
-					},
-					"reseller_id": {
-						"type": "string",
-						"nullable": true
-					},
-					"request_limit": {
-						"type": "number",
-						"format": "double",
-						"nullable": true
-					},
-					"referral": {
-						"type": "string",
-						"nullable": true
-					},
-					"percent_to_log": {
-						"type": "number",
-						"format": "double",
-						"nullable": true
-					},
-					"owner": {
-						"type": "string"
-					},
-					"organization_type": {
-						"type": "string"
-					},
-					"org_provider_key": {
-						"type": "string",
-						"nullable": true
-					},
-					"name": {
-						"type": "string"
-					},
-					"logo_path": {
-						"type": "string",
-						"nullable": true
-					},
-					"limits": {
-						"allOf": [
-							{
-								"$ref": "#/components/schemas/Json"
-							}
-						],
-						"nullable": true
-					},
-					"is_personal": {
-						"type": "boolean"
-					},
-					"id": {
-						"type": "string"
-					},
-					"icon": {
-						"type": "string"
-					},
-					"has_onboarded": {
-						"type": "boolean"
-					},
-					"domain": {
-						"type": "string",
-						"nullable": true
-					},
-					"created_at": {
-						"type": "string",
-						"nullable": true
-					},
-					"color": {
-						"type": "string"
-					}
-				},
-				"required": [
-					"owner",
-					"name"
-				],
-				"type": "object"
-			},
-			"Pick_NewOrganizationParams.name-or-color-or-icon-or-org_provider_key-or-limits-or-reseller_id-or-organization_type_": {
-				"properties": {
-					"name": {
-						"type": "string"
-					},
-					"color": {
-						"type": "string"
-					},
-					"icon": {
-						"type": "string"
-					},
-					"org_provider_key": {
-						"type": "string"
-					},
-					"limits": {
-						"$ref": "#/components/schemas/Json"
-					},
-					"reseller_id": {
-						"type": "string"
-					},
-					"organization_type": {
-						"type": "string"
-					}
-				},
-				"required": [
-					"name"
-				],
-				"type": "object",
-				"description": "From T, pick a set of properties whose keys are in the union K"
-			},
-			"UpdateOrganizationParams": {
-				"allOf": [
-					{
-						"$ref": "#/components/schemas/Pick_NewOrganizationParams.name-or-color-or-icon-or-org_provider_key-or-limits-or-reseller_id-or-organization_type_"
-					},
-					{
-						"properties": {
-							"variant": {
-								"type": "string"
-							}
-						},
-						"type": "object"
-					}
-				]
-			},
-			"FilterRow": {
-				"properties": {
-					"value": {
-						"type": "string"
-					},
-					"operatorIdx": {
-						"type": "number",
-						"format": "double"
-					},
-					"filterMapIdx": {
-						"type": "number",
-						"format": "double"
-					}
-				},
-				"required": [
-					"value",
-					"operatorIdx",
-					"filterMapIdx"
-				],
-				"type": "object"
-			},
-			"OrganizationFilter": {
-				"properties": {
-					"softDelete": {
-						"type": "boolean"
-					},
-					"createdAt": {
-						"type": "string"
-					},
-					"filter": {
-						"items": {
-							"$ref": "#/components/schemas/FilterRow"
-						},
-						"type": "array"
-					},
-					"name": {
-						"type": "string"
-					},
-					"id": {
-						"type": "string"
-					}
-				},
-				"required": [
-					"softDelete",
-					"filter",
-					"name",
-					"id"
-				],
-				"type": "object"
-			},
-			"OrganizationLayout": {
-				"properties": {
-					"filters": {
-						"items": {
-							"$ref": "#/components/schemas/OrganizationFilter"
-						},
-						"type": "array"
-					},
-					"type": {
-						"type": "string"
-					},
-					"organization_id": {
-						"type": "string"
-					},
-					"id": {
-						"type": "string"
-					}
-				},
-				"required": [
-					"filters",
-					"type",
-					"organization_id",
-					"id"
-				],
-				"type": "object"
-			},
-			"ResultSuccess_OrganizationLayout_": {
-				"properties": {
-					"data": {
-						"$ref": "#/components/schemas/OrganizationLayout"
-					},
-					"error": {
-						"type": "number",
-						"enum": [
-							null
-						],
-						"nullable": true
-					}
-				},
-				"required": [
-					"data",
-					"error"
-				],
-				"type": "object",
-				"additionalProperties": false
-			},
-			"Result_OrganizationLayout.string_": {
-				"anyOf": [
-					{
-						"$ref": "#/components/schemas/ResultSuccess_OrganizationLayout_"
-					},
-					{
-						"$ref": "#/components/schemas/ResultError_string_"
-					}
-				]
-			},
-			"OrganizationMember": {
-				"properties": {
-					"org_role": {
-						"type": "string"
-					},
-					"member": {
-						"type": "string"
-					},
-					"email": {
-						"type": "string"
-					}
-				},
-				"required": [
-					"org_role",
-					"member",
-					"email"
-				],
-				"type": "object"
-			},
-			"ResultSuccess_OrganizationMember-Array_": {
-				"properties": {
-					"data": {
-						"items": {
-							"$ref": "#/components/schemas/OrganizationMember"
-						},
-						"type": "array"
-					},
-					"error": {
-						"type": "number",
-						"enum": [
-							null
-						],
-						"nullable": true
-					}
-				},
-				"required": [
-					"data",
-					"error"
-				],
-				"type": "object",
-				"additionalProperties": false
-			},
-			"Result_OrganizationMember-Array.string_": {
-				"anyOf": [
-					{
-						"$ref": "#/components/schemas/ResultSuccess_OrganizationMember-Array_"
-					},
-					{
-						"$ref": "#/components/schemas/ResultError_string_"
-					}
-				]
-			},
-			"OrganizationOwner": {
-				"properties": {
-					"tier": {
-						"type": "string"
-					},
-					"email": {
-						"type": "string"
-					}
-				},
-				"required": [
-					"tier",
-					"email"
-				],
-				"type": "object"
-			},
-			"ResultSuccess_OrganizationOwner-Array_": {
-				"properties": {
-					"data": {
-						"items": {
-							"$ref": "#/components/schemas/OrganizationOwner"
-						},
-						"type": "array"
-					},
-					"error": {
-						"type": "number",
-						"enum": [
-							null
-						],
-						"nullable": true
-					}
-				},
-				"required": [
-					"data",
-					"error"
-				],
-				"type": "object",
-				"additionalProperties": false
-			},
-			"Result_OrganizationOwner-Array.string_": {
-				"anyOf": [
-					{
-						"$ref": "#/components/schemas/ResultSuccess_OrganizationOwner-Array_"
-					},
-					{
-						"$ref": "#/components/schemas/ResultError_string_"
-					}
-				]
-			},
-			"HeliconeMeta": {
-				"properties": {
-					"lytixKey": {
-						"type": "string"
-					},
-					"posthogHost": {
-						"type": "string"
-					},
-					"posthogApiKey": {
-						"type": "string"
-					},
-					"webhookEnabled": {
-						"type": "boolean"
-					},
-					"omitResponseLog": {
-						"type": "boolean"
-					},
-					"omitRequestLog": {
-						"type": "boolean"
-					},
-					"modelOverride": {
-						"type": "string"
-					}
-				},
-				"required": [
-					"webhookEnabled",
-					"omitResponseLog",
-					"omitRequestLog"
-				],
-				"type": "object"
-			},
-			"Provider": {
-				"anyOf": [
-					{
-						"type": "string"
-					},
-					{
-						"type": "string",
-						"enum": [
-							"OPENAI",
-							"ANTHROPIC",
 							"CUSTOM"
 						]
 					}
