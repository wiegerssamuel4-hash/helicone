/* tslint:disable */
/* eslint-disable */
// WARNING: This file was auto-generated with tsoa. Please do not modify it. Re-run tsoa to re-generate this file: https://github.com/lukeautry/tsoa
import type { TsoaRoute } from '@tsoa/runtime';
import {  fetchMiddlewares, ExpressTemplateService } from '@tsoa/runtime';
// WARNING: This file was auto-generated with tsoa. Please do not modify it. Re-run tsoa to re-generate this file: https://github.com/lukeautry/tsoa
import { EvalController } from './../../controllers/public/evalController';
// WARNING: This file was auto-generated with tsoa. Please do not modify it. Re-run tsoa to re-generate this file: https://github.com/lukeautry/tsoa
import { WebhookController } from './../../controllers/public/webhookController';
// WARNING: This file was auto-generated with tsoa. Please do not modify it. Re-run tsoa to re-generate this file: https://github.com/lukeautry/tsoa
import { WaitlistController } from './../../controllers/public/waitlistController';
// WARNING: This file was auto-generated with tsoa. Please do not modify it. Re-run tsoa to re-generate this file: https://github.com/lukeautry/tsoa
import { VaultController } from './../../controllers/public/vaultController';
// WARNING: This file was auto-generated with tsoa. Please do not modify it. Re-run tsoa to re-generate this file: https://github.com/lukeautry/tsoa
import { RequestController } from './../../controllers/public/requestController';
// WARNING: This file was auto-generated with tsoa. Please do not modify it. Re-run tsoa to re-generate this file: https://github.com/lukeautry/tsoa
import { SessionController } from './../../controllers/public/sessionController';
// WARNING: This file was auto-generated with tsoa. Please do not modify it. Re-run tsoa to re-generate this file: https://github.com/lukeautry/tsoa
import { UserController } from './../../controllers/public/userController';
// WARNING: This file was auto-generated with tsoa. Please do not modify it. Re-run tsoa to re-generate this file: https://github.com/lukeautry/tsoa
import { TraceController } from './../../controllers/public/traceloopController';
// WARNING: This file was auto-generated with tsoa. Please do not modify it. Re-run tsoa to re-generate this file: https://github.com/lukeautry/tsoa
import { PromptController } from './../../controllers/public/promptController';
// WARNING: This file was auto-generated with tsoa. Please do not modify it. Re-run tsoa to re-generate this file: https://github.com/lukeautry/tsoa
import { AdminController } from './../../controllers/private/adminController';
// WARNING: This file was auto-generated with tsoa. Please do not modify it. Re-run tsoa to re-generate this file: https://github.com/lukeautry/tsoa
import { LogController } from './../../controllers/private/logController';
// WARNING: This file was auto-generated with tsoa. Please do not modify it. Re-run tsoa to re-generate this file: https://github.com/lukeautry/tsoa
import { GenerateHashController } from './../../controllers/private/generateHashController';
// WARNING: This file was auto-generated with tsoa. Please do not modify it. Re-run tsoa to re-generate this file: https://github.com/lukeautry/tsoa
import { DatasetController } from './../../controllers/private/datasetController';
// WARNING: This file was auto-generated with tsoa. Please do not modify it. Re-run tsoa to re-generate this file: https://github.com/lukeautry/tsoa
import { FineTuneMainController } from './../../controllers/private/fineTuneController';
// WARNING: This file was auto-generated with tsoa. Please do not modify it. Re-run tsoa to re-generate this file: https://github.com/lukeautry/tsoa
import { DemoController } from './../../controllers/private/demoController';
// WARNING: This file was auto-generated with tsoa. Please do not modify it. Re-run tsoa to re-generate this file: https://github.com/lukeautry/tsoa
import { AlertController } from './../../controllers/private/alertController';
// WARNING: This file was auto-generated with tsoa. Please do not modify it. Re-run tsoa to re-generate this file: https://github.com/lukeautry/tsoa
import { PropertyController } from './../../controllers/public/propertyController';
// WARNING: This file was auto-generated with tsoa. Please do not modify it. Re-run tsoa to re-generate this file: https://github.com/lukeautry/tsoa
import { IntegrationController } from './../../controllers/public/integrationController';
// WARNING: This file was auto-generated with tsoa. Please do not modify it. Re-run tsoa to re-generate this file: https://github.com/lukeautry/tsoa
import { ExperimentController } from './../../controllers/public/experimentController';
// WARNING: This file was auto-generated with tsoa. Please do not modify it. Re-run tsoa to re-generate this file: https://github.com/lukeautry/tsoa
<<<<<<< HEAD
import { EvaluatorController } from './../../controllers/public/evaluatorController';
// WARNING: This file was auto-generated with tsoa. Please do not modify it. Re-run tsoa to re-generate this file: https://github.com/lukeautry/tsoa
import { ExperimentDatasetController } from './../../controllers/public/experimentDatasetController';
// WARNING: This file was auto-generated with tsoa. Please do not modify it. Re-run tsoa to re-generate this file: https://github.com/lukeautry/tsoa
import { HeliconeDatasetController } from './../../controllers/public/heliconeDatasetController';
=======
import { ExperimentController } from './../../controllers/public/experimentController';
>>>>>>> c881d484
// WARNING: This file was auto-generated with tsoa. Please do not modify it. Re-run tsoa to re-generate this file: https://github.com/lukeautry/tsoa
import { EvaluatorController } from './../../controllers/public/evaluatorController';
// WARNING: This file was auto-generated with tsoa. Please do not modify it. Re-run tsoa to re-generate this file: https://github.com/lukeautry/tsoa
import { DataIsBeautifulRouter } from './../../controllers/public/dataIsBeautifulController';
// WARNING: This file was auto-generated with tsoa. Please do not modify it. Re-run tsoa to re-generate this file: https://github.com/lukeautry/tsoa
import { CustomerController } from './../../controllers/public/customerController';
// WARNING: This file was auto-generated with tsoa. Please do not modify it. Re-run tsoa to re-generate this file: https://github.com/lukeautry/tsoa
import { OrganizationController } from './../../controllers/private/organizationController';
// WARNING: This file was auto-generated with tsoa. Please do not modify it. Re-run tsoa to re-generate this file: https://github.com/lukeautry/tsoa
import { DashboardController } from './../../controllers/public/dashboardController';
// WARNING: This file was auto-generated with tsoa. Please do not modify it. Re-run tsoa to re-generate this file: https://github.com/lukeautry/tsoa
import { SettingController } from './../../controllers/private/settingsController';
// WARNING: This file was auto-generated with tsoa. Please do not modify it. Re-run tsoa to re-generate this file: https://github.com/lukeautry/tsoa
import { StripeController } from './../../controllers/public/stripeController';
import { expressAuthentication } from './../../authentication';
// @ts-ignore - no great way to install types from subpackage
import type { Request as ExRequest, Response as ExResponse, RequestHandler, Router } from 'express';

const expressAuthenticationRecasted = expressAuthentication as (req: ExRequest, securityName: string, scopes?: string[], res?: ExResponse) => Promise<any>;


// WARNING: This file was auto-generated with tsoa. Please do not modify it. Re-run tsoa to re-generate this file: https://github.com/lukeautry/tsoa

const models: TsoaRoute.Models = {
    "Eval": {
        "dataType": "refObject",
        "properties": {
            "name": {"dataType":"string","required":true},
            "averageScore": {"dataType":"double","required":true},
            "minScore": {"dataType":"double","required":true},
            "maxScore": {"dataType":"double","required":true},
            "count": {"dataType":"double","required":true},
            "overTime": {"dataType":"array","array":{"dataType":"nestedObjectLiteral","nestedProperties":{"count":{"dataType":"double","required":true},"date":{"dataType":"string","required":true}}},"required":true},
            "averageOverTime": {"dataType":"array","array":{"dataType":"nestedObjectLiteral","nestedProperties":{"value":{"dataType":"double","required":true},"date":{"dataType":"string","required":true}}},"required":true},
        },
        "additionalProperties": false,
    },
    // WARNING: This file was auto-generated with tsoa. Please do not modify it. Re-run tsoa to re-generate this file: https://github.com/lukeautry/tsoa
    "ResultSuccess_Eval-Array_": {
        "dataType": "refObject",
        "properties": {
            "data": {"dataType":"array","array":{"dataType":"refObject","ref":"Eval"},"required":true},
            "error": {"dataType":"enum","enums":[null],"required":true},
        },
        "additionalProperties": false,
    },
    // WARNING: This file was auto-generated with tsoa. Please do not modify it. Re-run tsoa to re-generate this file: https://github.com/lukeautry/tsoa
    "ResultError_string_": {
        "dataType": "refObject",
        "properties": {
            "data": {"dataType":"enum","enums":[null],"required":true},
            "error": {"dataType":"string","required":true},
        },
        "additionalProperties": false,
    },
    // WARNING: This file was auto-generated with tsoa. Please do not modify it. Re-run tsoa to re-generate this file: https://github.com/lukeautry/tsoa
    "Result_Eval-Array.string_": {
        "dataType": "refAlias",
        "type": {"dataType":"union","subSchemas":[{"ref":"ResultSuccess_Eval-Array_"},{"ref":"ResultError_string_"}],"validators":{}},
    },
    // WARNING: This file was auto-generated with tsoa. Please do not modify it. Re-run tsoa to re-generate this file: https://github.com/lukeautry/tsoa
    "Partial_NumberOperators_": {
        "dataType": "refAlias",
        "type": {"dataType":"nestedObjectLiteral","nestedProperties":{"not-equals":{"dataType":"double"},"equals":{"dataType":"double"},"gte":{"dataType":"double"},"lte":{"dataType":"double"},"lt":{"dataType":"double"},"gt":{"dataType":"double"}},"validators":{}},
    },
    // WARNING: This file was auto-generated with tsoa. Please do not modify it. Re-run tsoa to re-generate this file: https://github.com/lukeautry/tsoa
    "Partial_TimestampOperatorsTyped_": {
        "dataType": "refAlias",
        "type": {"dataType":"nestedObjectLiteral","nestedProperties":{"gte":{"dataType":"datetime"},"lte":{"dataType":"datetime"},"lt":{"dataType":"datetime"},"gt":{"dataType":"datetime"}},"validators":{}},
    },
    // WARNING: This file was auto-generated with tsoa. Please do not modify it. Re-run tsoa to re-generate this file: https://github.com/lukeautry/tsoa
    "Partial_TextOperators_": {
        "dataType": "refAlias",
        "type": {"dataType":"nestedObjectLiteral","nestedProperties":{"not-equals":{"dataType":"string"},"equals":{"dataType":"string"},"like":{"dataType":"string"},"ilike":{"dataType":"string"},"contains":{"dataType":"string"},"not-contains":{"dataType":"string"}},"validators":{}},
    },
    // WARNING: This file was auto-generated with tsoa. Please do not modify it. Re-run tsoa to re-generate this file: https://github.com/lukeautry/tsoa
    "Partial_BooleanOperators_": {
        "dataType": "refAlias",
        "type": {"dataType":"nestedObjectLiteral","nestedProperties":{"equals":{"dataType":"boolean"}},"validators":{}},
    },
    // WARNING: This file was auto-generated with tsoa. Please do not modify it. Re-run tsoa to re-generate this file: https://github.com/lukeautry/tsoa
    "Partial_VectorOperators_": {
        "dataType": "refAlias",
        "type": {"dataType":"nestedObjectLiteral","nestedProperties":{"contains":{"dataType":"string"}},"validators":{}},
    },
    // WARNING: This file was auto-generated with tsoa. Please do not modify it. Re-run tsoa to re-generate this file: https://github.com/lukeautry/tsoa
    "Partial_RequestResponseRMTToOperators_": {
        "dataType": "refAlias",
        "type": {"dataType":"nestedObjectLiteral","nestedProperties":{"latency":{"ref":"Partial_NumberOperators_"},"status":{"ref":"Partial_NumberOperators_"},"request_created_at":{"ref":"Partial_TimestampOperatorsTyped_"},"response_created_at":{"ref":"Partial_TimestampOperatorsTyped_"},"model":{"ref":"Partial_TextOperators_"},"user_id":{"ref":"Partial_TextOperators_"},"organization_id":{"ref":"Partial_TextOperators_"},"node_id":{"ref":"Partial_TextOperators_"},"job_id":{"ref":"Partial_TextOperators_"},"threat":{"ref":"Partial_BooleanOperators_"},"request_id":{"ref":"Partial_TextOperators_"},"prompt_tokens":{"ref":"Partial_NumberOperators_"},"completion_tokens":{"ref":"Partial_NumberOperators_"},"total_tokens":{"ref":"Partial_NumberOperators_"},"target_url":{"ref":"Partial_TextOperators_"},"properties":{"dataType":"nestedObjectLiteral","nestedProperties":{},"additionalProperties":{"ref":"Partial_TextOperators_"}},"search_properties":{"dataType":"nestedObjectLiteral","nestedProperties":{},"additionalProperties":{"ref":"Partial_TextOperators_"}},"scores":{"dataType":"nestedObjectLiteral","nestedProperties":{},"additionalProperties":{"ref":"Partial_TextOperators_"}},"scores_column":{"ref":"Partial_TextOperators_"},"request_body":{"ref":"Partial_VectorOperators_"},"response_body":{"ref":"Partial_VectorOperators_"}},"validators":{}},
    },
    // WARNING: This file was auto-generated with tsoa. Please do not modify it. Re-run tsoa to re-generate this file: https://github.com/lukeautry/tsoa
    "Pick_FilterLeaf.request_response_rmt_": {
        "dataType": "refAlias",
        "type": {"dataType":"nestedObjectLiteral","nestedProperties":{"request_response_rmt":{"ref":"Partial_RequestResponseRMTToOperators_"}},"validators":{}},
    },
    // WARNING: This file was auto-generated with tsoa. Please do not modify it. Re-run tsoa to re-generate this file: https://github.com/lukeautry/tsoa
    "FilterLeafSubset_request_response_rmt_": {
        "dataType": "refAlias",
        "type": {"ref":"Pick_FilterLeaf.request_response_rmt_","validators":{}},
    },
    // WARNING: This file was auto-generated with tsoa. Please do not modify it. Re-run tsoa to re-generate this file: https://github.com/lukeautry/tsoa
    "EvalFilterNode": {
        "dataType": "refAlias",
        "type": {"dataType":"union","subSchemas":[{"ref":"FilterLeafSubset_request_response_rmt_"},{"ref":"EvalFilterBranch"},{"dataType":"enum","enums":["all"]}],"validators":{}},
    },
    // WARNING: This file was auto-generated with tsoa. Please do not modify it. Re-run tsoa to re-generate this file: https://github.com/lukeautry/tsoa
    "EvalFilterBranch": {
        "dataType": "refAlias",
        "type": {"dataType":"nestedObjectLiteral","nestedProperties":{"right":{"ref":"EvalFilterNode","required":true},"operator":{"dataType":"union","subSchemas":[{"dataType":"enum","enums":["or"]},{"dataType":"enum","enums":["and"]}],"required":true},"left":{"ref":"EvalFilterNode","required":true}},"validators":{}},
    },
    // WARNING: This file was auto-generated with tsoa. Please do not modify it. Re-run tsoa to re-generate this file: https://github.com/lukeautry/tsoa
    "EvalQueryParams": {
        "dataType": "refObject",
        "properties": {
            "filter": {"ref":"EvalFilterNode","required":true},
            "timeFilter": {"dataType":"nestedObjectLiteral","nestedProperties":{"end":{"dataType":"string","required":true},"start":{"dataType":"string","required":true}},"required":true},
            "offset": {"dataType":"double"},
            "limit": {"dataType":"double"},
        },
        "additionalProperties": false,
    },
    // WARNING: This file was auto-generated with tsoa. Please do not modify it. Re-run tsoa to re-generate this file: https://github.com/lukeautry/tsoa
    "ResultSuccess_string-Array_": {
        "dataType": "refObject",
        "properties": {
            "data": {"dataType":"array","array":{"dataType":"string"},"required":true},
            "error": {"dataType":"enum","enums":[null],"required":true},
        },
        "additionalProperties": false,
    },
    // WARNING: This file was auto-generated with tsoa. Please do not modify it. Re-run tsoa to re-generate this file: https://github.com/lukeautry/tsoa
    "Result_string-Array.string_": {
        "dataType": "refAlias",
        "type": {"dataType":"union","subSchemas":[{"ref":"ResultSuccess_string-Array_"},{"ref":"ResultError_string_"}],"validators":{}},
    },
    // WARNING: This file was auto-generated with tsoa. Please do not modify it. Re-run tsoa to re-generate this file: https://github.com/lukeautry/tsoa
    "ResultSuccess_null_": {
        "dataType": "refObject",
        "properties": {
            "data": {"dataType":"enum","enums":[null],"required":true},
            "error": {"dataType":"enum","enums":[null],"required":true},
        },
        "additionalProperties": false,
    },
    // WARNING: This file was auto-generated with tsoa. Please do not modify it. Re-run tsoa to re-generate this file: https://github.com/lukeautry/tsoa
    "Result_null.string_": {
        "dataType": "refAlias",
        "type": {"dataType":"union","subSchemas":[{"ref":"ResultSuccess_null_"},{"ref":"ResultError_string_"}],"validators":{}},
    },
    // WARNING: This file was auto-generated with tsoa. Please do not modify it. Re-run tsoa to re-generate this file: https://github.com/lukeautry/tsoa
    "ScoreDistribution": {
        "dataType": "refObject",
        "properties": {
            "name": {"dataType":"string","required":true},
            "distribution": {"dataType":"array","array":{"dataType":"nestedObjectLiteral","nestedProperties":{"value":{"dataType":"double","required":true},"upper":{"dataType":"double","required":true},"lower":{"dataType":"double","required":true}}},"required":true},
        },
        "additionalProperties": false,
    },
    // WARNING: This file was auto-generated with tsoa. Please do not modify it. Re-run tsoa to re-generate this file: https://github.com/lukeautry/tsoa
    "ResultSuccess_ScoreDistribution-Array_": {
        "dataType": "refObject",
        "properties": {
            "data": {"dataType":"array","array":{"dataType":"refObject","ref":"ScoreDistribution"},"required":true},
            "error": {"dataType":"enum","enums":[null],"required":true},
        },
        "additionalProperties": false,
    },
    // WARNING: This file was auto-generated with tsoa. Please do not modify it. Re-run tsoa to re-generate this file: https://github.com/lukeautry/tsoa
    "Result_ScoreDistribution-Array.string_": {
        "dataType": "refAlias",
        "type": {"dataType":"union","subSchemas":[{"ref":"ResultSuccess_ScoreDistribution-Array_"},{"ref":"ResultError_string_"}],"validators":{}},
    },
    // WARNING: This file was auto-generated with tsoa. Please do not modify it. Re-run tsoa to re-generate this file: https://github.com/lukeautry/tsoa
    "ResultSuccess_unknown_": {
        "dataType": "refObject",
        "properties": {
            "data": {"dataType":"any","required":true},
            "error": {"dataType":"enum","enums":[null],"required":true},
        },
        "additionalProperties": false,
    },
    // WARNING: This file was auto-generated with tsoa. Please do not modify it. Re-run tsoa to re-generate this file: https://github.com/lukeautry/tsoa
    "ResultError_unknown_": {
        "dataType": "refObject",
        "properties": {
            "data": {"dataType":"enum","enums":[null],"required":true},
            "error": {"dataType":"any","required":true},
        },
        "additionalProperties": false,
    },
    // WARNING: This file was auto-generated with tsoa. Please do not modify it. Re-run tsoa to re-generate this file: https://github.com/lukeautry/tsoa
    "Record_string.any_": {
        "dataType": "refAlias",
        "type": {"dataType":"nestedObjectLiteral","nestedProperties":{},"additionalProperties":{"dataType":"any"},"validators":{}},
    },
    // WARNING: This file was auto-generated with tsoa. Please do not modify it. Re-run tsoa to re-generate this file: https://github.com/lukeautry/tsoa
    "WebhookData": {
        "dataType": "refObject",
        "properties": {
            "destination": {"dataType":"string","required":true},
            "config": {"ref":"Record_string.any_","required":true},
        },
        "additionalProperties": false,
    },
    // WARNING: This file was auto-generated with tsoa. Please do not modify it. Re-run tsoa to re-generate this file: https://github.com/lukeautry/tsoa
    "ResultSuccess__id-string--created_at-string--destination-string--version-string--config-string--hmac_key-string_-Array_": {
        "dataType": "refObject",
        "properties": {
            "data": {"dataType":"array","array":{"dataType":"nestedObjectLiteral","nestedProperties":{"hmac_key":{"dataType":"string","required":true},"config":{"dataType":"string","required":true},"version":{"dataType":"string","required":true},"destination":{"dataType":"string","required":true},"created_at":{"dataType":"string","required":true},"id":{"dataType":"string","required":true}}},"required":true},
            "error": {"dataType":"enum","enums":[null],"required":true},
        },
        "additionalProperties": false,
    },
    // WARNING: This file was auto-generated with tsoa. Please do not modify it. Re-run tsoa to re-generate this file: https://github.com/lukeautry/tsoa
    "Result__id-string--created_at-string--destination-string--version-string--config-string--hmac_key-string_-Array.string_": {
        "dataType": "refAlias",
        "type": {"dataType":"union","subSchemas":[{"ref":"ResultSuccess__id-string--created_at-string--destination-string--version-string--config-string--hmac_key-string_-Array_"},{"ref":"ResultError_string_"}],"validators":{}},
    },
    // WARNING: This file was auto-generated with tsoa. Please do not modify it. Re-run tsoa to re-generate this file: https://github.com/lukeautry/tsoa
    "ResultError_any_": {
        "dataType": "refObject",
        "properties": {
            "data": {"dataType":"enum","enums":[null],"required":true},
            "error": {"dataType":"any","required":true},
        },
        "additionalProperties": false,
    },
    // WARNING: This file was auto-generated with tsoa. Please do not modify it. Re-run tsoa to re-generate this file: https://github.com/lukeautry/tsoa
    "ResultSuccess__id-string__": {
        "dataType": "refObject",
        "properties": {
            "data": {"dataType":"nestedObjectLiteral","nestedProperties":{"id":{"dataType":"string","required":true}},"required":true},
            "error": {"dataType":"enum","enums":[null],"required":true},
        },
        "additionalProperties": false,
    },
    // WARNING: This file was auto-generated with tsoa. Please do not modify it. Re-run tsoa to re-generate this file: https://github.com/lukeautry/tsoa
    "Result__id-string_.string_": {
        "dataType": "refAlias",
        "type": {"dataType":"union","subSchemas":[{"ref":"ResultSuccess__id-string__"},{"ref":"ResultError_string_"}],"validators":{}},
    },
    // WARNING: This file was auto-generated with tsoa. Please do not modify it. Re-run tsoa to re-generate this file: https://github.com/lukeautry/tsoa
    "AddVaultKeyParams": {
        "dataType": "refObject",
        "properties": {
            "key": {"dataType":"string","required":true},
            "provider": {"dataType":"string","required":true},
            "name": {"dataType":"string"},
        },
        "additionalProperties": false,
    },
    // WARNING: This file was auto-generated with tsoa. Please do not modify it. Re-run tsoa to re-generate this file: https://github.com/lukeautry/tsoa
    "DecryptedProviderKey": {
        "dataType": "refAlias",
        "type": {"dataType":"nestedObjectLiteral","nestedProperties":{"provider_key_name":{"dataType":"union","subSchemas":[{"dataType":"string"},{"dataType":"enum","enums":[null]}],"required":true},"provider_name":{"dataType":"union","subSchemas":[{"dataType":"string"},{"dataType":"enum","enums":[null]}],"required":true},"provider_key":{"dataType":"union","subSchemas":[{"dataType":"string"},{"dataType":"enum","enums":[null]}],"required":true},"org_id":{"dataType":"union","subSchemas":[{"dataType":"string"},{"dataType":"enum","enums":[null]}],"required":true},"id":{"dataType":"union","subSchemas":[{"dataType":"string"},{"dataType":"enum","enums":[null]}],"required":true}},"validators":{}},
    },
    // WARNING: This file was auto-generated with tsoa. Please do not modify it. Re-run tsoa to re-generate this file: https://github.com/lukeautry/tsoa
    "ResultSuccess_DecryptedProviderKey-Array_": {
        "dataType": "refObject",
        "properties": {
            "data": {"dataType":"array","array":{"dataType":"refAlias","ref":"DecryptedProviderKey"},"required":true},
            "error": {"dataType":"enum","enums":[null],"required":true},
        },
        "additionalProperties": false,
    },
    // WARNING: This file was auto-generated with tsoa. Please do not modify it. Re-run tsoa to re-generate this file: https://github.com/lukeautry/tsoa
    "Result_DecryptedProviderKey-Array.string_": {
        "dataType": "refAlias",
        "type": {"dataType":"union","subSchemas":[{"ref":"ResultSuccess_DecryptedProviderKey-Array_"},{"ref":"ResultError_string_"}],"validators":{}},
    },
    // WARNING: This file was auto-generated with tsoa. Please do not modify it. Re-run tsoa to re-generate this file: https://github.com/lukeautry/tsoa
    "ResultSuccess_DecryptedProviderKey_": {
        "dataType": "refObject",
        "properties": {
            "data": {"ref":"DecryptedProviderKey","required":true},
            "error": {"dataType":"enum","enums":[null],"required":true},
        },
        "additionalProperties": false,
    },
    // WARNING: This file was auto-generated with tsoa. Please do not modify it. Re-run tsoa to re-generate this file: https://github.com/lukeautry/tsoa
    "Result_DecryptedProviderKey.string_": {
        "dataType": "refAlias",
        "type": {"dataType":"union","subSchemas":[{"ref":"ResultSuccess_DecryptedProviderKey_"},{"ref":"ResultError_string_"}],"validators":{}},
    },
    // WARNING: This file was auto-generated with tsoa. Please do not modify it. Re-run tsoa to re-generate this file: https://github.com/lukeautry/tsoa
    "Record_string.string_": {
        "dataType": "refAlias",
        "type": {"dataType":"nestedObjectLiteral","nestedProperties":{},"additionalProperties":{"dataType":"string"},"validators":{}},
    },
    // WARNING: This file was auto-generated with tsoa. Please do not modify it. Re-run tsoa to re-generate this file: https://github.com/lukeautry/tsoa
    "ProviderName": {
        "dataType": "refAlias",
        "type": {"dataType":"union","subSchemas":[{"dataType":"enum","enums":["OPENAI"]},{"dataType":"enum","enums":["ANTHROPIC"]},{"dataType":"enum","enums":["AZURE"]},{"dataType":"enum","enums":["LOCAL"]},{"dataType":"enum","enums":["HELICONE"]},{"dataType":"enum","enums":["AMDBARTEK"]},{"dataType":"enum","enums":["ANYSCALE"]},{"dataType":"enum","enums":["CLOUDFLARE"]},{"dataType":"enum","enums":["2YFV"]},{"dataType":"enum","enums":["TOGETHER"]},{"dataType":"enum","enums":["LEMONFOX"]},{"dataType":"enum","enums":["FIREWORKS"]},{"dataType":"enum","enums":["PERPLEXITY"]},{"dataType":"enum","enums":["GOOGLE"]},{"dataType":"enum","enums":["OPENROUTER"]},{"dataType":"enum","enums":["WISDOMINANUTSHELL"]},{"dataType":"enum","enums":["GROQ"]},{"dataType":"enum","enums":["COHERE"]},{"dataType":"enum","enums":["MISTRAL"]},{"dataType":"enum","enums":["DEEPINFRA"]},{"dataType":"enum","enums":["QSTASH"]},{"dataType":"enum","enums":["FIRECRAWL"]}],"validators":{}},
    },
    // WARNING: This file was auto-generated with tsoa. Please do not modify it. Re-run tsoa to re-generate this file: https://github.com/lukeautry/tsoa
    "Provider": {
        "dataType": "refAlias",
        "type": {"dataType":"union","subSchemas":[{"ref":"ProviderName"},{"dataType":"enum","enums":["CUSTOM"]},{"dataType":"string"}],"validators":{}},
    },
    // WARNING: This file was auto-generated with tsoa. Please do not modify it. Re-run tsoa to re-generate this file: https://github.com/lukeautry/tsoa
    "LlmType": {
        "dataType": "refAlias",
        "type": {"dataType":"union","subSchemas":[{"dataType":"enum","enums":["chat"]},{"dataType":"enum","enums":["completion"]}],"validators":{}},
    },
    // WARNING: This file was auto-generated with tsoa. Please do not modify it. Re-run tsoa to re-generate this file: https://github.com/lukeautry/tsoa
    "FunctionCall": {
        "dataType": "refObject",
        "properties": {
            "name": {"dataType":"string"},
            "arguments": {"dataType":"object"},
        },
        "additionalProperties": false,
    },
    // WARNING: This file was auto-generated with tsoa. Please do not modify it. Re-run tsoa to re-generate this file: https://github.com/lukeautry/tsoa
    "ChatMessage": {
        "dataType": "refObject",
        "properties": {
            "role": {"dataType":"string"},
            "content": {"dataType":"string"},
            "function_call": {"ref":"FunctionCall"},
        },
        "additionalProperties": false,
    },
    // WARNING: This file was auto-generated with tsoa. Please do not modify it. Re-run tsoa to re-generate this file: https://github.com/lukeautry/tsoa
    "Request": {
        "dataType": "refObject",
        "properties": {
            "llm_type": {"ref":"LlmType"},
            "model": {"dataType":"string"},
            "provider": {"dataType":"string"},
            "prompt": {"dataType":"union","subSchemas":[{"dataType":"string"},{"dataType":"enum","enums":[null]}]},
            "max_tokens": {"dataType":"union","subSchemas":[{"dataType":"double"},{"dataType":"enum","enums":[null]}]},
            "temperature": {"dataType":"union","subSchemas":[{"dataType":"double"},{"dataType":"enum","enums":[null]}]},
            "top_p": {"dataType":"union","subSchemas":[{"dataType":"double"},{"dataType":"enum","enums":[null]}]},
            "n": {"dataType":"union","subSchemas":[{"dataType":"double"},{"dataType":"enum","enums":[null]}]},
            "stream": {"dataType":"union","subSchemas":[{"dataType":"boolean"},{"dataType":"enum","enums":[null]}]},
            "stop": {"dataType":"union","subSchemas":[{"dataType":"string"},{"dataType":"enum","enums":[null]}]},
            "presence_penalty": {"dataType":"union","subSchemas":[{"dataType":"double"},{"dataType":"enum","enums":[null]}]},
            "frequency_penalty": {"dataType":"union","subSchemas":[{"dataType":"double"},{"dataType":"enum","enums":[null]}]},
            "logprobs": {"dataType":"union","subSchemas":[{"dataType":"double"},{"dataType":"enum","enums":[null]}]},
            "best_of": {"dataType":"union","subSchemas":[{"dataType":"double"},{"dataType":"enum","enums":[null]}]},
            "logit_bias": {"dataType":"union","subSchemas":[{"dataType":"object"},{"dataType":"enum","enums":[null]}]},
            "user": {"dataType":"union","subSchemas":[{"dataType":"string"},{"dataType":"enum","enums":[null]}]},
            "messages": {"dataType":"union","subSchemas":[{"dataType":"array","array":{"dataType":"refObject","ref":"ChatMessage"}},{"dataType":"enum","enums":[null]}]},
            "tooLarge": {"dataType":"boolean"},
            "heliconeMessage": {"dataType":"string"},
        },
        "additionalProperties": false,
    },
    // WARNING: This file was auto-generated with tsoa. Please do not modify it. Re-run tsoa to re-generate this file: https://github.com/lukeautry/tsoa
    "Record_number.string_": {
        "dataType": "refAlias",
        "type": {"dataType":"nestedObjectLiteral","nestedProperties":{},"additionalProperties":{"dataType":"string"},"validators":{}},
    },
    // WARNING: This file was auto-generated with tsoa. Please do not modify it. Re-run tsoa to re-generate this file: https://github.com/lukeautry/tsoa
    "ErrorInfo": {
        "dataType": "refObject",
        "properties": {
            "code": {"dataType":"union","subSchemas":[{"dataType":"string"},{"dataType":"enum","enums":[null]}]},
            "message": {"dataType":"union","subSchemas":[{"dataType":"string"},{"dataType":"enum","enums":[null]}]},
        },
        "additionalProperties": false,
    },
    // WARNING: This file was auto-generated with tsoa. Please do not modify it. Re-run tsoa to re-generate this file: https://github.com/lukeautry/tsoa
    "Response": {
        "dataType": "refObject",
        "properties": {
            "completions": {"dataType":"union","subSchemas":[{"ref":"Record_number.string_"},{"dataType":"enum","enums":[null]}]},
            "message": {"dataType":"union","subSchemas":[{"ref":"ChatMessage"},{"dataType":"enum","enums":[null]}]},
            "error": {"dataType":"union","subSchemas":[{"ref":"ErrorInfo"},{"dataType":"enum","enums":[null]}]},
            "model": {"dataType":"union","subSchemas":[{"dataType":"string"},{"dataType":"enum","enums":[null]}]},
            "tooLarge": {"dataType":"boolean"},
            "heliconeMessage": {"dataType":"string"},
        },
        "additionalProperties": false,
    },
    // WARNING: This file was auto-generated with tsoa. Please do not modify it. Re-run tsoa to re-generate this file: https://github.com/lukeautry/tsoa
    "LlmSchema": {
        "dataType": "refObject",
        "properties": {
            "request": {"ref":"Request","required":true},
            "response": {"dataType":"union","subSchemas":[{"ref":"Response"},{"dataType":"enum","enums":[null]}]},
        },
        "additionalProperties": false,
    },
    // WARNING: This file was auto-generated with tsoa. Please do not modify it. Re-run tsoa to re-generate this file: https://github.com/lukeautry/tsoa
    "Record_string.number_": {
        "dataType": "refAlias",
        "type": {"dataType":"nestedObjectLiteral","nestedProperties":{},"additionalProperties":{"dataType":"double"},"validators":{}},
    },
    // WARNING: This file was auto-generated with tsoa. Please do not modify it. Re-run tsoa to re-generate this file: https://github.com/lukeautry/tsoa
    "HeliconeRequest": {
        "dataType": "refObject",
        "properties": {
            "response_id": {"dataType":"union","subSchemas":[{"dataType":"string"},{"dataType":"enum","enums":[null]}],"required":true},
            "response_created_at": {"dataType":"union","subSchemas":[{"dataType":"string"},{"dataType":"enum","enums":[null]}],"required":true},
            "response_body": {"dataType":"any"},
            "response_status": {"dataType":"double","required":true},
            "response_model": {"dataType":"union","subSchemas":[{"dataType":"string"},{"dataType":"enum","enums":[null]}],"required":true},
            "request_id": {"dataType":"string","required":true},
            "request_created_at": {"dataType":"string","required":true},
            "request_body": {"dataType":"any","required":true},
            "request_path": {"dataType":"string","required":true},
            "request_user_id": {"dataType":"union","subSchemas":[{"dataType":"string"},{"dataType":"enum","enums":[null]}],"required":true},
            "request_properties": {"dataType":"union","subSchemas":[{"ref":"Record_string.string_"},{"dataType":"enum","enums":[null]}],"required":true},
            "request_model": {"dataType":"union","subSchemas":[{"dataType":"string"},{"dataType":"enum","enums":[null]}],"required":true},
            "model_override": {"dataType":"union","subSchemas":[{"dataType":"string"},{"dataType":"enum","enums":[null]}],"required":true},
            "helicone_user": {"dataType":"union","subSchemas":[{"dataType":"string"},{"dataType":"enum","enums":[null]}],"required":true},
            "provider": {"ref":"Provider","required":true},
            "delay_ms": {"dataType":"union","subSchemas":[{"dataType":"double"},{"dataType":"enum","enums":[null]}],"required":true},
            "time_to_first_token": {"dataType":"union","subSchemas":[{"dataType":"double"},{"dataType":"enum","enums":[null]}],"required":true},
            "total_tokens": {"dataType":"union","subSchemas":[{"dataType":"double"},{"dataType":"enum","enums":[null]}],"required":true},
            "prompt_tokens": {"dataType":"union","subSchemas":[{"dataType":"double"},{"dataType":"enum","enums":[null]}],"required":true},
            "completion_tokens": {"dataType":"union","subSchemas":[{"dataType":"double"},{"dataType":"enum","enums":[null]}],"required":true},
            "prompt_id": {"dataType":"union","subSchemas":[{"dataType":"string"},{"dataType":"enum","enums":[null]}],"required":true},
            "feedback_created_at": {"dataType":"union","subSchemas":[{"dataType":"string"},{"dataType":"enum","enums":[null]}]},
            "feedback_id": {"dataType":"union","subSchemas":[{"dataType":"string"},{"dataType":"enum","enums":[null]}]},
            "feedback_rating": {"dataType":"union","subSchemas":[{"dataType":"boolean"},{"dataType":"enum","enums":[null]}]},
            "signed_body_url": {"dataType":"union","subSchemas":[{"dataType":"string"},{"dataType":"enum","enums":[null]}]},
            "llmSchema": {"dataType":"union","subSchemas":[{"ref":"LlmSchema"},{"dataType":"enum","enums":[null]}],"required":true},
            "country_code": {"dataType":"union","subSchemas":[{"dataType":"string"},{"dataType":"enum","enums":[null]}],"required":true},
            "asset_ids": {"dataType":"union","subSchemas":[{"dataType":"array","array":{"dataType":"string"}},{"dataType":"enum","enums":[null]}],"required":true},
            "asset_urls": {"dataType":"union","subSchemas":[{"ref":"Record_string.string_"},{"dataType":"enum","enums":[null]}],"required":true},
            "scores": {"dataType":"union","subSchemas":[{"ref":"Record_string.number_"},{"dataType":"enum","enums":[null]}],"required":true},
            "costUSD": {"dataType":"union","subSchemas":[{"dataType":"double"},{"dataType":"enum","enums":[null]}]},
            "properties": {"ref":"Record_string.string_","required":true},
            "assets": {"dataType":"array","array":{"dataType":"string"},"required":true},
            "target_url": {"dataType":"string","required":true},
        },
        "additionalProperties": false,
    },
    // WARNING: This file was auto-generated with tsoa. Please do not modify it. Re-run tsoa to re-generate this file: https://github.com/lukeautry/tsoa
    "ResultSuccess_HeliconeRequest-Array_": {
        "dataType": "refObject",
        "properties": {
            "data": {"dataType":"array","array":{"dataType":"refObject","ref":"HeliconeRequest"},"required":true},
            "error": {"dataType":"enum","enums":[null],"required":true},
        },
        "additionalProperties": false,
    },
    // WARNING: This file was auto-generated with tsoa. Please do not modify it. Re-run tsoa to re-generate this file: https://github.com/lukeautry/tsoa
    "Result_HeliconeRequest-Array.string_": {
        "dataType": "refAlias",
        "type": {"dataType":"union","subSchemas":[{"ref":"ResultSuccess_HeliconeRequest-Array_"},{"ref":"ResultError_string_"}],"validators":{}},
    },
    // WARNING: This file was auto-generated with tsoa. Please do not modify it. Re-run tsoa to re-generate this file: https://github.com/lukeautry/tsoa
    "Partial_ResponseTableToOperators_": {
        "dataType": "refAlias",
        "type": {"dataType":"nestedObjectLiteral","nestedProperties":{"body_tokens":{"ref":"Partial_NumberOperators_"},"body_model":{"ref":"Partial_TextOperators_"},"body_completion":{"ref":"Partial_TextOperators_"},"status":{"ref":"Partial_NumberOperators_"},"model":{"ref":"Partial_TextOperators_"}},"validators":{}},
    },
    // WARNING: This file was auto-generated with tsoa. Please do not modify it. Re-run tsoa to re-generate this file: https://github.com/lukeautry/tsoa
    "Partial_TimestampOperators_": {
        "dataType": "refAlias",
        "type": {"dataType":"nestedObjectLiteral","nestedProperties":{"gte":{"dataType":"string"},"lte":{"dataType":"string"},"lt":{"dataType":"string"},"gt":{"dataType":"string"}},"validators":{}},
    },
    // WARNING: This file was auto-generated with tsoa. Please do not modify it. Re-run tsoa to re-generate this file: https://github.com/lukeautry/tsoa
    "Partial_RequestTableToOperators_": {
        "dataType": "refAlias",
        "type": {"dataType":"nestedObjectLiteral","nestedProperties":{"prompt":{"ref":"Partial_TextOperators_"},"created_at":{"ref":"Partial_TimestampOperators_"},"user_id":{"ref":"Partial_TextOperators_"},"auth_hash":{"ref":"Partial_TextOperators_"},"org_id":{"ref":"Partial_TextOperators_"},"id":{"ref":"Partial_TextOperators_"},"node_id":{"ref":"Partial_TextOperators_"},"model":{"ref":"Partial_TextOperators_"},"modelOverride":{"ref":"Partial_TextOperators_"},"path":{"ref":"Partial_TextOperators_"},"prompt_id":{"ref":"Partial_TextOperators_"}},"validators":{}},
    },
    // WARNING: This file was auto-generated with tsoa. Please do not modify it. Re-run tsoa to re-generate this file: https://github.com/lukeautry/tsoa
    "Partial_FeedbackTableToOperators_": {
        "dataType": "refAlias",
        "type": {"dataType":"nestedObjectLiteral","nestedProperties":{"id":{"ref":"Partial_NumberOperators_"},"created_at":{"ref":"Partial_TimestampOperators_"},"rating":{"ref":"Partial_BooleanOperators_"},"response_id":{"ref":"Partial_TextOperators_"}},"validators":{}},
    },
    // WARNING: This file was auto-generated with tsoa. Please do not modify it. Re-run tsoa to re-generate this file: https://github.com/lukeautry/tsoa
    "Partial_RequestResponseSearchToOperators_": {
        "dataType": "refAlias",
        "type": {"dataType":"nestedObjectLiteral","nestedProperties":{"request_body_vector":{"ref":"Partial_VectorOperators_"},"response_body_vector":{"ref":"Partial_VectorOperators_"}},"validators":{}},
    },
    // WARNING: This file was auto-generated with tsoa. Please do not modify it. Re-run tsoa to re-generate this file: https://github.com/lukeautry/tsoa
    "Partial_SessionsRequestResponseRMTToOperators_": {
        "dataType": "refAlias",
        "type": {"dataType":"nestedObjectLiteral","nestedProperties":{"total_cost":{"ref":"Partial_NumberOperators_"},"total_tokens":{"ref":"Partial_NumberOperators_"}},"validators":{}},
    },
    // WARNING: This file was auto-generated with tsoa. Please do not modify it. Re-run tsoa to re-generate this file: https://github.com/lukeautry/tsoa
    "Partial_CacheHitsTableToOperators_": {
        "dataType": "refAlias",
        "type": {"dataType":"nestedObjectLiteral","nestedProperties":{"organization_id":{"ref":"Partial_TextOperators_"},"request_id":{"ref":"Partial_TextOperators_"},"latency":{"ref":"Partial_NumberOperators_"},"completion_tokens":{"ref":"Partial_NumberOperators_"},"prompt_tokens":{"ref":"Partial_NumberOperators_"},"created_at":{"ref":"Partial_TimestampOperatorsTyped_"}},"validators":{}},
    },
    // WARNING: This file was auto-generated with tsoa. Please do not modify it. Re-run tsoa to re-generate this file: https://github.com/lukeautry/tsoa
    "Pick_FilterLeaf.feedback-or-request-or-response-or-properties-or-values-or-request_response_search-or-cache_hits-or-request_response_rmt-or-sessions_request_response_rmt_": {
        "dataType": "refAlias",
        "type": {"dataType":"nestedObjectLiteral","nestedProperties":{"request_response_rmt":{"ref":"Partial_RequestResponseRMTToOperators_"},"response":{"ref":"Partial_ResponseTableToOperators_"},"request":{"ref":"Partial_RequestTableToOperators_"},"feedback":{"ref":"Partial_FeedbackTableToOperators_"},"request_response_search":{"ref":"Partial_RequestResponseSearchToOperators_"},"sessions_request_response_rmt":{"ref":"Partial_SessionsRequestResponseRMTToOperators_"},"cache_hits":{"ref":"Partial_CacheHitsTableToOperators_"},"properties":{"dataType":"nestedObjectLiteral","nestedProperties":{},"additionalProperties":{"ref":"Partial_TextOperators_"}},"values":{"dataType":"nestedObjectLiteral","nestedProperties":{},"additionalProperties":{"ref":"Partial_TextOperators_"}}},"validators":{}},
    },
    // WARNING: This file was auto-generated with tsoa. Please do not modify it. Re-run tsoa to re-generate this file: https://github.com/lukeautry/tsoa
    "FilterLeafSubset_feedback-or-request-or-response-or-properties-or-values-or-request_response_search-or-cache_hits-or-request_response_rmt-or-sessions_request_response_rmt_": {
        "dataType": "refAlias",
        "type": {"ref":"Pick_FilterLeaf.feedback-or-request-or-response-or-properties-or-values-or-request_response_search-or-cache_hits-or-request_response_rmt-or-sessions_request_response_rmt_","validators":{}},
    },
    // WARNING: This file was auto-generated with tsoa. Please do not modify it. Re-run tsoa to re-generate this file: https://github.com/lukeautry/tsoa
    "RequestFilterNode": {
        "dataType": "refAlias",
        "type": {"dataType":"union","subSchemas":[{"ref":"FilterLeafSubset_feedback-or-request-or-response-or-properties-or-values-or-request_response_search-or-cache_hits-or-request_response_rmt-or-sessions_request_response_rmt_"},{"ref":"RequestFilterBranch"},{"dataType":"enum","enums":["all"]}],"validators":{}},
    },
    // WARNING: This file was auto-generated with tsoa. Please do not modify it. Re-run tsoa to re-generate this file: https://github.com/lukeautry/tsoa
    "RequestFilterBranch": {
        "dataType": "refAlias",
        "type": {"dataType":"nestedObjectLiteral","nestedProperties":{"right":{"ref":"RequestFilterNode","required":true},"operator":{"dataType":"union","subSchemas":[{"dataType":"enum","enums":["or"]},{"dataType":"enum","enums":["and"]}],"required":true},"left":{"ref":"RequestFilterNode","required":true}},"validators":{}},
    },
    // WARNING: This file was auto-generated with tsoa. Please do not modify it. Re-run tsoa to re-generate this file: https://github.com/lukeautry/tsoa
    "SortDirection": {
        "dataType": "refAlias",
        "type": {"dataType":"union","subSchemas":[{"dataType":"enum","enums":["asc"]},{"dataType":"enum","enums":["desc"]}],"validators":{}},
    },
    // WARNING: This file was auto-generated with tsoa. Please do not modify it. Re-run tsoa to re-generate this file: https://github.com/lukeautry/tsoa
    "SortLeafRequest": {
        "dataType": "refObject",
        "properties": {
            "random": {"dataType":"enum","enums":[true]},
            "created_at": {"ref":"SortDirection"},
            "cache_created_at": {"ref":"SortDirection"},
            "latency": {"ref":"SortDirection"},
            "last_active": {"ref":"SortDirection"},
            "total_tokens": {"ref":"SortDirection"},
            "completion_tokens": {"ref":"SortDirection"},
            "prompt_tokens": {"ref":"SortDirection"},
            "user_id": {"ref":"SortDirection"},
            "body_model": {"ref":"SortDirection"},
            "is_cached": {"ref":"SortDirection"},
            "request_prompt": {"ref":"SortDirection"},
            "response_text": {"ref":"SortDirection"},
            "properties": {"dataType":"nestedObjectLiteral","nestedProperties":{},"additionalProperties":{"ref":"SortDirection"}},
            "values": {"dataType":"nestedObjectLiteral","nestedProperties":{},"additionalProperties":{"ref":"SortDirection"}},
        },
        "additionalProperties": false,
    },
    // WARNING: This file was auto-generated with tsoa. Please do not modify it. Re-run tsoa to re-generate this file: https://github.com/lukeautry/tsoa
    "RequestQueryParams": {
        "dataType": "refObject",
        "properties": {
            "filter": {"ref":"RequestFilterNode","required":true},
            "offset": {"dataType":"double"},
            "limit": {"dataType":"double"},
            "sort": {"ref":"SortLeafRequest"},
            "isCached": {"dataType":"boolean"},
            "includeInputs": {"dataType":"boolean"},
            "isPartOfExperiment": {"dataType":"boolean"},
            "isScored": {"dataType":"boolean"},
        },
        "additionalProperties": false,
    },
    // WARNING: This file was auto-generated with tsoa. Please do not modify it. Re-run tsoa to re-generate this file: https://github.com/lukeautry/tsoa
    "ResultSuccess_HeliconeRequest_": {
        "dataType": "refObject",
        "properties": {
            "data": {"ref":"HeliconeRequest","required":true},
            "error": {"dataType":"enum","enums":[null],"required":true},
        },
        "additionalProperties": false,
    },
    // WARNING: This file was auto-generated with tsoa. Please do not modify it. Re-run tsoa to re-generate this file: https://github.com/lukeautry/tsoa
    "Result_HeliconeRequest.string_": {
        "dataType": "refAlias",
        "type": {"dataType":"union","subSchemas":[{"ref":"ResultSuccess_HeliconeRequest_"},{"ref":"ResultError_string_"}],"validators":{}},
    },
    // WARNING: This file was auto-generated with tsoa. Please do not modify it. Re-run tsoa to re-generate this file: https://github.com/lukeautry/tsoa
    "HeliconeRequestAsset": {
        "dataType": "refObject",
        "properties": {
            "assetUrl": {"dataType":"string","required":true},
        },
        "additionalProperties": false,
    },
    // WARNING: This file was auto-generated with tsoa. Please do not modify it. Re-run tsoa to re-generate this file: https://github.com/lukeautry/tsoa
    "ResultSuccess_HeliconeRequestAsset_": {
        "dataType": "refObject",
        "properties": {
            "data": {"ref":"HeliconeRequestAsset","required":true},
            "error": {"dataType":"enum","enums":[null],"required":true},
        },
        "additionalProperties": false,
    },
    // WARNING: This file was auto-generated with tsoa. Please do not modify it. Re-run tsoa to re-generate this file: https://github.com/lukeautry/tsoa
    "Result_HeliconeRequestAsset.string_": {
        "dataType": "refAlias",
        "type": {"dataType":"union","subSchemas":[{"ref":"ResultSuccess_HeliconeRequestAsset_"},{"ref":"ResultError_string_"}],"validators":{}},
    },
    // WARNING: This file was auto-generated with tsoa. Please do not modify it. Re-run tsoa to re-generate this file: https://github.com/lukeautry/tsoa
    "Record_string.number-or-boolean_": {
        "dataType": "refAlias",
        "type": {"dataType":"nestedObjectLiteral","nestedProperties":{},"additionalProperties":{"dataType":"union","subSchemas":[{"dataType":"double"},{"dataType":"boolean"}]},"validators":{}},
    },
    // WARNING: This file was auto-generated with tsoa. Please do not modify it. Re-run tsoa to re-generate this file: https://github.com/lukeautry/tsoa
    "Scores": {
        "dataType": "refAlias",
        "type": {"ref":"Record_string.number-or-boolean_","validators":{}},
    },
    // WARNING: This file was auto-generated with tsoa. Please do not modify it. Re-run tsoa to re-generate this file: https://github.com/lukeautry/tsoa
    "ScoreRequest": {
        "dataType": "refObject",
        "properties": {
            "scores": {"ref":"Scores","required":true},
        },
        "additionalProperties": false,
    },
    // WARNING: This file was auto-generated with tsoa. Please do not modify it. Re-run tsoa to re-generate this file: https://github.com/lukeautry/tsoa
    "SessionResult": {
        "dataType": "refObject",
        "properties": {
            "created_at": {"dataType":"string","required":true},
            "latest_request_created_at": {"dataType":"string","required":true},
            "session": {"dataType":"string","required":true},
            "total_cost": {"dataType":"double","required":true},
            "total_requests": {"dataType":"double","required":true},
            "prompt_tokens": {"dataType":"double","required":true},
            "completion_tokens": {"dataType":"double","required":true},
            "total_tokens": {"dataType":"double","required":true},
        },
        "additionalProperties": false,
    },
    // WARNING: This file was auto-generated with tsoa. Please do not modify it. Re-run tsoa to re-generate this file: https://github.com/lukeautry/tsoa
    "ResultSuccess_SessionResult-Array_": {
        "dataType": "refObject",
        "properties": {
            "data": {"dataType":"array","array":{"dataType":"refObject","ref":"SessionResult"},"required":true},
            "error": {"dataType":"enum","enums":[null],"required":true},
        },
        "additionalProperties": false,
    },
    // WARNING: This file was auto-generated with tsoa. Please do not modify it. Re-run tsoa to re-generate this file: https://github.com/lukeautry/tsoa
    "Result_SessionResult-Array.string_": {
        "dataType": "refAlias",
        "type": {"dataType":"union","subSchemas":[{"ref":"ResultSuccess_SessionResult-Array_"},{"ref":"ResultError_string_"}],"validators":{}},
    },
    // WARNING: This file was auto-generated with tsoa. Please do not modify it. Re-run tsoa to re-generate this file: https://github.com/lukeautry/tsoa
    "SessionQueryParams": {
        "dataType": "refObject",
        "properties": {
            "sessionIdContains": {"dataType":"string","required":true},
            "timeFilter": {"dataType":"nestedObjectLiteral","nestedProperties":{"endTimeUnixMs":{"dataType":"double","required":true},"startTimeUnixMs":{"dataType":"double","required":true}},"required":true},
            "sessionName": {"dataType":"string","required":true},
            "timezoneDifference": {"dataType":"double","required":true},
            "filter": {"ref":"RequestFilterNode","required":true},
        },
        "additionalProperties": false,
    },
    // WARNING: This file was auto-generated with tsoa. Please do not modify it. Re-run tsoa to re-generate this file: https://github.com/lukeautry/tsoa
    "SessionNameResult": {
        "dataType": "refObject",
        "properties": {
            "name": {"dataType":"string","required":true},
            "created_at": {"dataType":"string","required":true},
            "total_cost": {"dataType":"double","required":true},
            "last_used": {"dataType":"string","required":true},
            "first_used": {"dataType":"string","required":true},
            "session_count": {"dataType":"double","required":true},
        },
        "additionalProperties": false,
    },
    // WARNING: This file was auto-generated with tsoa. Please do not modify it. Re-run tsoa to re-generate this file: https://github.com/lukeautry/tsoa
    "ResultSuccess_SessionNameResult-Array_": {
        "dataType": "refObject",
        "properties": {
            "data": {"dataType":"array","array":{"dataType":"refObject","ref":"SessionNameResult"},"required":true},
            "error": {"dataType":"enum","enums":[null],"required":true},
        },
        "additionalProperties": false,
    },
    // WARNING: This file was auto-generated with tsoa. Please do not modify it. Re-run tsoa to re-generate this file: https://github.com/lukeautry/tsoa
    "Result_SessionNameResult-Array.string_": {
        "dataType": "refAlias",
        "type": {"dataType":"union","subSchemas":[{"ref":"ResultSuccess_SessionNameResult-Array_"},{"ref":"ResultError_string_"}],"validators":{}},
    },
    // WARNING: This file was auto-generated with tsoa. Please do not modify it. Re-run tsoa to re-generate this file: https://github.com/lukeautry/tsoa
    "SessionNameQueryParams": {
        "dataType": "refObject",
        "properties": {
            "nameContains": {"dataType":"string","required":true},
            "timezoneDifference": {"dataType":"double","required":true},
            "pSize": {"dataType":"union","subSchemas":[{"dataType":"enum","enums":["p50"]},{"dataType":"enum","enums":["p75"]},{"dataType":"enum","enums":["p95"]},{"dataType":"enum","enums":["p99"]},{"dataType":"enum","enums":["p99.9"]}]},
            "useInterquartile": {"dataType":"boolean"},
        },
        "additionalProperties": false,
    },
    // WARNING: This file was auto-generated with tsoa. Please do not modify it. Re-run tsoa to re-generate this file: https://github.com/lukeautry/tsoa
    "HistogramRow": {
        "dataType": "refObject",
        "properties": {
            "range_start": {"dataType":"string","required":true},
            "range_end": {"dataType":"string","required":true},
            "value": {"dataType":"double","required":true},
        },
        "additionalProperties": false,
    },
    // WARNING: This file was auto-generated with tsoa. Please do not modify it. Re-run tsoa to re-generate this file: https://github.com/lukeautry/tsoa
    "SessionMetrics": {
        "dataType": "refObject",
        "properties": {
            "session_count": {"dataType":"array","array":{"dataType":"refObject","ref":"HistogramRow"},"required":true},
            "session_duration": {"dataType":"array","array":{"dataType":"refObject","ref":"HistogramRow"},"required":true},
            "session_cost": {"dataType":"array","array":{"dataType":"refObject","ref":"HistogramRow"},"required":true},
        },
        "additionalProperties": false,
    },
    // WARNING: This file was auto-generated with tsoa. Please do not modify it. Re-run tsoa to re-generate this file: https://github.com/lukeautry/tsoa
    "ResultSuccess_SessionMetrics_": {
        "dataType": "refObject",
        "properties": {
            "data": {"ref":"SessionMetrics","required":true},
            "error": {"dataType":"enum","enums":[null],"required":true},
        },
        "additionalProperties": false,
    },
    // WARNING: This file was auto-generated with tsoa. Please do not modify it. Re-run tsoa to re-generate this file: https://github.com/lukeautry/tsoa
    "Result_SessionMetrics.string_": {
        "dataType": "refAlias",
        "type": {"dataType":"union","subSchemas":[{"ref":"ResultSuccess_SessionMetrics_"},{"ref":"ResultError_string_"}],"validators":{}},
    },
    // WARNING: This file was auto-generated with tsoa. Please do not modify it. Re-run tsoa to re-generate this file: https://github.com/lukeautry/tsoa
    "UserMetricsResult": {
        "dataType": "refObject",
        "properties": {
            "user_id": {"dataType":"string","required":true},
            "active_for": {"dataType":"double","required":true},
            "first_active": {"dataType":"string","required":true},
            "last_active": {"dataType":"string","required":true},
            "total_requests": {"dataType":"double","required":true},
            "average_requests_per_day_active": {"dataType":"double","required":true},
            "average_tokens_per_request": {"dataType":"double","required":true},
            "total_completion_tokens": {"dataType":"double","required":true},
            "total_prompt_tokens": {"dataType":"double","required":true},
            "cost": {"dataType":"double","required":true},
        },
        "additionalProperties": false,
    },
    // WARNING: This file was auto-generated with tsoa. Please do not modify it. Re-run tsoa to re-generate this file: https://github.com/lukeautry/tsoa
    "ResultSuccess_UserMetricsResult-Array_": {
        "dataType": "refObject",
        "properties": {
            "data": {"dataType":"array","array":{"dataType":"refObject","ref":"UserMetricsResult"},"required":true},
            "error": {"dataType":"enum","enums":[null],"required":true},
        },
        "additionalProperties": false,
    },
    // WARNING: This file was auto-generated with tsoa. Please do not modify it. Re-run tsoa to re-generate this file: https://github.com/lukeautry/tsoa
    "Result_UserMetricsResult-Array.string_": {
        "dataType": "refAlias",
        "type": {"dataType":"union","subSchemas":[{"ref":"ResultSuccess_UserMetricsResult-Array_"},{"ref":"ResultError_string_"}],"validators":{}},
    },
    // WARNING: This file was auto-generated with tsoa. Please do not modify it. Re-run tsoa to re-generate this file: https://github.com/lukeautry/tsoa
    "Partial_UserMetricsToOperators_": {
        "dataType": "refAlias",
        "type": {"dataType":"nestedObjectLiteral","nestedProperties":{"user_id":{"ref":"Partial_TextOperators_"},"last_active":{"ref":"Partial_TimestampOperators_"},"total_requests":{"ref":"Partial_NumberOperators_"},"active_for":{"ref":"Partial_NumberOperators_"},"average_requests_per_day_active":{"ref":"Partial_NumberOperators_"},"average_tokens_per_request":{"ref":"Partial_NumberOperators_"},"total_completion_tokens":{"ref":"Partial_NumberOperators_"},"total_prompt_tokens":{"ref":"Partial_NumberOperators_"},"cost":{"ref":"Partial_NumberOperators_"}},"validators":{}},
    },
    // WARNING: This file was auto-generated with tsoa. Please do not modify it. Re-run tsoa to re-generate this file: https://github.com/lukeautry/tsoa
    "Pick_FilterLeaf.user_metrics-or-request_response_rmt_": {
        "dataType": "refAlias",
        "type": {"dataType":"nestedObjectLiteral","nestedProperties":{"request_response_rmt":{"ref":"Partial_RequestResponseRMTToOperators_"},"user_metrics":{"ref":"Partial_UserMetricsToOperators_"}},"validators":{}},
    },
    // WARNING: This file was auto-generated with tsoa. Please do not modify it. Re-run tsoa to re-generate this file: https://github.com/lukeautry/tsoa
    "FilterLeafSubset_user_metrics-or-request_response_rmt_": {
        "dataType": "refAlias",
        "type": {"ref":"Pick_FilterLeaf.user_metrics-or-request_response_rmt_","validators":{}},
    },
    // WARNING: This file was auto-generated with tsoa. Please do not modify it. Re-run tsoa to re-generate this file: https://github.com/lukeautry/tsoa
    "UserFilterNode": {
        "dataType": "refAlias",
        "type": {"dataType":"union","subSchemas":[{"ref":"FilterLeafSubset_user_metrics-or-request_response_rmt_"},{"ref":"UserFilterBranch"},{"dataType":"enum","enums":["all"]}],"validators":{}},
    },
    // WARNING: This file was auto-generated with tsoa. Please do not modify it. Re-run tsoa to re-generate this file: https://github.com/lukeautry/tsoa
    "UserFilterBranch": {
        "dataType": "refAlias",
        "type": {"dataType":"nestedObjectLiteral","nestedProperties":{"right":{"ref":"UserFilterNode","required":true},"operator":{"dataType":"union","subSchemas":[{"dataType":"enum","enums":["or"]},{"dataType":"enum","enums":["and"]}],"required":true},"left":{"ref":"UserFilterNode","required":true}},"validators":{}},
    },
    // WARNING: This file was auto-generated with tsoa. Please do not modify it. Re-run tsoa to re-generate this file: https://github.com/lukeautry/tsoa
    "UserMetricsQueryParams": {
        "dataType": "refObject",
        "properties": {
            "filter": {"ref":"UserFilterNode","required":true},
            "offset": {"dataType":"double","required":true},
            "limit": {"dataType":"double","required":true},
            "timeFilter": {"dataType":"nestedObjectLiteral","nestedProperties":{"endTimeUnixSeconds":{"dataType":"double","required":true},"startTimeUnixSeconds":{"dataType":"double","required":true}}},
            "timeZoneDifferenceMinutes": {"dataType":"double"},
        },
        "additionalProperties": false,
    },
    // WARNING: This file was auto-generated with tsoa. Please do not modify it. Re-run tsoa to re-generate this file: https://github.com/lukeautry/tsoa
    "ResultSuccess__count-number--prompt_tokens-number--completion_tokens-number--user_id-string--cost_usd-number_-Array_": {
        "dataType": "refObject",
        "properties": {
            "data": {"dataType":"array","array":{"dataType":"nestedObjectLiteral","nestedProperties":{"cost_usd":{"dataType":"double","required":true},"user_id":{"dataType":"string","required":true},"completion_tokens":{"dataType":"double","required":true},"prompt_tokens":{"dataType":"double","required":true},"count":{"dataType":"double","required":true}}},"required":true},
            "error": {"dataType":"enum","enums":[null],"required":true},
        },
        "additionalProperties": false,
    },
    // WARNING: This file was auto-generated with tsoa. Please do not modify it. Re-run tsoa to re-generate this file: https://github.com/lukeautry/tsoa
    "Result__count-number--prompt_tokens-number--completion_tokens-number--user_id-string--cost_usd-number_-Array.string_": {
        "dataType": "refAlias",
        "type": {"dataType":"union","subSchemas":[{"ref":"ResultSuccess__count-number--prompt_tokens-number--completion_tokens-number--user_id-string--cost_usd-number_-Array_"},{"ref":"ResultError_string_"}],"validators":{}},
    },
    // WARNING: This file was auto-generated with tsoa. Please do not modify it. Re-run tsoa to re-generate this file: https://github.com/lukeautry/tsoa
    "UserQueryParams": {
        "dataType": "refObject",
        "properties": {
            "userIds": {"dataType":"array","array":{"dataType":"string"}},
            "timeFilter": {"dataType":"nestedObjectLiteral","nestedProperties":{"endTimeUnixSeconds":{"dataType":"double","required":true},"startTimeUnixSeconds":{"dataType":"double","required":true}}},
        },
        "additionalProperties": false,
    },
    // WARNING: This file was auto-generated with tsoa. Please do not modify it. Re-run tsoa to re-generate this file: https://github.com/lukeautry/tsoa
    "OTELTrace": {
        "dataType": "refAlias",
        "type": {"dataType":"nestedObjectLiteral","nestedProperties":{"resourceSpans":{"dataType":"array","array":{"dataType":"nestedObjectLiteral","nestedProperties":{"scopeSpans":{"dataType":"array","array":{"dataType":"nestedObjectLiteral","nestedProperties":{"spans":{"dataType":"array","array":{"dataType":"nestedObjectLiteral","nestedProperties":{"droppedLinksCount":{"dataType":"double","required":true},"links":{"dataType":"array","array":{"dataType":"any"},"required":true},"status":{"dataType":"nestedObjectLiteral","nestedProperties":{"code":{"dataType":"double","required":true}},"required":true},"droppedEventsCount":{"dataType":"double","required":true},"events":{"dataType":"array","array":{"dataType":"any"},"required":true},"droppedAttributesCount":{"dataType":"double","required":true},"attributes":{"dataType":"array","array":{"dataType":"nestedObjectLiteral","nestedProperties":{"value":{"dataType":"nestedObjectLiteral","nestedProperties":{"intValue":{"dataType":"double"},"stringValue":{"dataType":"string"}},"required":true},"key":{"dataType":"string","required":true}}},"required":true},"endTimeUnixNano":{"dataType":"string","required":true},"startTimeUnixNano":{"dataType":"string","required":true},"kind":{"dataType":"double","required":true},"name":{"dataType":"string","required":true},"spanId":{"dataType":"string","required":true},"traceId":{"dataType":"string","required":true}}},"required":true},"scope":{"dataType":"nestedObjectLiteral","nestedProperties":{"version":{"dataType":"string","required":true},"name":{"dataType":"string","required":true}},"required":true}}},"required":true},"resource":{"dataType":"nestedObjectLiteral","nestedProperties":{"droppedAttributesCount":{"dataType":"double","required":true},"attributes":{"dataType":"array","array":{"dataType":"nestedObjectLiteral","nestedProperties":{"value":{"dataType":"nestedObjectLiteral","nestedProperties":{"arrayValue":{"dataType":"nestedObjectLiteral","nestedProperties":{"values":{"dataType":"array","array":{"dataType":"nestedObjectLiteral","nestedProperties":{"stringValue":{"dataType":"string","required":true}}},"required":true}}},"intValue":{"dataType":"double"},"stringValue":{"dataType":"string"}},"required":true},"key":{"dataType":"string","required":true}}},"required":true}},"required":true}}},"required":true}},"validators":{}},
    },
    // WARNING: This file was auto-generated with tsoa. Please do not modify it. Re-run tsoa to re-generate this file: https://github.com/lukeautry/tsoa
    "PromptsResult": {
        "dataType": "refObject",
        "properties": {
            "id": {"dataType":"string","required":true},
            "user_defined_id": {"dataType":"string","required":true},
            "description": {"dataType":"string","required":true},
            "pretty_name": {"dataType":"string","required":true},
            "created_at": {"dataType":"string","required":true},
            "major_version": {"dataType":"double","required":true},
            "metadata": {"ref":"Record_string.any_"},
        },
        "additionalProperties": false,
    },
    // WARNING: This file was auto-generated with tsoa. Please do not modify it. Re-run tsoa to re-generate this file: https://github.com/lukeautry/tsoa
    "ResultSuccess_PromptsResult-Array_": {
        "dataType": "refObject",
        "properties": {
            "data": {"dataType":"array","array":{"dataType":"refObject","ref":"PromptsResult"},"required":true},
            "error": {"dataType":"enum","enums":[null],"required":true},
        },
        "additionalProperties": false,
    },
    // WARNING: This file was auto-generated with tsoa. Please do not modify it. Re-run tsoa to re-generate this file: https://github.com/lukeautry/tsoa
    "Result_PromptsResult-Array.string_": {
        "dataType": "refAlias",
        "type": {"dataType":"union","subSchemas":[{"ref":"ResultSuccess_PromptsResult-Array_"},{"ref":"ResultError_string_"}],"validators":{}},
    },
    // WARNING: This file was auto-generated with tsoa. Please do not modify it. Re-run tsoa to re-generate this file: https://github.com/lukeautry/tsoa
    "Partial_PromptToOperators_": {
        "dataType": "refAlias",
        "type": {"dataType":"nestedObjectLiteral","nestedProperties":{"id":{"ref":"Partial_TextOperators_"},"user_defined_id":{"ref":"Partial_TextOperators_"}},"validators":{}},
    },
    // WARNING: This file was auto-generated with tsoa. Please do not modify it. Re-run tsoa to re-generate this file: https://github.com/lukeautry/tsoa
    "Pick_FilterLeaf.prompt_v2_": {
        "dataType": "refAlias",
        "type": {"dataType":"nestedObjectLiteral","nestedProperties":{"prompt_v2":{"ref":"Partial_PromptToOperators_"}},"validators":{}},
    },
    // WARNING: This file was auto-generated with tsoa. Please do not modify it. Re-run tsoa to re-generate this file: https://github.com/lukeautry/tsoa
    "FilterLeafSubset_prompt_v2_": {
        "dataType": "refAlias",
        "type": {"ref":"Pick_FilterLeaf.prompt_v2_","validators":{}},
    },
    // WARNING: This file was auto-generated with tsoa. Please do not modify it. Re-run tsoa to re-generate this file: https://github.com/lukeautry/tsoa
    "PromptsFilterNode": {
        "dataType": "refAlias",
        "type": {"dataType":"union","subSchemas":[{"ref":"FilterLeafSubset_prompt_v2_"},{"ref":"PromptsFilterBranch"},{"dataType":"enum","enums":["all"]}],"validators":{}},
    },
    // WARNING: This file was auto-generated with tsoa. Please do not modify it. Re-run tsoa to re-generate this file: https://github.com/lukeautry/tsoa
    "PromptsFilterBranch": {
        "dataType": "refAlias",
        "type": {"dataType":"nestedObjectLiteral","nestedProperties":{"right":{"ref":"PromptsFilterNode","required":true},"operator":{"dataType":"union","subSchemas":[{"dataType":"enum","enums":["or"]},{"dataType":"enum","enums":["and"]}],"required":true},"left":{"ref":"PromptsFilterNode","required":true}},"validators":{}},
    },
    // WARNING: This file was auto-generated with tsoa. Please do not modify it. Re-run tsoa to re-generate this file: https://github.com/lukeautry/tsoa
    "PromptsQueryParams": {
        "dataType": "refObject",
        "properties": {
            "filter": {"ref":"PromptsFilterNode","required":true},
        },
        "additionalProperties": false,
    },
    // WARNING: This file was auto-generated with tsoa. Please do not modify it. Re-run tsoa to re-generate this file: https://github.com/lukeautry/tsoa
    "PromptResult": {
        "dataType": "refObject",
        "properties": {
            "id": {"dataType":"string","required":true},
            "user_defined_id": {"dataType":"string","required":true},
            "description": {"dataType":"string","required":true},
            "pretty_name": {"dataType":"string","required":true},
            "major_version": {"dataType":"double","required":true},
            "latest_version_id": {"dataType":"string","required":true},
            "latest_model_used": {"dataType":"string","required":true},
            "created_at": {"dataType":"string","required":true},
            "last_used": {"dataType":"string","required":true},
            "versions": {"dataType":"array","array":{"dataType":"string"},"required":true},
            "metadata": {"ref":"Record_string.any_"},
        },
        "additionalProperties": false,
    },
    // WARNING: This file was auto-generated with tsoa. Please do not modify it. Re-run tsoa to re-generate this file: https://github.com/lukeautry/tsoa
    "ResultSuccess_PromptResult_": {
        "dataType": "refObject",
        "properties": {
            "data": {"ref":"PromptResult","required":true},
            "error": {"dataType":"enum","enums":[null],"required":true},
        },
        "additionalProperties": false,
    },
    // WARNING: This file was auto-generated with tsoa. Please do not modify it. Re-run tsoa to re-generate this file: https://github.com/lukeautry/tsoa
    "Result_PromptResult.string_": {
        "dataType": "refAlias",
        "type": {"dataType":"union","subSchemas":[{"ref":"ResultSuccess_PromptResult_"},{"ref":"ResultError_string_"}],"validators":{}},
    },
    // WARNING: This file was auto-generated with tsoa. Please do not modify it. Re-run tsoa to re-generate this file: https://github.com/lukeautry/tsoa
    "PromptQueryParams": {
        "dataType": "refObject",
        "properties": {
            "timeFilter": {"dataType":"nestedObjectLiteral","nestedProperties":{"end":{"dataType":"string","required":true},"start":{"dataType":"string","required":true}},"required":true},
        },
        "additionalProperties": false,
    },
    // WARNING: This file was auto-generated with tsoa. Please do not modify it. Re-run tsoa to re-generate this file: https://github.com/lukeautry/tsoa
    "CreatePromptResponse": {
        "dataType": "refObject",
        "properties": {
            "id": {"dataType":"string","required":true},
            "prompt_version_id": {"dataType":"string","required":true},
        },
        "additionalProperties": false,
    },
    // WARNING: This file was auto-generated with tsoa. Please do not modify it. Re-run tsoa to re-generate this file: https://github.com/lukeautry/tsoa
    "ResultSuccess_CreatePromptResponse_": {
        "dataType": "refObject",
        "properties": {
            "data": {"ref":"CreatePromptResponse","required":true},
            "error": {"dataType":"enum","enums":[null],"required":true},
        },
        "additionalProperties": false,
    },
    // WARNING: This file was auto-generated with tsoa. Please do not modify it. Re-run tsoa to re-generate this file: https://github.com/lukeautry/tsoa
    "Result_CreatePromptResponse.string_": {
        "dataType": "refAlias",
        "type": {"dataType":"union","subSchemas":[{"ref":"ResultSuccess_CreatePromptResponse_"},{"ref":"ResultError_string_"}],"validators":{}},
    },
    // WARNING: This file was auto-generated with tsoa. Please do not modify it. Re-run tsoa to re-generate this file: https://github.com/lukeautry/tsoa
    "PromptVersionResult": {
        "dataType": "refObject",
        "properties": {
            "id": {"dataType":"string","required":true},
            "minor_version": {"dataType":"double","required":true},
            "major_version": {"dataType":"double","required":true},
            "prompt_v2": {"dataType":"string","required":true},
            "model": {"dataType":"string","required":true},
            "helicone_template": {"dataType":"string","required":true},
            "created_at": {"dataType":"string","required":true},
            "metadata": {"ref":"Record_string.any_","required":true},
        },
        "additionalProperties": false,
    },
    // WARNING: This file was auto-generated with tsoa. Please do not modify it. Re-run tsoa to re-generate this file: https://github.com/lukeautry/tsoa
    "ResultSuccess_PromptVersionResult_": {
        "dataType": "refObject",
        "properties": {
            "data": {"ref":"PromptVersionResult","required":true},
            "error": {"dataType":"enum","enums":[null],"required":true},
        },
        "additionalProperties": false,
    },
    // WARNING: This file was auto-generated with tsoa. Please do not modify it. Re-run tsoa to re-generate this file: https://github.com/lukeautry/tsoa
    "Result_PromptVersionResult.string_": {
        "dataType": "refAlias",
        "type": {"dataType":"union","subSchemas":[{"ref":"ResultSuccess_PromptVersionResult_"},{"ref":"ResultError_string_"}],"validators":{}},
    },
    // WARNING: This file was auto-generated with tsoa. Please do not modify it. Re-run tsoa to re-generate this file: https://github.com/lukeautry/tsoa
    "PromptCreateSubversionParams": {
        "dataType": "refObject",
        "properties": {
            "newHeliconeTemplate": {"dataType":"any","required":true},
            "isMajorVersion": {"dataType":"boolean"},
            "metadata": {"ref":"Record_string.any_"},
        },
        "additionalProperties": false,
    },
    // WARNING: This file was auto-generated with tsoa. Please do not modify it. Re-run tsoa to re-generate this file: https://github.com/lukeautry/tsoa
    "PromptInputRecord": {
        "dataType": "refObject",
        "properties": {
            "id": {"dataType":"string","required":true},
            "inputs": {"ref":"Record_string.string_","required":true},
            "dataset_row_id": {"dataType":"string"},
            "source_request": {"dataType":"string","required":true},
            "prompt_version": {"dataType":"string","required":true},
            "created_at": {"dataType":"string","required":true},
            "response_body": {"dataType":"string"},
            "request_body": {"dataType":"string"},
            "auto_prompt_inputs": {"dataType":"array","array":{"dataType":"any"},"required":true},
        },
        "additionalProperties": false,
    },
    // WARNING: This file was auto-generated with tsoa. Please do not modify it. Re-run tsoa to re-generate this file: https://github.com/lukeautry/tsoa
    "ResultSuccess_PromptInputRecord-Array_": {
        "dataType": "refObject",
        "properties": {
            "data": {"dataType":"array","array":{"dataType":"refObject","ref":"PromptInputRecord"},"required":true},
            "error": {"dataType":"enum","enums":[null],"required":true},
        },
        "additionalProperties": false,
    },
    // WARNING: This file was auto-generated with tsoa. Please do not modify it. Re-run tsoa to re-generate this file: https://github.com/lukeautry/tsoa
    "Result_PromptInputRecord-Array.string_": {
        "dataType": "refAlias",
        "type": {"dataType":"union","subSchemas":[{"ref":"ResultSuccess_PromptInputRecord-Array_"},{"ref":"ResultError_string_"}],"validators":{}},
    },
    // WARNING: This file was auto-generated with tsoa. Please do not modify it. Re-run tsoa to re-generate this file: https://github.com/lukeautry/tsoa
    "ResultSuccess__id-string--created_at-string--num_hypotheses-number--dataset-string--meta-Record_string.any__-Array_": {
        "dataType": "refObject",
        "properties": {
            "data": {"dataType":"array","array":{"dataType":"nestedObjectLiteral","nestedProperties":{"meta":{"ref":"Record_string.any_","required":true},"dataset":{"dataType":"string","required":true},"num_hypotheses":{"dataType":"double","required":true},"created_at":{"dataType":"string","required":true},"id":{"dataType":"string","required":true}}},"required":true},
            "error": {"dataType":"enum","enums":[null],"required":true},
        },
        "additionalProperties": false,
    },
    // WARNING: This file was auto-generated with tsoa. Please do not modify it. Re-run tsoa to re-generate this file: https://github.com/lukeautry/tsoa
    "Result__id-string--created_at-string--num_hypotheses-number--dataset-string--meta-Record_string.any__-Array.string_": {
        "dataType": "refAlias",
        "type": {"dataType":"union","subSchemas":[{"ref":"ResultSuccess__id-string--created_at-string--num_hypotheses-number--dataset-string--meta-Record_string.any__-Array_"},{"ref":"ResultError_string_"}],"validators":{}},
    },
    // WARNING: This file was auto-generated with tsoa. Please do not modify it. Re-run tsoa to re-generate this file: https://github.com/lukeautry/tsoa
    "ResultSuccess_PromptVersionResult-Array_": {
        "dataType": "refObject",
        "properties": {
            "data": {"dataType":"array","array":{"dataType":"refObject","ref":"PromptVersionResult"},"required":true},
            "error": {"dataType":"enum","enums":[null],"required":true},
        },
        "additionalProperties": false,
    },
    // WARNING: This file was auto-generated with tsoa. Please do not modify it. Re-run tsoa to re-generate this file: https://github.com/lukeautry/tsoa
    "Result_PromptVersionResult-Array.string_": {
        "dataType": "refAlias",
        "type": {"dataType":"union","subSchemas":[{"ref":"ResultSuccess_PromptVersionResult-Array_"},{"ref":"ResultError_string_"}],"validators":{}},
    },
    // WARNING: This file was auto-generated with tsoa. Please do not modify it. Re-run tsoa to re-generate this file: https://github.com/lukeautry/tsoa
    "Partial_PromptVersionsToOperators_": {
        "dataType": "refAlias",
        "type": {"dataType":"nestedObjectLiteral","nestedProperties":{"minor_version":{"ref":"Partial_NumberOperators_"},"major_version":{"ref":"Partial_NumberOperators_"},"id":{"ref":"Partial_TextOperators_"},"prompt_v2":{"ref":"Partial_TextOperators_"}},"validators":{}},
    },
    // WARNING: This file was auto-generated with tsoa. Please do not modify it. Re-run tsoa to re-generate this file: https://github.com/lukeautry/tsoa
    "Pick_FilterLeaf.prompts_versions_": {
        "dataType": "refAlias",
        "type": {"dataType":"nestedObjectLiteral","nestedProperties":{"prompts_versions":{"ref":"Partial_PromptVersionsToOperators_"}},"validators":{}},
    },
    // WARNING: This file was auto-generated with tsoa. Please do not modify it. Re-run tsoa to re-generate this file: https://github.com/lukeautry/tsoa
    "FilterLeafSubset_prompts_versions_": {
        "dataType": "refAlias",
        "type": {"ref":"Pick_FilterLeaf.prompts_versions_","validators":{}},
    },
    // WARNING: This file was auto-generated with tsoa. Please do not modify it. Re-run tsoa to re-generate this file: https://github.com/lukeautry/tsoa
    "PromptVersionsFilterNode": {
        "dataType": "refAlias",
        "type": {"dataType":"union","subSchemas":[{"ref":"FilterLeafSubset_prompts_versions_"},{"ref":"PromptVersionsFilterBranch"},{"dataType":"enum","enums":["all"]}],"validators":{}},
    },
    // WARNING: This file was auto-generated with tsoa. Please do not modify it. Re-run tsoa to re-generate this file: https://github.com/lukeautry/tsoa
    "PromptVersionsFilterBranch": {
        "dataType": "refAlias",
        "type": {"dataType":"nestedObjectLiteral","nestedProperties":{"right":{"ref":"PromptVersionsFilterNode","required":true},"operator":{"dataType":"union","subSchemas":[{"dataType":"enum","enums":["or"]},{"dataType":"enum","enums":["and"]}],"required":true},"left":{"ref":"PromptVersionsFilterNode","required":true}},"validators":{}},
    },
    // WARNING: This file was auto-generated with tsoa. Please do not modify it. Re-run tsoa to re-generate this file: https://github.com/lukeautry/tsoa
    "PromptVersionsQueryParams": {
        "dataType": "refObject",
        "properties": {
            "filter": {"ref":"PromptVersionsFilterNode"},
            "includeExperimentVersions": {"dataType":"boolean"},
        },
        "additionalProperties": false,
    },
    // WARNING: This file was auto-generated with tsoa. Please do not modify it. Re-run tsoa to re-generate this file: https://github.com/lukeautry/tsoa
    "PromptVersionResultCompiled": {
        "dataType": "refObject",
        "properties": {
            "id": {"dataType":"string","required":true},
            "minor_version": {"dataType":"double","required":true},
            "major_version": {"dataType":"double","required":true},
            "prompt_v2": {"dataType":"string","required":true},
            "model": {"dataType":"string","required":true},
            "prompt_compiled": {"dataType":"any","required":true},
        },
        "additionalProperties": false,
    },
    // WARNING: This file was auto-generated with tsoa. Please do not modify it. Re-run tsoa to re-generate this file: https://github.com/lukeautry/tsoa
    "ResultSuccess_PromptVersionResultCompiled_": {
        "dataType": "refObject",
        "properties": {
            "data": {"ref":"PromptVersionResultCompiled","required":true},
            "error": {"dataType":"enum","enums":[null],"required":true},
        },
        "additionalProperties": false,
    },
    // WARNING: This file was auto-generated with tsoa. Please do not modify it. Re-run tsoa to re-generate this file: https://github.com/lukeautry/tsoa
    "Result_PromptVersionResultCompiled.string_": {
        "dataType": "refAlias",
        "type": {"dataType":"union","subSchemas":[{"ref":"ResultSuccess_PromptVersionResultCompiled_"},{"ref":"ResultError_string_"}],"validators":{}},
    },
    // WARNING: This file was auto-generated with tsoa. Please do not modify it. Re-run tsoa to re-generate this file: https://github.com/lukeautry/tsoa
    "PromptVersiosQueryParamsCompiled": {
        "dataType": "refObject",
        "properties": {
            "filter": {"ref":"PromptVersionsFilterNode"},
            "includeExperimentVersions": {"dataType":"boolean"},
            "inputs": {"ref":"Record_string.string_","required":true},
        },
        "additionalProperties": false,
    },
    // WARNING: This file was auto-generated with tsoa. Please do not modify it. Re-run tsoa to re-generate this file: https://github.com/lukeautry/tsoa
    "PromptVersionResultFilled": {
        "dataType": "refObject",
        "properties": {
            "id": {"dataType":"string","required":true},
            "minor_version": {"dataType":"double","required":true},
            "major_version": {"dataType":"double","required":true},
            "prompt_v2": {"dataType":"string","required":true},
            "model": {"dataType":"string","required":true},
            "filled_helicone_template": {"dataType":"any","required":true},
        },
        "additionalProperties": false,
    },
    // WARNING: This file was auto-generated with tsoa. Please do not modify it. Re-run tsoa to re-generate this file: https://github.com/lukeautry/tsoa
    "ResultSuccess_PromptVersionResultFilled_": {
        "dataType": "refObject",
        "properties": {
            "data": {"ref":"PromptVersionResultFilled","required":true},
            "error": {"dataType":"enum","enums":[null],"required":true},
        },
        "additionalProperties": false,
    },
    // WARNING: This file was auto-generated with tsoa. Please do not modify it. Re-run tsoa to re-generate this file: https://github.com/lukeautry/tsoa
    "Result_PromptVersionResultFilled.string_": {
        "dataType": "refAlias",
        "type": {"dataType":"union","subSchemas":[{"ref":"ResultSuccess_PromptVersionResultFilled_"},{"ref":"ResultError_string_"}],"validators":{}},
    },
    // WARNING: This file was auto-generated with tsoa. Please do not modify it. Re-run tsoa to re-generate this file: https://github.com/lukeautry/tsoa
    "ResultSuccess__organization_id-string--name-string--flags-string-Array_-Array_": {
        "dataType": "refObject",
        "properties": {
            "data": {"dataType":"array","array":{"dataType":"nestedObjectLiteral","nestedProperties":{"flags":{"dataType":"array","array":{"dataType":"string"},"required":true},"name":{"dataType":"string","required":true},"organization_id":{"dataType":"string","required":true}}},"required":true},
            "error": {"dataType":"enum","enums":[null],"required":true},
        },
        "additionalProperties": false,
    },
    // WARNING: This file was auto-generated with tsoa. Please do not modify it. Re-run tsoa to re-generate this file: https://github.com/lukeautry/tsoa
    "Result__organization_id-string--name-string--flags-string-Array_-Array.string_": {
        "dataType": "refAlias",
        "type": {"dataType":"union","subSchemas":[{"ref":"ResultSuccess__organization_id-string--name-string--flags-string-Array_-Array_"},{"ref":"ResultError_string_"}],"validators":{}},
    },
    // WARNING: This file was auto-generated with tsoa. Please do not modify it. Re-run tsoa to re-generate this file: https://github.com/lukeautry/tsoa
    "KafkaSettings": {
        "dataType": "refObject",
        "properties": {
            "miniBatchSize": {"dataType":"double","required":true},
        },
        "additionalProperties": false,
    },
    // WARNING: This file was auto-generated with tsoa. Please do not modify it. Re-run tsoa to re-generate this file: https://github.com/lukeautry/tsoa
    "AzureExperiment": {
        "dataType": "refObject",
        "properties": {
            "azureBaseUri": {"dataType":"string","required":true},
            "azureApiVersion": {"dataType":"string","required":true},
            "azureDeploymentName": {"dataType":"string","required":true},
            "azureApiKey": {"dataType":"string","required":true},
        },
        "additionalProperties": false,
    },
    // WARNING: This file was auto-generated with tsoa. Please do not modify it. Re-run tsoa to re-generate this file: https://github.com/lukeautry/tsoa
    "Setting": {
        "dataType": "refAlias",
        "type": {"dataType":"union","subSchemas":[{"ref":"KafkaSettings"},{"ref":"AzureExperiment"}],"validators":{}},
    },
    // WARNING: This file was auto-generated with tsoa. Please do not modify it. Re-run tsoa to re-generate this file: https://github.com/lukeautry/tsoa
    "SettingName": {
        "dataType": "refAlias",
        "type": {"dataType":"enum","enums":["kafka:dlq","kafka:log","kafka:dlq:eu","kafka:log:eu","kafka:orgs-to-dlq","azure:experiment"],"validators":{}},
    },
    // WARNING: This file was auto-generated with tsoa. Please do not modify it. Re-run tsoa to re-generate this file: https://github.com/lukeautry/tsoa
    "url.URL": {
        "dataType": "refAlias",
        "type": {"dataType":"string","validators":{}},
    },
    // WARNING: This file was auto-generated with tsoa. Please do not modify it. Re-run tsoa to re-generate this file: https://github.com/lukeautry/tsoa
    "HeliconeMeta": {
        "dataType": "refAlias",
        "type": {"dataType":"nestedObjectLiteral","nestedProperties":{"lytixHost":{"dataType":"string"},"lytixKey":{"dataType":"string"},"posthogHost":{"dataType":"string"},"posthogApiKey":{"dataType":"string"},"webhookEnabled":{"dataType":"boolean","required":true},"omitResponseLog":{"dataType":"boolean","required":true},"omitRequestLog":{"dataType":"boolean","required":true},"modelOverride":{"dataType":"string"}},"validators":{}},
    },
    // WARNING: This file was auto-generated with tsoa. Please do not modify it. Re-run tsoa to re-generate this file: https://github.com/lukeautry/tsoa
    "TemplateWithInputs": {
        "dataType": "refObject",
        "properties": {
            "template": {"dataType":"object","required":true},
            "inputs": {"dataType":"nestedObjectLiteral","nestedProperties":{},"additionalProperties":{"dataType":"string"},"required":true},
            "autoInputs": {"dataType":"array","array":{"dataType":"any"},"required":true},
        },
        "additionalProperties": false,
    },
    // WARNING: This file was auto-generated with tsoa. Please do not modify it. Re-run tsoa to re-generate this file: https://github.com/lukeautry/tsoa
    "Log": {
        "dataType": "refAlias",
        "type": {"dataType":"nestedObjectLiteral","nestedProperties":{"response":{"dataType":"nestedObjectLiteral","nestedProperties":{"delayMs":{"dataType":"double","required":true},"responseCreatedAt":{"dataType":"datetime","required":true},"timeToFirstToken":{"dataType":"double"},"bodySize":{"dataType":"double","required":true},"status":{"dataType":"double","required":true},"id":{"dataType":"string","required":true}},"required":true},"request":{"dataType":"nestedObjectLiteral","nestedProperties":{"experimentRowIndex":{"dataType":"string"},"experimentColumnId":{"dataType":"string"},"heliconeTemplate":{"ref":"TemplateWithInputs"},"isStream":{"dataType":"boolean","required":true},"requestCreatedAt":{"dataType":"datetime","required":true},"countryCode":{"dataType":"string"},"threat":{"dataType":"boolean"},"path":{"dataType":"string","required":true},"bodySize":{"dataType":"double","required":true},"provider":{"ref":"Provider","required":true},"targetUrl":{"dataType":"string","required":true},"heliconeProxyKeyId":{"dataType":"string"},"heliconeApiKeyId":{"dataType":"double"},"properties":{"ref":"Record_string.string_","required":true},"promptVersion":{"dataType":"string"},"promptId":{"dataType":"string"},"userId":{"dataType":"string","required":true},"id":{"dataType":"string","required":true}},"required":true}},"validators":{}},
    },
    // WARNING: This file was auto-generated with tsoa. Please do not modify it. Re-run tsoa to re-generate this file: https://github.com/lukeautry/tsoa
    "Message": {
        "dataType": "refAlias",
        "type": {"dataType":"nestedObjectLiteral","nestedProperties":{"log":{"ref":"Log","required":true},"heliconeMeta":{"ref":"HeliconeMeta","required":true},"authorization":{"dataType":"string","required":true}},"validators":{}},
    },
    // WARNING: This file was auto-generated with tsoa. Please do not modify it. Re-run tsoa to re-generate this file: https://github.com/lukeautry/tsoa
    "KeyPermissions": {
        "dataType": "refAlias",
        "type": {"dataType":"union","subSchemas":[{"dataType":"enum","enums":["w"]},{"dataType":"enum","enums":["rw"]},{"dataType":"undefined"}],"validators":{}},
    },
    // WARNING: This file was auto-generated with tsoa. Please do not modify it. Re-run tsoa to re-generate this file: https://github.com/lukeautry/tsoa
    "GenerateHashQueryParams": {
        "dataType": "refObject",
        "properties": {
            "apiKey": {"dataType":"string","required":true},
            "userId": {"dataType":"string","required":true},
            "keyName": {"dataType":"string","required":true},
            "permissions": {"ref":"KeyPermissions","required":true},
        },
        "additionalProperties": false,
    },
    // WARNING: This file was auto-generated with tsoa. Please do not modify it. Re-run tsoa to re-generate this file: https://github.com/lukeautry/tsoa
    "FineTuneResult": {
        "dataType": "refAlias",
        "type": {"dataType":"union","subSchemas":[{"dataType":"nestedObjectLiteral","nestedProperties":{"error":{"dataType":"string","required":true}}},{"dataType":"nestedObjectLiteral","nestedProperties":{"data":{"dataType":"nestedObjectLiteral","nestedProperties":{"url":{"dataType":"string","required":true},"fineTuneJob":{"dataType":"string","required":true}},"required":true},"success":{"dataType":"boolean","required":true}}}],"validators":{}},
    },
    // WARNING: This file was auto-generated with tsoa. Please do not modify it. Re-run tsoa to re-generate this file: https://github.com/lukeautry/tsoa
    "FineTuneBodyParams": {
        "dataType": "refObject",
        "properties": {
            "providerKeyId": {"dataType":"string","required":true},
        },
        "additionalProperties": false,
    },
    // WARNING: This file was auto-generated with tsoa. Please do not modify it. Re-run tsoa to re-generate this file: https://github.com/lukeautry/tsoa
    "FineTuneBody": {
        "dataType": "refObject",
        "properties": {
            "providerKeyId": {"dataType":"string","required":true},
        },
        "additionalProperties": false,
    },
    // WARNING: This file was auto-generated with tsoa. Please do not modify it. Re-run tsoa to re-generate this file: https://github.com/lukeautry/tsoa
    "ChatCompletionTokenLogprob.TopLogprob": {
        "dataType": "refObject",
        "properties": {
            "token": {"dataType":"string","required":true},
            "bytes": {"dataType":"union","subSchemas":[{"dataType":"array","array":{"dataType":"double"}},{"dataType":"enum","enums":[null]}],"required":true},
            "logprob": {"dataType":"double","required":true},
        },
        "additionalProperties": false,
    },
    // WARNING: This file was auto-generated with tsoa. Please do not modify it. Re-run tsoa to re-generate this file: https://github.com/lukeautry/tsoa
    "ChatCompletionTokenLogprob": {
        "dataType": "refObject",
        "properties": {
            "token": {"dataType":"string","required":true},
            "bytes": {"dataType":"union","subSchemas":[{"dataType":"array","array":{"dataType":"double"}},{"dataType":"enum","enums":[null]}],"required":true},
            "logprob": {"dataType":"double","required":true},
            "top_logprobs": {"dataType":"array","array":{"dataType":"refObject","ref":"ChatCompletionTokenLogprob.TopLogprob"},"required":true},
        },
        "additionalProperties": false,
    },
    // WARNING: This file was auto-generated with tsoa. Please do not modify it. Re-run tsoa to re-generate this file: https://github.com/lukeautry/tsoa
    "ChatCompletion.Choice.Logprobs": {
        "dataType": "refObject",
        "properties": {
            "content": {"dataType":"union","subSchemas":[{"dataType":"array","array":{"dataType":"refObject","ref":"ChatCompletionTokenLogprob"}},{"dataType":"enum","enums":[null]}],"required":true},
        },
        "additionalProperties": false,
    },
    // WARNING: This file was auto-generated with tsoa. Please do not modify it. Re-run tsoa to re-generate this file: https://github.com/lukeautry/tsoa
    "ChatCompletionMessage.FunctionCall": {
        "dataType": "refObject",
        "properties": {
            "arguments": {"dataType":"string","required":true},
            "name": {"dataType":"string","required":true},
        },
        "additionalProperties": false,
    },
    // WARNING: This file was auto-generated with tsoa. Please do not modify it. Re-run tsoa to re-generate this file: https://github.com/lukeautry/tsoa
    "ChatCompletionMessageToolCall.Function": {
        "dataType": "refObject",
        "properties": {
            "arguments": {"dataType":"string","required":true},
            "name": {"dataType":"string","required":true},
        },
        "additionalProperties": false,
    },
    // WARNING: This file was auto-generated with tsoa. Please do not modify it. Re-run tsoa to re-generate this file: https://github.com/lukeautry/tsoa
    "ChatCompletionMessageToolCall": {
        "dataType": "refObject",
        "properties": {
            "id": {"dataType":"string","required":true},
            "function": {"ref":"ChatCompletionMessageToolCall.Function","required":true},
            "type": {"dataType":"enum","enums":["function"],"required":true},
        },
        "additionalProperties": false,
    },
    // WARNING: This file was auto-generated with tsoa. Please do not modify it. Re-run tsoa to re-generate this file: https://github.com/lukeautry/tsoa
    "ChatCompletionMessage": {
        "dataType": "refObject",
        "properties": {
            "content": {"dataType":"union","subSchemas":[{"dataType":"string"},{"dataType":"enum","enums":[null]}],"required":true},
            "role": {"dataType":"enum","enums":["assistant"],"required":true},
            "function_call": {"ref":"ChatCompletionMessage.FunctionCall"},
            "tool_calls": {"dataType":"array","array":{"dataType":"refObject","ref":"ChatCompletionMessageToolCall"}},
        },
        "additionalProperties": false,
    },
    // WARNING: This file was auto-generated with tsoa. Please do not modify it. Re-run tsoa to re-generate this file: https://github.com/lukeautry/tsoa
    "ChatCompletion.Choice": {
        "dataType": "refObject",
        "properties": {
            "finish_reason": {"dataType":"union","subSchemas":[{"dataType":"enum","enums":["stop"]},{"dataType":"enum","enums":["length"]},{"dataType":"enum","enums":["tool_calls"]},{"dataType":"enum","enums":["content_filter"]},{"dataType":"enum","enums":["function_call"]}],"required":true},
            "index": {"dataType":"double","required":true},
            "logprobs": {"dataType":"union","subSchemas":[{"ref":"ChatCompletion.Choice.Logprobs"},{"dataType":"enum","enums":[null]}],"required":true},
            "message": {"ref":"ChatCompletionMessage","required":true},
        },
        "additionalProperties": false,
    },
    // WARNING: This file was auto-generated with tsoa. Please do not modify it. Re-run tsoa to re-generate this file: https://github.com/lukeautry/tsoa
    "CompletionUsage": {
        "dataType": "refObject",
        "properties": {
            "completion_tokens": {"dataType":"double","required":true},
            "prompt_tokens": {"dataType":"double","required":true},
            "total_tokens": {"dataType":"double","required":true},
        },
        "additionalProperties": false,
    },
    // WARNING: This file was auto-generated with tsoa. Please do not modify it. Re-run tsoa to re-generate this file: https://github.com/lukeautry/tsoa
    "ChatCompletion": {
        "dataType": "refObject",
        "properties": {
            "id": {"dataType":"string","required":true},
            "choices": {"dataType":"array","array":{"dataType":"refObject","ref":"ChatCompletion.Choice"},"required":true},
            "created": {"dataType":"double","required":true},
            "model": {"dataType":"string","required":true},
            "object": {"dataType":"enum","enums":["chat.completion"],"required":true},
            "service_tier": {"dataType":"union","subSchemas":[{"dataType":"enum","enums":["scale"]},{"dataType":"enum","enums":["default"]},{"dataType":"enum","enums":[null]}]},
            "system_fingerprint": {"dataType":"string"},
            "usage": {"ref":"CompletionUsage"},
        },
        "additionalProperties": false,
    },
    // WARNING: This file was auto-generated with tsoa. Please do not modify it. Re-run tsoa to re-generate this file: https://github.com/lukeautry/tsoa
    "ResultSuccess_ChatCompletion_": {
        "dataType": "refObject",
        "properties": {
            "data": {"ref":"ChatCompletion","required":true},
            "error": {"dataType":"enum","enums":[null],"required":true},
        },
        "additionalProperties": false,
    },
    // WARNING: This file was auto-generated with tsoa. Please do not modify it. Re-run tsoa to re-generate this file: https://github.com/lukeautry/tsoa
    "Result_ChatCompletion.string_": {
        "dataType": "refAlias",
        "type": {"dataType":"union","subSchemas":[{"ref":"ResultSuccess_ChatCompletion_"},{"ref":"ResultError_string_"}],"validators":{}},
    },
    // WARNING: This file was auto-generated with tsoa. Please do not modify it. Re-run tsoa to re-generate this file: https://github.com/lukeautry/tsoa
    "ChatCompletionSystemMessageParam": {
        "dataType": "refObject",
        "properties": {
            "content": {"dataType":"string","required":true},
            "role": {"dataType":"enum","enums":["system"],"required":true},
            "name": {"dataType":"string"},
        },
        "additionalProperties": false,
    },
    // WARNING: This file was auto-generated with tsoa. Please do not modify it. Re-run tsoa to re-generate this file: https://github.com/lukeautry/tsoa
    "ChatCompletionContentPartText": {
        "dataType": "refObject",
        "properties": {
            "text": {"dataType":"string","required":true},
            "type": {"dataType":"enum","enums":["text"],"required":true},
        },
        "additionalProperties": false,
    },
    // WARNING: This file was auto-generated with tsoa. Please do not modify it. Re-run tsoa to re-generate this file: https://github.com/lukeautry/tsoa
    "ChatCompletionContentPartImage.ImageURL": {
        "dataType": "refObject",
        "properties": {
            "url": {"dataType":"string","required":true},
            "detail": {"dataType":"union","subSchemas":[{"dataType":"enum","enums":["auto"]},{"dataType":"enum","enums":["low"]},{"dataType":"enum","enums":["high"]}]},
        },
        "additionalProperties": false,
    },
    // WARNING: This file was auto-generated with tsoa. Please do not modify it. Re-run tsoa to re-generate this file: https://github.com/lukeautry/tsoa
    "ChatCompletionContentPartImage": {
        "dataType": "refObject",
        "properties": {
            "image_url": {"ref":"ChatCompletionContentPartImage.ImageURL","required":true},
            "type": {"dataType":"enum","enums":["image_url"],"required":true},
        },
        "additionalProperties": false,
    },
    // WARNING: This file was auto-generated with tsoa. Please do not modify it. Re-run tsoa to re-generate this file: https://github.com/lukeautry/tsoa
    "ChatCompletionContentPart": {
        "dataType": "refAlias",
        "type": {"dataType":"union","subSchemas":[{"ref":"ChatCompletionContentPartText"},{"ref":"ChatCompletionContentPartImage"}],"validators":{}},
    },
    // WARNING: This file was auto-generated with tsoa. Please do not modify it. Re-run tsoa to re-generate this file: https://github.com/lukeautry/tsoa
    "ChatCompletionUserMessageParam": {
        "dataType": "refObject",
        "properties": {
            "content": {"dataType":"union","subSchemas":[{"dataType":"string"},{"dataType":"array","array":{"dataType":"refAlias","ref":"ChatCompletionContentPart"}}],"required":true},
            "role": {"dataType":"enum","enums":["user"],"required":true},
            "name": {"dataType":"string"},
        },
        "additionalProperties": false,
    },
    // WARNING: This file was auto-generated with tsoa. Please do not modify it. Re-run tsoa to re-generate this file: https://github.com/lukeautry/tsoa
    "ChatCompletionAssistantMessageParam.FunctionCall": {
        "dataType": "refObject",
        "properties": {
            "arguments": {"dataType":"string","required":true},
            "name": {"dataType":"string","required":true},
        },
        "additionalProperties": false,
    },
    // WARNING: This file was auto-generated with tsoa. Please do not modify it. Re-run tsoa to re-generate this file: https://github.com/lukeautry/tsoa
    "ChatCompletionAssistantMessageParam": {
        "dataType": "refObject",
        "properties": {
            "role": {"dataType":"enum","enums":["assistant"],"required":true},
            "content": {"dataType":"union","subSchemas":[{"dataType":"string"},{"dataType":"enum","enums":[null]}]},
            "function_call": {"dataType":"union","subSchemas":[{"ref":"ChatCompletionAssistantMessageParam.FunctionCall"},{"dataType":"enum","enums":[null]}]},
            "name": {"dataType":"string"},
            "tool_calls": {"dataType":"array","array":{"dataType":"refObject","ref":"ChatCompletionMessageToolCall"}},
        },
        "additionalProperties": false,
    },
    // WARNING: This file was auto-generated with tsoa. Please do not modify it. Re-run tsoa to re-generate this file: https://github.com/lukeautry/tsoa
    "ChatCompletionToolMessageParam": {
        "dataType": "refObject",
        "properties": {
            "content": {"dataType":"string","required":true},
            "role": {"dataType":"enum","enums":["tool"],"required":true},
            "tool_call_id": {"dataType":"string","required":true},
        },
        "additionalProperties": false,
    },
    // WARNING: This file was auto-generated with tsoa. Please do not modify it. Re-run tsoa to re-generate this file: https://github.com/lukeautry/tsoa
    "ChatCompletionFunctionMessageParam": {
        "dataType": "refObject",
        "properties": {
            "content": {"dataType":"union","subSchemas":[{"dataType":"string"},{"dataType":"enum","enums":[null]}],"required":true},
            "name": {"dataType":"string","required":true},
            "role": {"dataType":"enum","enums":["function"],"required":true},
        },
        "additionalProperties": false,
    },
    // WARNING: This file was auto-generated with tsoa. Please do not modify it. Re-run tsoa to re-generate this file: https://github.com/lukeautry/tsoa
    "ChatCompletionMessageParam": {
        "dataType": "refAlias",
        "type": {"dataType":"union","subSchemas":[{"ref":"ChatCompletionSystemMessageParam"},{"ref":"ChatCompletionUserMessageParam"},{"ref":"ChatCompletionAssistantMessageParam"},{"ref":"ChatCompletionToolMessageParam"},{"ref":"ChatCompletionFunctionMessageParam"}],"validators":{}},
    },
    // WARNING: This file was auto-generated with tsoa. Please do not modify it. Re-run tsoa to re-generate this file: https://github.com/lukeautry/tsoa
    "Record_string.unknown_": {
        "dataType": "refAlias",
        "type": {"dataType":"nestedObjectLiteral","nestedProperties":{},"additionalProperties":{"dataType":"any"},"validators":{}},
    },
    // WARNING: This file was auto-generated with tsoa. Please do not modify it. Re-run tsoa to re-generate this file: https://github.com/lukeautry/tsoa
    "FunctionParameters": {
        "dataType": "refAlias",
        "type": {"ref":"Record_string.unknown_","validators":{}},
    },
    // WARNING: This file was auto-generated with tsoa. Please do not modify it. Re-run tsoa to re-generate this file: https://github.com/lukeautry/tsoa
    "FunctionDefinition": {
        "dataType": "refObject",
        "properties": {
            "name": {"dataType":"string","required":true},
            "description": {"dataType":"string"},
            "parameters": {"ref":"FunctionParameters"},
        },
        "additionalProperties": false,
    },
    // WARNING: This file was auto-generated with tsoa. Please do not modify it. Re-run tsoa to re-generate this file: https://github.com/lukeautry/tsoa
    "ChatCompletionTool": {
        "dataType": "refObject",
        "properties": {
            "function": {"ref":"FunctionDefinition","required":true},
            "type": {"dataType":"enum","enums":["function"],"required":true},
        },
        "additionalProperties": false,
    },
    // WARNING: This file was auto-generated with tsoa. Please do not modify it. Re-run tsoa to re-generate this file: https://github.com/lukeautry/tsoa
    "ChatCompletionNamedToolChoice.Function": {
        "dataType": "refObject",
        "properties": {
            "name": {"dataType":"string","required":true},
        },
        "additionalProperties": false,
    },
    // WARNING: This file was auto-generated with tsoa. Please do not modify it. Re-run tsoa to re-generate this file: https://github.com/lukeautry/tsoa
    "ChatCompletionNamedToolChoice": {
        "dataType": "refObject",
        "properties": {
            "function": {"ref":"ChatCompletionNamedToolChoice.Function","required":true},
            "type": {"dataType":"enum","enums":["function"],"required":true},
        },
        "additionalProperties": false,
    },
    // WARNING: This file was auto-generated with tsoa. Please do not modify it. Re-run tsoa to re-generate this file: https://github.com/lukeautry/tsoa
    "ChatCompletionToolChoiceOption": {
        "dataType": "refAlias",
        "type": {"dataType":"union","subSchemas":[{"dataType":"enum","enums":["none"]},{"dataType":"enum","enums":["auto"]},{"dataType":"enum","enums":["required"]},{"ref":"ChatCompletionNamedToolChoice"}],"validators":{}},
    },
    // WARNING: This file was auto-generated with tsoa. Please do not modify it. Re-run tsoa to re-generate this file: https://github.com/lukeautry/tsoa
    "AlertResponse": {
        "dataType": "refObject",
        "properties": {
            "alerts": {"dataType":"array","array":{"dataType":"nestedObjectLiteral","nestedProperties":{"updated_at":{"dataType":"union","subSchemas":[{"dataType":"string"},{"dataType":"enum","enums":[null]}],"required":true},"time_window":{"dataType":"double","required":true},"time_block_duration":{"dataType":"double","required":true},"threshold":{"dataType":"double","required":true},"status":{"dataType":"string","required":true},"soft_delete":{"dataType":"boolean","required":true},"slack_channels":{"dataType":"array","array":{"dataType":"string"},"required":true},"org_id":{"dataType":"string","required":true},"name":{"dataType":"string","required":true},"minimum_request_count":{"dataType":"union","subSchemas":[{"dataType":"double"},{"dataType":"enum","enums":[null]}],"required":true},"metric":{"dataType":"string","required":true},"id":{"dataType":"string","required":true},"emails":{"dataType":"array","array":{"dataType":"string"},"required":true},"created_at":{"dataType":"union","subSchemas":[{"dataType":"string"},{"dataType":"enum","enums":[null]}],"required":true}}},"required":true},
            "history": {"dataType":"array","array":{"dataType":"nestedObjectLiteral","nestedProperties":{"updated_at":{"dataType":"union","subSchemas":[{"dataType":"string"},{"dataType":"enum","enums":[null]}],"required":true},"triggered_value":{"dataType":"string","required":true},"status":{"dataType":"string","required":true},"soft_delete":{"dataType":"boolean","required":true},"org_id":{"dataType":"string","required":true},"id":{"dataType":"string","required":true},"created_at":{"dataType":"union","subSchemas":[{"dataType":"string"},{"dataType":"enum","enums":[null]}],"required":true},"alert_start_time":{"dataType":"string","required":true},"alert_name":{"dataType":"string","required":true},"alert_metric":{"dataType":"string","required":true},"alert_id":{"dataType":"string","required":true},"alert_end_time":{"dataType":"union","subSchemas":[{"dataType":"string"},{"dataType":"enum","enums":[null]}],"required":true}}},"required":true},
        },
        "additionalProperties": false,
    },
    // WARNING: This file was auto-generated with tsoa. Please do not modify it. Re-run tsoa to re-generate this file: https://github.com/lukeautry/tsoa
    "ResultSuccess_AlertResponse_": {
        "dataType": "refObject",
        "properties": {
            "data": {"ref":"AlertResponse","required":true},
            "error": {"dataType":"enum","enums":[null],"required":true},
        },
        "additionalProperties": false,
    },
    // WARNING: This file was auto-generated with tsoa. Please do not modify it. Re-run tsoa to re-generate this file: https://github.com/lukeautry/tsoa
    "Result_AlertResponse.string_": {
        "dataType": "refAlias",
        "type": {"dataType":"union","subSchemas":[{"ref":"ResultSuccess_AlertResponse_"},{"ref":"ResultError_string_"}],"validators":{}},
    },
    // WARNING: This file was auto-generated with tsoa. Please do not modify it. Re-run tsoa to re-generate this file: https://github.com/lukeautry/tsoa
    "ResultSuccess_string_": {
        "dataType": "refObject",
        "properties": {
            "data": {"dataType":"string","required":true},
            "error": {"dataType":"enum","enums":[null],"required":true},
        },
        "additionalProperties": false,
    },
    // WARNING: This file was auto-generated with tsoa. Please do not modify it. Re-run tsoa to re-generate this file: https://github.com/lukeautry/tsoa
    "Result_string.string_": {
        "dataType": "refAlias",
        "type": {"dataType":"union","subSchemas":[{"ref":"ResultSuccess_string_"},{"ref":"ResultError_string_"}],"validators":{}},
    },
    // WARNING: This file was auto-generated with tsoa. Please do not modify it. Re-run tsoa to re-generate this file: https://github.com/lukeautry/tsoa
    "AlertRequest": {
        "dataType": "refObject",
        "properties": {
            "name": {"dataType":"string","required":true},
            "metric": {"dataType":"string","required":true},
            "threshold": {"dataType":"double","required":true},
            "time_window": {"dataType":"string","required":true},
            "emails": {"dataType":"array","array":{"dataType":"string"},"required":true},
            "slack_channels": {"dataType":"array","array":{"dataType":"string"},"required":true},
            "minimum_request_count": {"dataType":"union","subSchemas":[{"dataType":"double"},{"dataType":"undefined"}],"required":true},
        },
        "additionalProperties": false,
    },
    // WARNING: This file was auto-generated with tsoa. Please do not modify it. Re-run tsoa to re-generate this file: https://github.com/lukeautry/tsoa
    "Property": {
        "dataType": "refObject",
        "properties": {
            "property": {"dataType":"string","required":true},
        },
        "additionalProperties": false,
    },
    // WARNING: This file was auto-generated with tsoa. Please do not modify it. Re-run tsoa to re-generate this file: https://github.com/lukeautry/tsoa
    "ResultSuccess_Property-Array_": {
        "dataType": "refObject",
        "properties": {
            "data": {"dataType":"array","array":{"dataType":"refObject","ref":"Property"},"required":true},
            "error": {"dataType":"enum","enums":[null],"required":true},
        },
        "additionalProperties": false,
    },
    // WARNING: This file was auto-generated with tsoa. Please do not modify it. Re-run tsoa to re-generate this file: https://github.com/lukeautry/tsoa
    "Result_Property-Array.string_": {
        "dataType": "refAlias",
        "type": {"dataType":"union","subSchemas":[{"ref":"ResultSuccess_Property-Array_"},{"ref":"ResultError_string_"}],"validators":{}},
    },
    // WARNING: This file was auto-generated with tsoa. Please do not modify it. Re-run tsoa to re-generate this file: https://github.com/lukeautry/tsoa
    "Json": {
        "dataType": "refAlias",
        "type": {"dataType":"union","subSchemas":[{"dataType":"string"},{"dataType":"double"},{"dataType":"boolean"},{"dataType":"enum","enums":[null]},{"dataType":"nestedObjectLiteral","nestedProperties":{},"additionalProperties":{"dataType":"union","subSchemas":[{"ref":"Json"},{"dataType":"undefined"}]}},{"dataType":"array","array":{"dataType":"refAlias","ref":"Json"}}],"validators":{}},
    },
    // WARNING: This file was auto-generated with tsoa. Please do not modify it. Re-run tsoa to re-generate this file: https://github.com/lukeautry/tsoa
    "IntegrationCreateParams": {
        "dataType": "refObject",
        "properties": {
            "integration_name": {"dataType":"string","required":true},
            "settings": {"ref":"Json"},
            "active": {"dataType":"boolean"},
        },
        "additionalProperties": false,
    },
    // WARNING: This file was auto-generated with tsoa. Please do not modify it. Re-run tsoa to re-generate this file: https://github.com/lukeautry/tsoa
    "Integration": {
        "dataType": "refObject",
        "properties": {
            "integration_name": {"dataType":"string"},
            "settings": {"ref":"Json"},
            "active": {"dataType":"boolean"},
            "id": {"dataType":"string","required":true},
        },
        "additionalProperties": false,
    },
    // WARNING: This file was auto-generated with tsoa. Please do not modify it. Re-run tsoa to re-generate this file: https://github.com/lukeautry/tsoa
    "ResultSuccess_Array_Integration__": {
        "dataType": "refObject",
        "properties": {
            "data": {"dataType":"array","array":{"dataType":"refObject","ref":"Integration"},"required":true},
            "error": {"dataType":"enum","enums":[null],"required":true},
        },
        "additionalProperties": false,
    },
    // WARNING: This file was auto-generated with tsoa. Please do not modify it. Re-run tsoa to re-generate this file: https://github.com/lukeautry/tsoa
    "Result_Array_Integration_.string_": {
        "dataType": "refAlias",
        "type": {"dataType":"union","subSchemas":[{"ref":"ResultSuccess_Array_Integration__"},{"ref":"ResultError_string_"}],"validators":{}},
    },
    // WARNING: This file was auto-generated with tsoa. Please do not modify it. Re-run tsoa to re-generate this file: https://github.com/lukeautry/tsoa
    "IntegrationUpdateParams": {
        "dataType": "refObject",
        "properties": {
            "integration_name": {"dataType":"string"},
            "settings": {"ref":"Json"},
            "active": {"dataType":"boolean"},
        },
        "additionalProperties": false,
    },
    // WARNING: This file was auto-generated with tsoa. Please do not modify it. Re-run tsoa to re-generate this file: https://github.com/lukeautry/tsoa
    "ResultSuccess_Integration_": {
        "dataType": "refObject",
        "properties": {
            "data": {"ref":"Integration","required":true},
            "error": {"dataType":"enum","enums":[null],"required":true},
        },
        "additionalProperties": false,
    },
    // WARNING: This file was auto-generated with tsoa. Please do not modify it. Re-run tsoa to re-generate this file: https://github.com/lukeautry/tsoa
    "Result_Integration.string_": {
        "dataType": "refAlias",
        "type": {"dataType":"union","subSchemas":[{"ref":"ResultSuccess_Integration_"},{"ref":"ResultError_string_"}],"validators":{}},
    },
    // WARNING: This file was auto-generated with tsoa. Please do not modify it. Re-run tsoa to re-generate this file: https://github.com/lukeautry/tsoa
    "ResultSuccess_Array__id-string--name-string___": {
        "dataType": "refObject",
        "properties": {
            "data": {"dataType":"array","array":{"dataType":"nestedObjectLiteral","nestedProperties":{"name":{"dataType":"string","required":true},"id":{"dataType":"string","required":true}}},"required":true},
            "error": {"dataType":"enum","enums":[null],"required":true},
        },
        "additionalProperties": false,
    },
    // WARNING: This file was auto-generated with tsoa. Please do not modify it. Re-run tsoa to re-generate this file: https://github.com/lukeautry/tsoa
    "Result_Array__id-string--name-string__.string_": {
        "dataType": "refAlias",
        "type": {"dataType":"union","subSchemas":[{"ref":"ResultSuccess_Array__id-string--name-string___"},{"ref":"ResultError_string_"}],"validators":{}},
    },
    // WARNING: This file was auto-generated with tsoa. Please do not modify it. Re-run tsoa to re-generate this file: https://github.com/lukeautry/tsoa
    "ResultSuccess__experimentId-string__": {
        "dataType": "refObject",
        "properties": {
            "data": {"dataType":"nestedObjectLiteral","nestedProperties":{"experimentId":{"dataType":"string","required":true}},"required":true},
            "error": {"dataType":"enum","enums":[null],"required":true},
        },
        "additionalProperties": false,
    },
    // WARNING: This file was auto-generated with tsoa. Please do not modify it. Re-run tsoa to re-generate this file: https://github.com/lukeautry/tsoa
    "Result__experimentId-string_.string_": {
        "dataType": "refAlias",
        "type": {"dataType":"union","subSchemas":[{"ref":"ResultSuccess__experimentId-string__"},{"ref":"ResultError_string_"}],"validators":{}},
    },
    // WARNING: This file was auto-generated with tsoa. Please do not modify it. Re-run tsoa to re-generate this file: https://github.com/lukeautry/tsoa
    "ResultSuccess__tableId-string--experimentId-string__": {
        "dataType": "refObject",
        "properties": {
            "data": {"dataType":"nestedObjectLiteral","nestedProperties":{"experimentId":{"dataType":"string","required":true},"tableId":{"dataType":"string","required":true}},"required":true},
            "error": {"dataType":"enum","enums":[null],"required":true},
        },
        "additionalProperties": false,
    },
    // WARNING: This file was auto-generated with tsoa. Please do not modify it. Re-run tsoa to re-generate this file: https://github.com/lukeautry/tsoa
    "Result__tableId-string--experimentId-string_.string_": {
        "dataType": "refAlias",
        "type": {"dataType":"union","subSchemas":[{"ref":"ResultSuccess__tableId-string--experimentId-string__"},{"ref":"ResultError_string_"}],"validators":{}},
    },
    // WARNING: This file was auto-generated with tsoa. Please do not modify it. Re-run tsoa to re-generate this file: https://github.com/lukeautry/tsoa
    "CreateExperimentTableParams": {
        "dataType": "refObject",
        "properties": {
            "datasetId": {"dataType":"string","required":true},
            "experimentMetadata": {"ref":"Record_string.any_","required":true},
            "promptVersionId": {"dataType":"string","required":true},
            "newHeliconeTemplate": {"dataType":"string","required":true},
            "isMajorVersion": {"dataType":"boolean","required":true},
            "promptSubversionMetadata": {"ref":"Record_string.any_","required":true},
        },
        "additionalProperties": false,
    },
    // WARNING: This file was auto-generated with tsoa. Please do not modify it. Re-run tsoa to re-generate this file: https://github.com/lukeautry/tsoa
    "ExperimentTableColumn": {
        "dataType": "refObject",
        "properties": {
            "id": {"dataType":"string","required":true},
            "columnName": {"dataType":"string","required":true},
            "columnType": {"dataType":"string","required":true},
            "hypothesisId": {"dataType":"string"},
            "cells": {"dataType":"array","array":{"dataType":"nestedObjectLiteral","nestedProperties":{"metadata":{"ref":"Record_string.any_"},"value":{"dataType":"union","subSchemas":[{"dataType":"string"},{"dataType":"enum","enums":[null]}],"required":true},"requestId":{"dataType":"string"},"rowIndex":{"dataType":"double","required":true}}},"required":true},
            "metadata": {"ref":"Record_string.any_"},
        },
        "additionalProperties": false,
    },
    // WARNING: This file was auto-generated with tsoa. Please do not modify it. Re-run tsoa to re-generate this file: https://github.com/lukeautry/tsoa
    "ExperimentTable": {
        "dataType": "refObject",
        "properties": {
            "id": {"dataType":"string","required":true},
            "name": {"dataType":"string","required":true},
            "experimentId": {"dataType":"string","required":true},
            "columns": {"dataType":"array","array":{"dataType":"refObject","ref":"ExperimentTableColumn"},"required":true},
        },
        "additionalProperties": false,
    },
    // WARNING: This file was auto-generated with tsoa. Please do not modify it. Re-run tsoa to re-generate this file: https://github.com/lukeautry/tsoa
    "ResultSuccess_ExperimentTable_": {
        "dataType": "refObject",
        "properties": {
            "data": {"ref":"ExperimentTable","required":true},
            "error": {"dataType":"enum","enums":[null],"required":true},
        },
        "additionalProperties": false,
    },
    // WARNING: This file was auto-generated with tsoa. Please do not modify it. Re-run tsoa to re-generate this file: https://github.com/lukeautry/tsoa
    "Result_ExperimentTable.string_": {
        "dataType": "refAlias",
        "type": {"dataType":"union","subSchemas":[{"ref":"ResultSuccess_ExperimentTable_"},{"ref":"ResultError_string_"}],"validators":{}},
    },
    // WARNING: This file was auto-generated with tsoa. Please do not modify it. Re-run tsoa to re-generate this file: https://github.com/lukeautry/tsoa
    "PostgrestError": {
        "dataType": "refAlias",
        "type": {"dataType":"nestedObjectLiteral","nestedProperties":{"code":{"dataType":"string","required":true},"hint":{"dataType":"string","required":true},"details":{"dataType":"string","required":true},"message":{"dataType":"string","required":true}},"validators":{}},
    },
    // WARNING: This file was auto-generated with tsoa. Please do not modify it. Re-run tsoa to re-generate this file: https://github.com/lukeautry/tsoa
    "ResultError_PostgrestError_": {
        "dataType": "refObject",
        "properties": {
            "data": {"dataType":"enum","enums":[null],"required":true},
            "error": {"ref":"PostgrestError","required":true},
        },
        "additionalProperties": false,
    },
    // WARNING: This file was auto-generated with tsoa. Please do not modify it. Re-run tsoa to re-generate this file: https://github.com/lukeautry/tsoa
    "NewExperimentParams": {
        "dataType": "refObject",
        "properties": {
            "datasetId": {"dataType":"string","required":true},
            "promptVersion": {"dataType":"string","required":true},
            "model": {"dataType":"string","required":true},
            "providerKeyId": {"dataType":"string","required":true},
            "meta": {"dataType":"any"},
        },
        "additionalProperties": false,
    },
    // WARNING: This file was auto-generated with tsoa. Please do not modify it. Re-run tsoa to re-generate this file: https://github.com/lukeautry/tsoa
    "ResultSuccess__hypothesisId-string__": {
        "dataType": "refObject",
        "properties": {
            "data": {"dataType":"nestedObjectLiteral","nestedProperties":{"hypothesisId":{"dataType":"string","required":true}},"required":true},
            "error": {"dataType":"enum","enums":[null],"required":true},
        },
        "additionalProperties": false,
    },
    // WARNING: This file was auto-generated with tsoa. Please do not modify it. Re-run tsoa to re-generate this file: https://github.com/lukeautry/tsoa
    "Result__hypothesisId-string_.string_": {
        "dataType": "refAlias",
        "type": {"dataType":"union","subSchemas":[{"ref":"ResultSuccess__hypothesisId-string__"},{"ref":"ResultError_string_"}],"validators":{}},
    },
    // WARNING: This file was auto-generated with tsoa. Please do not modify it. Re-run tsoa to re-generate this file: https://github.com/lukeautry/tsoa
    "EvaluatorResult": {
        "dataType": "refObject",
        "properties": {
            "id": {"dataType":"string","required":true},
            "created_at": {"dataType":"string","required":true},
            "scoring_type": {"dataType":"string","required":true},
            "llm_template": {"dataType":"any","required":true},
            "organization_id": {"dataType":"string","required":true},
            "updated_at": {"dataType":"string","required":true},
            "name": {"dataType":"string","required":true},
        },
        "additionalProperties": false,
    },
    // WARNING: This file was auto-generated with tsoa. Please do not modify it. Re-run tsoa to re-generate this file: https://github.com/lukeautry/tsoa
    "ResultSuccess_EvaluatorResult-Array_": {
        "dataType": "refObject",
        "properties": {
            "data": {"dataType":"array","array":{"dataType":"refObject","ref":"EvaluatorResult"},"required":true},
            "error": {"dataType":"enum","enums":[null],"required":true},
        },
        "additionalProperties": false,
    },
    // WARNING: This file was auto-generated with tsoa. Please do not modify it. Re-run tsoa to re-generate this file: https://github.com/lukeautry/tsoa
    "Result_EvaluatorResult-Array.string_": {
        "dataType": "refAlias",
        "type": {"dataType":"union","subSchemas":[{"ref":"ResultSuccess_EvaluatorResult-Array_"},{"ref":"ResultError_string_"}],"validators":{}},
    },
    // WARNING: This file was auto-generated with tsoa. Please do not modify it. Re-run tsoa to re-generate this file: https://github.com/lukeautry/tsoa
    "ResponseObj": {
        "dataType": "refObject",
        "properties": {
            "body": {"dataType":"any","required":true},
            "createdAt": {"dataType":"string","required":true},
            "completionTokens": {"dataType":"double","required":true},
            "promptTokens": {"dataType":"double","required":true},
            "delayMs": {"dataType":"double","required":true},
            "model": {"dataType":"string","required":true},
        },
        "additionalProperties": false,
    },
    // WARNING: This file was auto-generated with tsoa. Please do not modify it. Re-run tsoa to re-generate this file: https://github.com/lukeautry/tsoa
    "RequestObj": {
        "dataType": "refObject",
        "properties": {
            "id": {"dataType":"string","required":true},
            "provider": {"dataType":"string","required":true},
        },
        "additionalProperties": false,
    },
    // WARNING: This file was auto-generated with tsoa. Please do not modify it. Re-run tsoa to re-generate this file: https://github.com/lukeautry/tsoa
    "Score": {
        "dataType": "refObject",
        "properties": {
            "valueType": {"dataType":"string","required":true},
            "value": {"dataType":"union","subSchemas":[{"dataType":"double"},{"dataType":"datetime"},{"dataType":"string"}],"required":true},
        },
        "additionalProperties": false,
    },
    // WARNING: This file was auto-generated with tsoa. Please do not modify it. Re-run tsoa to re-generate this file: https://github.com/lukeautry/tsoa
    "Record_string.Score_": {
        "dataType": "refAlias",
        "type": {"dataType":"nestedObjectLiteral","nestedProperties":{},"additionalProperties":{"ref":"Score"},"validators":{}},
    },
    // WARNING: This file was auto-generated with tsoa. Please do not modify it. Re-run tsoa to re-generate this file: https://github.com/lukeautry/tsoa
    "ExperimentDatasetRow": {
        "dataType": "refObject",
        "properties": {
            "rowId": {"dataType":"string","required":true},
            "inputRecord": {"dataType":"nestedObjectLiteral","nestedProperties":{"request":{"ref":"RequestObj","required":true},"response":{"ref":"ResponseObj","required":true},"autoInputs":{"dataType":"array","array":{"dataType":"refAlias","ref":"Record_string.string_"},"required":true},"inputs":{"ref":"Record_string.string_","required":true},"requestPath":{"dataType":"string","required":true},"requestId":{"dataType":"string","required":true},"id":{"dataType":"string","required":true}},"required":true},
            "rowIndex": {"dataType":"double","required":true},
            "columnId": {"dataType":"string","required":true},
            "scores": {"ref":"Record_string.Score_","required":true},
        },
        "additionalProperties": false,
    },
    // WARNING: This file was auto-generated with tsoa. Please do not modify it. Re-run tsoa to re-generate this file: https://github.com/lukeautry/tsoa
    "ExperimentScores": {
        "dataType": "refObject",
        "properties": {
            "dataset": {"dataType":"nestedObjectLiteral","nestedProperties":{"scores":{"ref":"Record_string.Score_","required":true}},"required":true},
            "hypothesis": {"dataType":"nestedObjectLiteral","nestedProperties":{"scores":{"ref":"Record_string.Score_","required":true}},"required":true},
        },
        "additionalProperties": false,
    },
    // WARNING: This file was auto-generated with tsoa. Please do not modify it. Re-run tsoa to re-generate this file: https://github.com/lukeautry/tsoa
    "Experiment": {
        "dataType": "refObject",
        "properties": {
            "id": {"dataType":"string","required":true},
            "organization": {"dataType":"string","required":true},
            "dataset": {"dataType":"nestedObjectLiteral","nestedProperties":{"rows":{"dataType":"array","array":{"dataType":"refObject","ref":"ExperimentDatasetRow"},"required":true},"name":{"dataType":"string","required":true},"id":{"dataType":"string","required":true}},"required":true},
            "meta": {"dataType":"any","required":true},
            "createdAt": {"dataType":"string","required":true},
            "hypotheses": {"dataType":"array","array":{"dataType":"nestedObjectLiteral","nestedProperties":{"runs":{"dataType":"array","array":{"dataType":"nestedObjectLiteral","nestedProperties":{"request":{"ref":"RequestObj"},"scores":{"ref":"Record_string.Score_","required":true},"response":{"ref":"ResponseObj"},"resultRequestId":{"dataType":"string","required":true},"datasetRowId":{"dataType":"string","required":true}}},"required":true},"providerKey":{"dataType":"string","required":true},"createdAt":{"dataType":"string","required":true},"status":{"dataType":"string","required":true},"model":{"dataType":"string","required":true},"parentPromptVersion":{"dataType":"nestedObjectLiteral","nestedProperties":{"template":{"dataType":"any","required":true}}},"promptVersion":{"dataType":"nestedObjectLiteral","nestedProperties":{"template":{"dataType":"any","required":true}}},"promptVersionId":{"dataType":"string","required":true},"id":{"dataType":"string","required":true}}},"required":true},
            "scores": {"dataType":"union","subSchemas":[{"ref":"ExperimentScores"},{"dataType":"enum","enums":[null]}],"required":true},
        },
        "additionalProperties": false,
    },
    // WARNING: This file was auto-generated with tsoa. Please do not modify it. Re-run tsoa to re-generate this file: https://github.com/lukeautry/tsoa
    "ResultSuccess_Experiment-Array_": {
        "dataType": "refObject",
        "properties": {
            "data": {"dataType":"array","array":{"dataType":"refObject","ref":"Experiment"},"required":true},
            "error": {"dataType":"enum","enums":[null],"required":true},
        },
        "additionalProperties": false,
    },
    // WARNING: This file was auto-generated with tsoa. Please do not modify it. Re-run tsoa to re-generate this file: https://github.com/lukeautry/tsoa
    "Result_Experiment-Array.string_": {
        "dataType": "refAlias",
        "type": {"dataType":"union","subSchemas":[{"ref":"ResultSuccess_Experiment-Array_"},{"ref":"ResultError_string_"}],"validators":{}},
    },
    // WARNING: This file was auto-generated with tsoa. Please do not modify it. Re-run tsoa to re-generate this file: https://github.com/lukeautry/tsoa
    "Partial_ExperimentToOperators_": {
        "dataType": "refAlias",
        "type": {"dataType":"nestedObjectLiteral","nestedProperties":{"id":{"ref":"Partial_TextOperators_"},"prompt_v2":{"ref":"Partial_TextOperators_"}},"validators":{}},
    },
    // WARNING: This file was auto-generated with tsoa. Please do not modify it. Re-run tsoa to re-generate this file: https://github.com/lukeautry/tsoa
    "Pick_FilterLeaf.experiment_": {
        "dataType": "refAlias",
        "type": {"dataType":"nestedObjectLiteral","nestedProperties":{"experiment":{"ref":"Partial_ExperimentToOperators_"}},"validators":{}},
    },
    // WARNING: This file was auto-generated with tsoa. Please do not modify it. Re-run tsoa to re-generate this file: https://github.com/lukeautry/tsoa
    "FilterLeafSubset_experiment_": {
        "dataType": "refAlias",
        "type": {"ref":"Pick_FilterLeaf.experiment_","validators":{}},
    },
    // WARNING: This file was auto-generated with tsoa. Please do not modify it. Re-run tsoa to re-generate this file: https://github.com/lukeautry/tsoa
    "ExperimentFilterNode": {
        "dataType": "refAlias",
        "type": {"dataType":"union","subSchemas":[{"ref":"FilterLeafSubset_experiment_"},{"ref":"ExperimentFilterBranch"},{"dataType":"enum","enums":["all"]}],"validators":{}},
    },
    // WARNING: This file was auto-generated with tsoa. Please do not modify it. Re-run tsoa to re-generate this file: https://github.com/lukeautry/tsoa
    "ExperimentFilterBranch": {
        "dataType": "refAlias",
        "type": {"dataType":"nestedObjectLiteral","nestedProperties":{"right":{"ref":"ExperimentFilterNode","required":true},"operator":{"dataType":"union","subSchemas":[{"dataType":"enum","enums":["or"]},{"dataType":"enum","enums":["and"]}],"required":true},"left":{"ref":"ExperimentFilterNode","required":true}},"validators":{}},
    },
    // WARNING: This file was auto-generated with tsoa. Please do not modify it. Re-run tsoa to re-generate this file: https://github.com/lukeautry/tsoa
    "IncludeExperimentKeys": {
        "dataType": "refObject",
        "properties": {
            "inputs": {"dataType":"enum","enums":[true]},
            "promptVersion": {"dataType":"enum","enums":[true]},
            "responseBodies": {"dataType":"enum","enums":[true]},
            "score": {"dataType":"enum","enums":[true]},
        },
        "additionalProperties": false,
    },
    // WARNING: This file was auto-generated with tsoa. Please do not modify it. Re-run tsoa to re-generate this file: https://github.com/lukeautry/tsoa
<<<<<<< HEAD
    "ExperimentRun": {
        "dataType": "refObject",
        "properties": {
        },
        "additionalProperties": false,
    },
    // WARNING: This file was auto-generated with tsoa. Please do not modify it. Re-run tsoa to re-generate this file: https://github.com/lukeautry/tsoa
    "ResultSuccess_ExperimentRun_": {
        "dataType": "refObject",
        "properties": {
            "data": {"ref":"ExperimentRun","required":true},
            "error": {"dataType":"enum","enums":[null],"required":true},
        },
        "additionalProperties": false,
    },
    // WARNING: This file was auto-generated with tsoa. Please do not modify it. Re-run tsoa to re-generate this file: https://github.com/lukeautry/tsoa
    "Result_ExperimentRun.string_": {
        "dataType": "refAlias",
        "type": {"dataType":"union","subSchemas":[{"ref":"ResultSuccess_ExperimentRun_"},{"ref":"ResultError_string_"}],"validators":{}},
    },
    // WARNING: This file was auto-generated with tsoa. Please do not modify it. Re-run tsoa to re-generate this file: https://github.com/lukeautry/tsoa
    "ResultSuccess_EvaluatorResult_": {
        "dataType": "refObject",
        "properties": {
            "data": {"ref":"EvaluatorResult","required":true},
            "error": {"dataType":"enum","enums":[null],"required":true},
        },
        "additionalProperties": false,
    },
    // WARNING: This file was auto-generated with tsoa. Please do not modify it. Re-run tsoa to re-generate this file: https://github.com/lukeautry/tsoa
    "Result_EvaluatorResult.string_": {
        "dataType": "refAlias",
        "type": {"dataType":"union","subSchemas":[{"ref":"ResultSuccess_EvaluatorResult_"},{"ref":"ResultError_string_"}],"validators":{}},
    },
    // WARNING: This file was auto-generated with tsoa. Please do not modify it. Re-run tsoa to re-generate this file: https://github.com/lukeautry/tsoa
    "CreateEvaluatorParams": {
        "dataType": "refObject",
        "properties": {
            "scoring_type": {"dataType":"string","required":true},
            "llm_template": {"dataType":"any","required":true},
            "name": {"dataType":"string","required":true},
        },
        "additionalProperties": false,
    },
    // WARNING: This file was auto-generated with tsoa. Please do not modify it. Re-run tsoa to re-generate this file: https://github.com/lukeautry/tsoa
    "UpdateEvaluatorParams": {
        "dataType": "refObject",
        "properties": {
            "scoring_type": {"dataType":"string"},
            "llm_template": {"dataType":"any"},
        },
        "additionalProperties": false,
    },
    // WARNING: This file was auto-generated with tsoa. Please do not modify it. Re-run tsoa to re-generate this file: https://github.com/lukeautry/tsoa
    "ResultSuccess__experiment_id-string--experiment_created_at-string_-Array_": {
        "dataType": "refObject",
        "properties": {
            "data": {"dataType":"array","array":{"dataType":"nestedObjectLiteral","nestedProperties":{"experiment_created_at":{"dataType":"string","required":true},"experiment_id":{"dataType":"string","required":true}}},"required":true},
            "error": {"dataType":"enum","enums":[null],"required":true},
        },
        "additionalProperties": false,
    },
    // WARNING: This file was auto-generated with tsoa. Please do not modify it. Re-run tsoa to re-generate this file: https://github.com/lukeautry/tsoa
    "Result__experiment_id-string--experiment_created_at-string_-Array.string_": {
        "dataType": "refAlias",
        "type": {"dataType":"union","subSchemas":[{"ref":"ResultSuccess__experiment_id-string--experiment_created_at-string_-Array_"},{"ref":"ResultError_string_"}],"validators":{}},
    },
    // WARNING: This file was auto-generated with tsoa. Please do not modify it. Re-run tsoa to re-generate this file: https://github.com/lukeautry/tsoa
    "ResultSuccess__datasetId-string__": {
=======
    "ResultSuccess__experimentId-string__": {
>>>>>>> c881d484
        "dataType": "refObject",
        "properties": {
            "data": {"dataType":"nestedObjectLiteral","nestedProperties":{"datasetId":{"dataType":"string","required":true}},"required":true},
            "error": {"dataType":"enum","enums":[null],"required":true},
        },
        "additionalProperties": false,
    },
    // WARNING: This file was auto-generated with tsoa. Please do not modify it. Re-run tsoa to re-generate this file: https://github.com/lukeautry/tsoa
    "Result__datasetId-string_.string_": {
        "dataType": "refAlias",
        "type": {"dataType":"union","subSchemas":[{"ref":"ResultSuccess__datasetId-string__"},{"ref":"ResultError_string_"}],"validators":{}},
    },
    // WARNING: This file was auto-generated with tsoa. Please do not modify it. Re-run tsoa to re-generate this file: https://github.com/lukeautry/tsoa
    "DatasetMetadata": {
        "dataType": "refObject",
        "properties": {
            "promptVersionId": {"dataType":"string"},
            "inputRecordsIds": {"dataType":"array","array":{"dataType":"string"}},
        },
        "additionalProperties": false,
    },
    // WARNING: This file was auto-generated with tsoa. Please do not modify it. Re-run tsoa to re-generate this file: https://github.com/lukeautry/tsoa
    "NewDatasetParams": {
        "dataType": "refObject",
        "properties": {
            "datasetName": {"dataType":"string","required":true},
            "requestIds": {"dataType":"array","array":{"dataType":"string"},"required":true},
            "datasetType": {"dataType":"union","subSchemas":[{"dataType":"enum","enums":["experiment"]},{"dataType":"enum","enums":["helicone"]}],"required":true},
            "meta": {"ref":"DatasetMetadata"},
        },
        "additionalProperties": false,
    },
    // WARNING: This file was auto-generated with tsoa. Please do not modify it. Re-run tsoa to re-generate this file: https://github.com/lukeautry/tsoa
    "Pick_FilterLeaf.request-or-prompts_versions_": {
        "dataType": "refAlias",
        "type": {"dataType":"nestedObjectLiteral","nestedProperties":{"request":{"ref":"Partial_RequestTableToOperators_"},"prompts_versions":{"ref":"Partial_PromptVersionsToOperators_"}},"validators":{}},
    },
    // WARNING: This file was auto-generated with tsoa. Please do not modify it. Re-run tsoa to re-generate this file: https://github.com/lukeautry/tsoa
    "FilterLeafSubset_request-or-prompts_versions_": {
        "dataType": "refAlias",
        "type": {"ref":"Pick_FilterLeaf.request-or-prompts_versions_","validators":{}},
    },
    // WARNING: This file was auto-generated with tsoa. Please do not modify it. Re-run tsoa to re-generate this file: https://github.com/lukeautry/tsoa
<<<<<<< HEAD
    "DatasetFilterNode": {
        "dataType": "refAlias",
        "type": {"dataType":"union","subSchemas":[{"ref":"FilterLeafSubset_request-or-prompts_versions_"},{"ref":"DatasetFilterBranch"},{"dataType":"enum","enums":["all"]}],"validators":{}},
    },
    // WARNING: This file was auto-generated with tsoa. Please do not modify it. Re-run tsoa to re-generate this file: https://github.com/lukeautry/tsoa
    "DatasetFilterBranch": {
        "dataType": "refAlias",
        "type": {"dataType":"nestedObjectLiteral","nestedProperties":{"right":{"ref":"DatasetFilterNode","required":true},"operator":{"dataType":"union","subSchemas":[{"dataType":"enum","enums":["or"]},{"dataType":"enum","enums":["and"]}],"required":true},"left":{"ref":"DatasetFilterNode","required":true}},"validators":{}},
    },
    // WARNING: This file was auto-generated with tsoa. Please do not modify it. Re-run tsoa to re-generate this file: https://github.com/lukeautry/tsoa
    "RandomDatasetParams": {
=======
    "EvaluatorResult": {
        "dataType": "refObject",
        "properties": {
            "id": {"dataType":"string","required":true},
            "created_at": {"dataType":"string","required":true},
            "scoring_type": {"dataType":"string","required":true},
            "llm_template": {"dataType":"any","required":true},
            "organization_id": {"dataType":"string","required":true},
            "updated_at": {"dataType":"string","required":true},
            "name": {"dataType":"string","required":true},
        },
        "additionalProperties": false,
    },
    // WARNING: This file was auto-generated with tsoa. Please do not modify it. Re-run tsoa to re-generate this file: https://github.com/lukeautry/tsoa
    "ResultSuccess_EvaluatorResult-Array_": {
        "dataType": "refObject",
        "properties": {
            "data": {"dataType":"array","array":{"dataType":"refObject","ref":"EvaluatorResult"},"required":true},
            "error": {"dataType":"enum","enums":[null],"required":true},
        },
        "additionalProperties": false,
    },
    // WARNING: This file was auto-generated with tsoa. Please do not modify it. Re-run tsoa to re-generate this file: https://github.com/lukeautry/tsoa
    "Result_EvaluatorResult-Array.string_": {
        "dataType": "refAlias",
        "type": {"dataType":"union","subSchemas":[{"ref":"ResultSuccess_EvaluatorResult-Array_"},{"ref":"ResultError_string_"}],"validators":{}},
    },
    // WARNING: This file was auto-generated with tsoa. Please do not modify it. Re-run tsoa to re-generate this file: https://github.com/lukeautry/tsoa
    "ResponseObj": {
>>>>>>> c881d484
        "dataType": "refObject",
        "properties": {
            "datasetName": {"dataType":"string","required":true},
            "filter": {"ref":"DatasetFilterNode","required":true},
            "offset": {"dataType":"double"},
            "limit": {"dataType":"double"},
        },
        "additionalProperties": false,
    },
    // WARNING: This file was auto-generated with tsoa. Please do not modify it. Re-run tsoa to re-generate this file: https://github.com/lukeautry/tsoa
    "DatasetResult": {
        "dataType": "refObject",
        "properties": {
            "id": {"dataType":"string","required":true},
            "name": {"dataType":"string","required":true},
            "created_at": {"dataType":"string","required":true},
            "meta": {"ref":"DatasetMetadata"},
        },
        "additionalProperties": false,
    },
    // WARNING: This file was auto-generated with tsoa. Please do not modify it. Re-run tsoa to re-generate this file: https://github.com/lukeautry/tsoa
    "ResultSuccess_DatasetResult-Array_": {
        "dataType": "refObject",
        "properties": {
            "data": {"dataType":"array","array":{"dataType":"refObject","ref":"DatasetResult"},"required":true},
            "error": {"dataType":"enum","enums":[null],"required":true},
        },
        "additionalProperties": false,
    },
    // WARNING: This file was auto-generated with tsoa. Please do not modify it. Re-run tsoa to re-generate this file: https://github.com/lukeautry/tsoa
    "Result_DatasetResult-Array.string_": {
        "dataType": "refAlias",
        "type": {"dataType":"union","subSchemas":[{"ref":"ResultSuccess_DatasetResult-Array_"},{"ref":"ResultError_string_"}],"validators":{}},
    },
    // WARNING: This file was auto-generated with tsoa. Please do not modify it. Re-run tsoa to re-generate this file: https://github.com/lukeautry/tsoa
    "Record_string._value-string--columnId-string--rowIndex-number__": {
        "dataType": "refAlias",
        "type": {"dataType":"nestedObjectLiteral","nestedProperties":{},"additionalProperties":{"dataType":"nestedObjectLiteral","nestedProperties":{"rowIndex":{"dataType":"double","required":true},"columnId":{"dataType":"string","required":true},"value":{"dataType":"string","required":true}}},"validators":{}},
    },
    // WARNING: This file was auto-generated with tsoa. Please do not modify it. Re-run tsoa to re-generate this file: https://github.com/lukeautry/tsoa
    "ResultSuccess___-Array_": {
        "dataType": "refObject",
        "properties": {
            "data": {"dataType":"array","array":{"dataType":"nestedObjectLiteral","nestedProperties":{}},"required":true},
            "error": {"dataType":"enum","enums":[null],"required":true},
        },
        "additionalProperties": false,
    },
    // WARNING: This file was auto-generated with tsoa. Please do not modify it. Re-run tsoa to re-generate this file: https://github.com/lukeautry/tsoa
    "Result___-Array.string_": {
        "dataType": "refAlias",
        "type": {"dataType":"union","subSchemas":[{"ref":"ResultSuccess___-Array_"},{"ref":"ResultError_string_"}],"validators":{}},
    },
    // WARNING: This file was auto-generated with tsoa. Please do not modify it. Re-run tsoa to re-generate this file: https://github.com/lukeautry/tsoa
    "HeliconeDatasetMetadata": {
        "dataType": "refObject",
        "properties": {
            "promptVersionId": {"dataType":"string"},
            "inputRecordsIds": {"dataType":"array","array":{"dataType":"string"}},
        },
        "additionalProperties": false,
    },
    // WARNING: This file was auto-generated with tsoa. Please do not modify it. Re-run tsoa to re-generate this file: https://github.com/lukeautry/tsoa
    "NewHeliconeDatasetParams": {
        "dataType": "refObject",
        "properties": {
            "datasetName": {"dataType":"string","required":true},
            "requestIds": {"dataType":"array","array":{"dataType":"string"},"required":true},
            "meta": {"ref":"HeliconeDatasetMetadata"},
        },
        "additionalProperties": false,
    },
    // WARNING: This file was auto-generated with tsoa. Please do not modify it. Re-run tsoa to re-generate this file: https://github.com/lukeautry/tsoa
    "MutateParams": {
        "dataType": "refObject",
        "properties": {
            "addRequests": {"dataType":"array","array":{"dataType":"string"},"required":true},
            "removeRequests": {"dataType":"array","array":{"dataType":"string"},"required":true},
        },
        "additionalProperties": false,
    },
    // WARNING: This file was auto-generated with tsoa. Please do not modify it. Re-run tsoa to re-generate this file: https://github.com/lukeautry/tsoa
    "HeliconeDatasetRow": {
        "dataType": "refObject",
        "properties": {
            "id": {"dataType":"string","required":true},
            "origin_request_id": {"dataType":"string","required":true},
            "dataset_id": {"dataType":"string","required":true},
            "created_at": {"dataType":"string","required":true},
            "signed_url": {"ref":"Result_string.string_","required":true},
        },
        "additionalProperties": false,
    },
    // WARNING: This file was auto-generated with tsoa. Please do not modify it. Re-run tsoa to re-generate this file: https://github.com/lukeautry/tsoa
    "ResultSuccess_HeliconeDatasetRow-Array_": {
        "dataType": "refObject",
        "properties": {
            "data": {"dataType":"array","array":{"dataType":"refObject","ref":"HeliconeDatasetRow"},"required":true},
            "error": {"dataType":"enum","enums":[null],"required":true},
        },
        "additionalProperties": false,
    },
    // WARNING: This file was auto-generated with tsoa. Please do not modify it. Re-run tsoa to re-generate this file: https://github.com/lukeautry/tsoa
    "Result_HeliconeDatasetRow-Array.string_": {
        "dataType": "refAlias",
        "type": {"dataType":"union","subSchemas":[{"ref":"ResultSuccess_HeliconeDatasetRow-Array_"},{"ref":"ResultError_string_"}],"validators":{}},
    },
    // WARNING: This file was auto-generated with tsoa. Please do not modify it. Re-run tsoa to re-generate this file: https://github.com/lukeautry/tsoa
    "ResultSuccess_number_": {
        "dataType": "refObject",
        "properties": {
            "data": {"dataType":"double","required":true},
            "error": {"dataType":"enum","enums":[null],"required":true},
        },
        "additionalProperties": false,
    },
    // WARNING: This file was auto-generated with tsoa. Please do not modify it. Re-run tsoa to re-generate this file: https://github.com/lukeautry/tsoa
    "Result_number.string_": {
        "dataType": "refAlias",
        "type": {"dataType":"union","subSchemas":[{"ref":"ResultSuccess_number_"},{"ref":"ResultError_string_"}],"validators":{}},
    },
    // WARNING: This file was auto-generated with tsoa. Please do not modify it. Re-run tsoa to re-generate this file: https://github.com/lukeautry/tsoa
    "HeliconeDataset": {
        "dataType": "refObject",
        "properties": {
            "created_at": {"dataType":"union","subSchemas":[{"dataType":"string"},{"dataType":"enum","enums":[null]}],"required":true},
            "dataset_type": {"dataType":"string","required":true},
            "id": {"dataType":"string","required":true},
            "meta": {"dataType":"union","subSchemas":[{"ref":"Json"},{"dataType":"enum","enums":[null]}],"required":true},
            "name": {"dataType":"union","subSchemas":[{"dataType":"string"},{"dataType":"enum","enums":[null]}],"required":true},
            "organization": {"dataType":"string","required":true},
            "requests_count": {"dataType":"double","required":true},
        },
        "additionalProperties": false,
    },
    // WARNING: This file was auto-generated with tsoa. Please do not modify it. Re-run tsoa to re-generate this file: https://github.com/lukeautry/tsoa
    "ResultSuccess_HeliconeDataset-Array_": {
        "dataType": "refObject",
        "properties": {
            "data": {"dataType":"array","array":{"dataType":"refObject","ref":"HeliconeDataset"},"required":true},
            "error": {"dataType":"enum","enums":[null],"required":true},
        },
        "additionalProperties": false,
    },
    // WARNING: This file was auto-generated with tsoa. Please do not modify it. Re-run tsoa to re-generate this file: https://github.com/lukeautry/tsoa
    "Result_HeliconeDataset-Array.string_": {
        "dataType": "refAlias",
        "type": {"dataType":"union","subSchemas":[{"ref":"ResultSuccess_HeliconeDataset-Array_"},{"ref":"ResultError_string_"}],"validators":{}},
    },
    // WARNING: This file was auto-generated with tsoa. Please do not modify it. Re-run tsoa to re-generate this file: https://github.com/lukeautry/tsoa
    "ResultSuccess_any_": {
        "dataType": "refObject",
        "properties": {
            "data": {"dataType":"any","required":true},
            "error": {"dataType":"enum","enums":[null],"required":true},
        },
        "additionalProperties": false,
    },
    // WARNING: This file was auto-generated with tsoa. Please do not modify it. Re-run tsoa to re-generate this file: https://github.com/lukeautry/tsoa
<<<<<<< HEAD
=======
    "Result_ExperimentRun.string_": {
        "dataType": "refAlias",
        "type": {"dataType":"union","subSchemas":[{"ref":"ResultSuccess_ExperimentRun_"},{"ref":"ResultError_string_"}],"validators":{}},
    },
    // WARNING: This file was auto-generated with tsoa. Please do not modify it. Re-run tsoa to re-generate this file: https://github.com/lukeautry/tsoa
    "ResultSuccess_EvaluatorResult_": {
        "dataType": "refObject",
        "properties": {
            "data": {"ref":"EvaluatorResult","required":true},
            "error": {"dataType":"enum","enums":[null],"required":true},
        },
        "additionalProperties": false,
    },
    // WARNING: This file was auto-generated with tsoa. Please do not modify it. Re-run tsoa to re-generate this file: https://github.com/lukeautry/tsoa
    "Result_EvaluatorResult.string_": {
        "dataType": "refAlias",
        "type": {"dataType":"union","subSchemas":[{"ref":"ResultSuccess_EvaluatorResult_"},{"ref":"ResultError_string_"}],"validators":{}},
    },
    // WARNING: This file was auto-generated with tsoa. Please do not modify it. Re-run tsoa to re-generate this file: https://github.com/lukeautry/tsoa
    "CreateEvaluatorParams": {
        "dataType": "refObject",
        "properties": {
            "scoring_type": {"dataType":"string","required":true},
            "llm_template": {"dataType":"any","required":true},
            "name": {"dataType":"string","required":true},
        },
        "additionalProperties": false,
    },
    // WARNING: This file was auto-generated with tsoa. Please do not modify it. Re-run tsoa to re-generate this file: https://github.com/lukeautry/tsoa
    "UpdateEvaluatorParams": {
        "dataType": "refObject",
        "properties": {
            "scoring_type": {"dataType":"string"},
            "llm_template": {"dataType":"any"},
        },
        "additionalProperties": false,
    },
    // WARNING: This file was auto-generated with tsoa. Please do not modify it. Re-run tsoa to re-generate this file: https://github.com/lukeautry/tsoa
    "ResultSuccess__experiment_id-string--experiment_created_at-string_-Array_": {
        "dataType": "refObject",
        "properties": {
            "data": {"dataType":"array","array":{"dataType":"nestedObjectLiteral","nestedProperties":{"experiment_created_at":{"dataType":"string","required":true},"experiment_id":{"dataType":"string","required":true}}},"required":true},
            "error": {"dataType":"enum","enums":[null],"required":true},
        },
        "additionalProperties": false,
    },
    // WARNING: This file was auto-generated with tsoa. Please do not modify it. Re-run tsoa to re-generate this file: https://github.com/lukeautry/tsoa
    "Result__experiment_id-string--experiment_created_at-string_-Array.string_": {
        "dataType": "refAlias",
        "type": {"dataType":"union","subSchemas":[{"ref":"ResultSuccess__experiment_id-string--experiment_created_at-string_-Array_"},{"ref":"ResultError_string_"}],"validators":{}},
    },
    // WARNING: This file was auto-generated with tsoa. Please do not modify it. Re-run tsoa to re-generate this file: https://github.com/lukeautry/tsoa
>>>>>>> c881d484
    "TotalValuesForAllOfTime": {
        "dataType": "refAlias",
        "type": {"dataType":"nestedObjectLiteral","nestedProperties":{"total_cost":{"dataType":"double","required":true},"total_tokens":{"dataType":"double","required":true},"total_requests":{"dataType":"double","required":true}},"validators":{}},
    },
    // WARNING: This file was auto-generated with tsoa. Please do not modify it. Re-run tsoa to re-generate this file: https://github.com/lukeautry/tsoa
    "ResultSuccess_TotalValuesForAllOfTime_": {
        "dataType": "refObject",
        "properties": {
            "data": {"ref":"TotalValuesForAllOfTime","required":true},
            "error": {"dataType":"enum","enums":[null],"required":true},
        },
        "additionalProperties": false,
    },
    // WARNING: This file was auto-generated with tsoa. Please do not modify it. Re-run tsoa to re-generate this file: https://github.com/lukeautry/tsoa
    "Result_TotalValuesForAllOfTime.string_": {
        "dataType": "refAlias",
        "type": {"dataType":"union","subSchemas":[{"ref":"ResultSuccess_TotalValuesForAllOfTime_"},{"ref":"ResultError_string_"}],"validators":{}},
    },
    // WARNING: This file was auto-generated with tsoa. Please do not modify it. Re-run tsoa to re-generate this file: https://github.com/lukeautry/tsoa
    "ModelUsageOverTime": {
        "dataType": "refAlias",
        "type": {"dataType":"nestedObjectLiteral","nestedProperties":{"tokens":{"dataType":"double","required":true},"date":{"dataType":"string","required":true},"model":{"dataType":"string","required":true}},"validators":{}},
    },
    // WARNING: This file was auto-generated with tsoa. Please do not modify it. Re-run tsoa to re-generate this file: https://github.com/lukeautry/tsoa
    "ResultSuccess_ModelUsageOverTime-Array_": {
        "dataType": "refObject",
        "properties": {
            "data": {"dataType":"array","array":{"dataType":"refAlias","ref":"ModelUsageOverTime"},"required":true},
            "error": {"dataType":"enum","enums":[null],"required":true},
        },
        "additionalProperties": false,
    },
    // WARNING: This file was auto-generated with tsoa. Please do not modify it. Re-run tsoa to re-generate this file: https://github.com/lukeautry/tsoa
    "Result_ModelUsageOverTime-Array.string_": {
        "dataType": "refAlias",
        "type": {"dataType":"union","subSchemas":[{"ref":"ResultSuccess_ModelUsageOverTime-Array_"},{"ref":"ResultError_string_"}],"validators":{}},
    },
    // WARNING: This file was auto-generated with tsoa. Please do not modify it. Re-run tsoa to re-generate this file: https://github.com/lukeautry/tsoa
    "ProviderUsageOverTime": {
        "dataType": "refAlias",
        "type": {"dataType":"nestedObjectLiteral","nestedProperties":{"tokens":{"dataType":"double","required":true},"date":{"dataType":"string","required":true},"provider":{"dataType":"string","required":true}},"validators":{}},
    },
    // WARNING: This file was auto-generated with tsoa. Please do not modify it. Re-run tsoa to re-generate this file: https://github.com/lukeautry/tsoa
    "ResultSuccess_ProviderUsageOverTime-Array_": {
        "dataType": "refObject",
        "properties": {
            "data": {"dataType":"array","array":{"dataType":"refAlias","ref":"ProviderUsageOverTime"},"required":true},
            "error": {"dataType":"enum","enums":[null],"required":true},
        },
        "additionalProperties": false,
    },
    // WARNING: This file was auto-generated with tsoa. Please do not modify it. Re-run tsoa to re-generate this file: https://github.com/lukeautry/tsoa
    "Result_ProviderUsageOverTime-Array.string_": {
        "dataType": "refAlias",
        "type": {"dataType":"union","subSchemas":[{"ref":"ResultSuccess_ProviderUsageOverTime-Array_"},{"ref":"ResultError_string_"}],"validators":{}},
    },
    // WARNING: This file was auto-generated with tsoa. Please do not modify it. Re-run tsoa to re-generate this file: https://github.com/lukeautry/tsoa
    "TimeSpan": {
        "dataType": "refAlias",
        "type": {"dataType":"union","subSchemas":[{"dataType":"enum","enums":["7d"]},{"dataType":"enum","enums":["1m"]},{"dataType":"enum","enums":["3m"]}],"validators":{}},
    },
    // WARNING: This file was auto-generated with tsoa. Please do not modify it. Re-run tsoa to re-generate this file: https://github.com/lukeautry/tsoa
    "ModelName": {
        "dataType": "refAlias",
        "type": {"dataType":"union","subSchemas":[{"dataType":"enum","enums":["gpt-3.5"]},{"dataType":"enum","enums":["gpt-4o"]},{"dataType":"enum","enums":["gpt-4o-mini"]},{"dataType":"enum","enums":["gpt-4"]},{"dataType":"enum","enums":["gpt-4-turbo"]},{"dataType":"enum","enums":["claude-3-opus"]},{"dataType":"enum","enums":["claude-3-sonnet"]},{"dataType":"enum","enums":["claude-3-haiku"]},{"dataType":"enum","enums":["claude-2"]},{"dataType":"enum","enums":["open-mixtral"]},{"dataType":"enum","enums":["Llama"]},{"dataType":"enum","enums":["dall-e"]},{"dataType":"enum","enums":["text-moderation"]},{"dataType":"enum","enums":["text-embedding"]},{"dataType":"enum","enums":["anthropic/claude-3.5-sonnet"]}],"validators":{}},
    },
    // WARNING: This file was auto-generated with tsoa. Please do not modify it. Re-run tsoa to re-generate this file: https://github.com/lukeautry/tsoa
    "OpenStatsProviderName": {
        "dataType": "refAlias",
        "type": {"dataType":"union","subSchemas":[{"dataType":"enum","enums":["OPENAI"]},{"dataType":"enum","enums":["ANTHROPIC"]},{"dataType":"enum","enums":["OPENROUTER"]},{"dataType":"enum","enums":["MISTRAL"]},{"dataType":"enum","enums":["META"]}],"validators":{}},
    },
    // WARNING: This file was auto-generated with tsoa. Please do not modify it. Re-run tsoa to re-generate this file: https://github.com/lukeautry/tsoa
    "DataIsBeautifulRequestBody": {
        "dataType": "refAlias",
        "type": {"dataType":"nestedObjectLiteral","nestedProperties":{"provider":{"ref":"OpenStatsProviderName"},"models":{"dataType":"array","array":{"dataType":"refAlias","ref":"ModelName"}},"timespan":{"ref":"TimeSpan","required":true}},"validators":{}},
    },
    // WARNING: This file was auto-generated with tsoa. Please do not modify it. Re-run tsoa to re-generate this file: https://github.com/lukeautry/tsoa
    "TTFTvsPromptLength": {
        "dataType": "refAlias",
        "type": {"dataType":"nestedObjectLiteral","nestedProperties":{"prompt_length":{"dataType":"double","required":true},"ttft_normalized_p75":{"dataType":"double","required":true},"ttft_normalized_p99":{"dataType":"double","required":true},"ttft_normalized":{"dataType":"double","required":true},"ttft_p75":{"dataType":"double","required":true},"ttft_p99":{"dataType":"double","required":true},"ttft":{"dataType":"double","required":true}},"validators":{}},
    },
    // WARNING: This file was auto-generated with tsoa. Please do not modify it. Re-run tsoa to re-generate this file: https://github.com/lukeautry/tsoa
    "ResultSuccess_TTFTvsPromptLength-Array_": {
        "dataType": "refObject",
        "properties": {
            "data": {"dataType":"array","array":{"dataType":"refAlias","ref":"TTFTvsPromptLength"},"required":true},
            "error": {"dataType":"enum","enums":[null],"required":true},
        },
        "additionalProperties": false,
    },
    // WARNING: This file was auto-generated with tsoa. Please do not modify it. Re-run tsoa to re-generate this file: https://github.com/lukeautry/tsoa
    "Result_TTFTvsPromptLength-Array.string_": {
        "dataType": "refAlias",
        "type": {"dataType":"union","subSchemas":[{"ref":"ResultSuccess_TTFTvsPromptLength-Array_"},{"ref":"ResultError_string_"}],"validators":{}},
    },
    // WARNING: This file was auto-generated with tsoa. Please do not modify it. Re-run tsoa to re-generate this file: https://github.com/lukeautry/tsoa
    "ModelBreakdown": {
        "dataType": "refAlias",
        "type": {"dataType":"nestedObjectLiteral","nestedProperties":{"percent":{"dataType":"double","required":true},"matched_model":{"dataType":"string","required":true}},"validators":{}},
    },
    // WARNING: This file was auto-generated with tsoa. Please do not modify it. Re-run tsoa to re-generate this file: https://github.com/lukeautry/tsoa
    "ResultSuccess_ModelBreakdown-Array_": {
        "dataType": "refObject",
        "properties": {
            "data": {"dataType":"array","array":{"dataType":"refAlias","ref":"ModelBreakdown"},"required":true},
            "error": {"dataType":"enum","enums":[null],"required":true},
        },
        "additionalProperties": false,
    },
    // WARNING: This file was auto-generated with tsoa. Please do not modify it. Re-run tsoa to re-generate this file: https://github.com/lukeautry/tsoa
    "Result_ModelBreakdown-Array.string_": {
        "dataType": "refAlias",
        "type": {"dataType":"union","subSchemas":[{"ref":"ResultSuccess_ModelBreakdown-Array_"},{"ref":"ResultError_string_"}],"validators":{}},
    },
    // WARNING: This file was auto-generated with tsoa. Please do not modify it. Re-run tsoa to re-generate this file: https://github.com/lukeautry/tsoa
    "ModelCost": {
        "dataType": "refAlias",
        "type": {"dataType":"nestedObjectLiteral","nestedProperties":{"percent":{"dataType":"double","required":true},"matched_model":{"dataType":"string","required":true}},"validators":{}},
    },
    // WARNING: This file was auto-generated with tsoa. Please do not modify it. Re-run tsoa to re-generate this file: https://github.com/lukeautry/tsoa
    "ResultSuccess_ModelCost-Array_": {
        "dataType": "refObject",
        "properties": {
            "data": {"dataType":"array","array":{"dataType":"refAlias","ref":"ModelCost"},"required":true},
            "error": {"dataType":"enum","enums":[null],"required":true},
        },
        "additionalProperties": false,
    },
    // WARNING: This file was auto-generated with tsoa. Please do not modify it. Re-run tsoa to re-generate this file: https://github.com/lukeautry/tsoa
    "Result_ModelCost-Array.string_": {
        "dataType": "refAlias",
        "type": {"dataType":"union","subSchemas":[{"ref":"ResultSuccess_ModelCost-Array_"},{"ref":"ResultError_string_"}],"validators":{}},
    },
    // WARNING: This file was auto-generated with tsoa. Please do not modify it. Re-run tsoa to re-generate this file: https://github.com/lukeautry/tsoa
    "ProviderBreakdown": {
        "dataType": "refAlias",
        "type": {"dataType":"nestedObjectLiteral","nestedProperties":{"percent":{"dataType":"double","required":true},"provider":{"dataType":"string","required":true}},"validators":{}},
    },
    // WARNING: This file was auto-generated with tsoa. Please do not modify it. Re-run tsoa to re-generate this file: https://github.com/lukeautry/tsoa
    "ResultSuccess_ProviderBreakdown-Array_": {
        "dataType": "refObject",
        "properties": {
            "data": {"dataType":"array","array":{"dataType":"refAlias","ref":"ProviderBreakdown"},"required":true},
            "error": {"dataType":"enum","enums":[null],"required":true},
        },
        "additionalProperties": false,
    },
    // WARNING: This file was auto-generated with tsoa. Please do not modify it. Re-run tsoa to re-generate this file: https://github.com/lukeautry/tsoa
    "Result_ProviderBreakdown-Array.string_": {
        "dataType": "refAlias",
        "type": {"dataType":"union","subSchemas":[{"ref":"ResultSuccess_ProviderBreakdown-Array_"},{"ref":"ResultError_string_"}],"validators":{}},
    },
    // WARNING: This file was auto-generated with tsoa. Please do not modify it. Re-run tsoa to re-generate this file: https://github.com/lukeautry/tsoa
    "ModelBreakdownOverTime": {
        "dataType": "refAlias",
        "type": {"dataType":"intersection","subSchemas":[{"dataType":"nestedObjectLiteral","nestedProperties":{"date":{"dataType":"string","required":true}}},{"ref":"ModelBreakdown"}],"validators":{}},
    },
    // WARNING: This file was auto-generated with tsoa. Please do not modify it. Re-run tsoa to re-generate this file: https://github.com/lukeautry/tsoa
    "ResultSuccess_ModelBreakdownOverTime-Array_": {
        "dataType": "refObject",
        "properties": {
            "data": {"dataType":"array","array":{"dataType":"refAlias","ref":"ModelBreakdownOverTime"},"required":true},
            "error": {"dataType":"enum","enums":[null],"required":true},
        },
        "additionalProperties": false,
    },
    // WARNING: This file was auto-generated with tsoa. Please do not modify it. Re-run tsoa to re-generate this file: https://github.com/lukeautry/tsoa
    "Result_ModelBreakdownOverTime-Array.string_": {
        "dataType": "refAlias",
        "type": {"dataType":"union","subSchemas":[{"ref":"ResultSuccess_ModelBreakdownOverTime-Array_"},{"ref":"ResultError_string_"}],"validators":{}},
    },
    // WARNING: This file was auto-generated with tsoa. Please do not modify it. Re-run tsoa to re-generate this file: https://github.com/lukeautry/tsoa
    "CustomerUsage": {
        "dataType": "refObject",
        "properties": {
            "id": {"dataType":"string","required":true},
            "name": {"dataType":"string","required":true},
            "cost": {"dataType":"double","required":true},
            "count": {"dataType":"double","required":true},
            "prompt_tokens": {"dataType":"double","required":true},
            "completion_tokens": {"dataType":"double","required":true},
        },
        "additionalProperties": false,
    },
    // WARNING: This file was auto-generated with tsoa. Please do not modify it. Re-run tsoa to re-generate this file: https://github.com/lukeautry/tsoa
    "Customer": {
        "dataType": "refObject",
        "properties": {
            "id": {"dataType":"string","required":true},
            "name": {"dataType":"string","required":true},
        },
        "additionalProperties": false,
    },
    // WARNING: This file was auto-generated with tsoa. Please do not modify it. Re-run tsoa to re-generate this file: https://github.com/lukeautry/tsoa
    "NewOrganizationParams": {
        "dataType": "refAlias",
        "type": {"dataType":"nestedObjectLiteral","nestedProperties":{"tier":{"dataType":"union","subSchemas":[{"dataType":"string"},{"dataType":"enum","enums":[null]}]},"subscription_status":{"dataType":"union","subSchemas":[{"dataType":"string"},{"dataType":"enum","enums":[null]}]},"stripe_subscription_item_id":{"dataType":"union","subSchemas":[{"dataType":"string"},{"dataType":"enum","enums":[null]}]},"stripe_subscription_id":{"dataType":"union","subSchemas":[{"dataType":"string"},{"dataType":"enum","enums":[null]}]},"stripe_metadata":{"ref":"Json"},"stripe_customer_id":{"dataType":"union","subSchemas":[{"dataType":"string"},{"dataType":"enum","enums":[null]}]},"soft_delete":{"dataType":"boolean"},"size":{"dataType":"union","subSchemas":[{"dataType":"string"},{"dataType":"enum","enums":[null]}]},"reseller_id":{"dataType":"union","subSchemas":[{"dataType":"string"},{"dataType":"enum","enums":[null]}]},"request_limit":{"dataType":"union","subSchemas":[{"dataType":"double"},{"dataType":"enum","enums":[null]}]},"referral":{"dataType":"union","subSchemas":[{"dataType":"string"},{"dataType":"enum","enums":[null]}]},"percent_to_log":{"dataType":"union","subSchemas":[{"dataType":"double"},{"dataType":"enum","enums":[null]}]},"owner":{"dataType":"string","required":true},"organization_type":{"dataType":"string"},"org_provider_key":{"dataType":"union","subSchemas":[{"dataType":"string"},{"dataType":"enum","enums":[null]}]},"name":{"dataType":"string","required":true},"logo_path":{"dataType":"union","subSchemas":[{"dataType":"string"},{"dataType":"enum","enums":[null]}]},"limits":{"dataType":"union","subSchemas":[{"ref":"Json"},{"dataType":"enum","enums":[null]}]},"is_personal":{"dataType":"boolean"},"id":{"dataType":"string"},"icon":{"dataType":"string"},"has_onboarded":{"dataType":"boolean"},"domain":{"dataType":"union","subSchemas":[{"dataType":"string"},{"dataType":"enum","enums":[null]}]},"created_at":{"dataType":"union","subSchemas":[{"dataType":"string"},{"dataType":"enum","enums":[null]}]},"color":{"dataType":"string"}},"validators":{}},
    },
    // WARNING: This file was auto-generated with tsoa. Please do not modify it. Re-run tsoa to re-generate this file: https://github.com/lukeautry/tsoa
    "Pick_NewOrganizationParams.name-or-color-or-icon-or-org_provider_key-or-limits-or-reseller_id-or-organization_type_": {
        "dataType": "refAlias",
        "type": {"dataType":"nestedObjectLiteral","nestedProperties":{"name":{"dataType":"string","required":true},"color":{"dataType":"string"},"icon":{"dataType":"string"},"limits":{"ref":"Json"},"org_provider_key":{"dataType":"string"},"organization_type":{"dataType":"string"},"reseller_id":{"dataType":"string"}},"validators":{}},
    },
    // WARNING: This file was auto-generated with tsoa. Please do not modify it. Re-run tsoa to re-generate this file: https://github.com/lukeautry/tsoa
    "UpdateOrganizationParams": {
        "dataType": "refAlias",
        "type": {"dataType":"intersection","subSchemas":[{"ref":"Pick_NewOrganizationParams.name-or-color-or-icon-or-org_provider_key-or-limits-or-reseller_id-or-organization_type_"},{"dataType":"nestedObjectLiteral","nestedProperties":{"variant":{"dataType":"string"}}}],"validators":{}},
    },
    // WARNING: This file was auto-generated with tsoa. Please do not modify it. Re-run tsoa to re-generate this file: https://github.com/lukeautry/tsoa
    "UIFilterRowTree": {
        "dataType": "refAlias",
        "type": {"dataType":"union","subSchemas":[{"ref":"UIFilterRowNode"},{"ref":"FilterRow"}],"validators":{}},
    },
    // WARNING: This file was auto-generated with tsoa. Please do not modify it. Re-run tsoa to re-generate this file: https://github.com/lukeautry/tsoa
    "UIFilterRowNode": {
        "dataType": "refObject",
        "properties": {
            "operator": {"dataType":"union","subSchemas":[{"dataType":"enum","enums":["and"]},{"dataType":"enum","enums":["or"]}],"required":true},
            "rows": {"dataType":"array","array":{"dataType":"refAlias","ref":"UIFilterRowTree"},"required":true},
        },
        "additionalProperties": false,
    },
    // WARNING: This file was auto-generated with tsoa. Please do not modify it. Re-run tsoa to re-generate this file: https://github.com/lukeautry/tsoa
    "FilterRow": {
        "dataType": "refAlias",
        "type": {"dataType":"nestedObjectLiteral","nestedProperties":{"value":{"dataType":"string","required":true},"operatorIdx":{"dataType":"double","required":true},"filterMapIdx":{"dataType":"double","required":true}},"validators":{}},
    },
    // WARNING: This file was auto-generated with tsoa. Please do not modify it. Re-run tsoa to re-generate this file: https://github.com/lukeautry/tsoa
    "OrganizationFilter": {
        "dataType": "refAlias",
        "type": {"dataType":"nestedObjectLiteral","nestedProperties":{"softDelete":{"dataType":"boolean","required":true},"createdAt":{"dataType":"string"},"filter":{"dataType":"array","array":{"dataType":"refAlias","ref":"UIFilterRowTree"},"required":true},"name":{"dataType":"string","required":true},"id":{"dataType":"string","required":true}},"validators":{}},
    },
    // WARNING: This file was auto-generated with tsoa. Please do not modify it. Re-run tsoa to re-generate this file: https://github.com/lukeautry/tsoa
    "OrganizationLayout": {
        "dataType": "refAlias",
        "type": {"dataType":"nestedObjectLiteral","nestedProperties":{"filters":{"dataType":"array","array":{"dataType":"refAlias","ref":"OrganizationFilter"},"required":true},"type":{"dataType":"string","required":true},"organization_id":{"dataType":"string","required":true},"id":{"dataType":"string","required":true}},"validators":{}},
    },
    // WARNING: This file was auto-generated with tsoa. Please do not modify it. Re-run tsoa to re-generate this file: https://github.com/lukeautry/tsoa
    "ResultSuccess_OrganizationLayout_": {
        "dataType": "refObject",
        "properties": {
            "data": {"ref":"OrganizationLayout","required":true},
            "error": {"dataType":"enum","enums":[null],"required":true},
        },
        "additionalProperties": false,
    },
    // WARNING: This file was auto-generated with tsoa. Please do not modify it. Re-run tsoa to re-generate this file: https://github.com/lukeautry/tsoa
    "Result_OrganizationLayout.string_": {
        "dataType": "refAlias",
        "type": {"dataType":"union","subSchemas":[{"ref":"ResultSuccess_OrganizationLayout_"},{"ref":"ResultError_string_"}],"validators":{}},
    },
    // WARNING: This file was auto-generated with tsoa. Please do not modify it. Re-run tsoa to re-generate this file: https://github.com/lukeautry/tsoa
    "OrganizationMember": {
        "dataType": "refAlias",
        "type": {"dataType":"nestedObjectLiteral","nestedProperties":{"org_role":{"dataType":"string","required":true},"member":{"dataType":"string","required":true},"email":{"dataType":"string","required":true}},"validators":{}},
    },
    // WARNING: This file was auto-generated with tsoa. Please do not modify it. Re-run tsoa to re-generate this file: https://github.com/lukeautry/tsoa
    "ResultSuccess_OrganizationMember-Array_": {
        "dataType": "refObject",
        "properties": {
            "data": {"dataType":"array","array":{"dataType":"refAlias","ref":"OrganizationMember"},"required":true},
            "error": {"dataType":"enum","enums":[null],"required":true},
        },
        "additionalProperties": false,
    },
    // WARNING: This file was auto-generated with tsoa. Please do not modify it. Re-run tsoa to re-generate this file: https://github.com/lukeautry/tsoa
    "Result_OrganizationMember-Array.string_": {
        "dataType": "refAlias",
        "type": {"dataType":"union","subSchemas":[{"ref":"ResultSuccess_OrganizationMember-Array_"},{"ref":"ResultError_string_"}],"validators":{}},
    },
    // WARNING: This file was auto-generated with tsoa. Please do not modify it. Re-run tsoa to re-generate this file: https://github.com/lukeautry/tsoa
    "OrganizationOwner": {
        "dataType": "refAlias",
        "type": {"dataType":"nestedObjectLiteral","nestedProperties":{"tier":{"dataType":"string","required":true},"email":{"dataType":"string","required":true}},"validators":{}},
    },
    // WARNING: This file was auto-generated with tsoa. Please do not modify it. Re-run tsoa to re-generate this file: https://github.com/lukeautry/tsoa
    "ResultSuccess_OrganizationOwner-Array_": {
        "dataType": "refObject",
        "properties": {
            "data": {"dataType":"array","array":{"dataType":"refAlias","ref":"OrganizationOwner"},"required":true},
            "error": {"dataType":"enum","enums":[null],"required":true},
        },
        "additionalProperties": false,
    },
    // WARNING: This file was auto-generated with tsoa. Please do not modify it. Re-run tsoa to re-generate this file: https://github.com/lukeautry/tsoa
    "Result_OrganizationOwner-Array.string_": {
        "dataType": "refAlias",
        "type": {"dataType":"union","subSchemas":[{"ref":"ResultSuccess_OrganizationOwner-Array_"},{"ref":"ResultError_string_"}],"validators":{}},
    },
    // WARNING: This file was auto-generated with tsoa. Please do not modify it. Re-run tsoa to re-generate this file: https://github.com/lukeautry/tsoa
    "ResultSuccess__score_key-string--score_sum-number--created_at_trunc-string_-Array_": {
        "dataType": "refObject",
        "properties": {
            "data": {"dataType":"array","array":{"dataType":"nestedObjectLiteral","nestedProperties":{"created_at_trunc":{"dataType":"string","required":true},"score_sum":{"dataType":"double","required":true},"score_key":{"dataType":"string","required":true}}},"required":true},
            "error": {"dataType":"enum","enums":[null],"required":true},
        },
        "additionalProperties": false,
    },
    // WARNING: This file was auto-generated with tsoa. Please do not modify it. Re-run tsoa to re-generate this file: https://github.com/lukeautry/tsoa
    "Result__score_key-string--score_sum-number--created_at_trunc-string_-Array.string_": {
        "dataType": "refAlias",
        "type": {"dataType":"union","subSchemas":[{"ref":"ResultSuccess__score_key-string--score_sum-number--created_at_trunc-string_-Array_"},{"ref":"ResultError_string_"}],"validators":{}},
    },
    // WARNING: This file was auto-generated with tsoa. Please do not modify it. Re-run tsoa to re-generate this file: https://github.com/lukeautry/tsoa
    "RequestClickhouseFilterNode": {
        "dataType": "refAlias",
        "type": {"dataType":"union","subSchemas":[{"ref":"FilterLeafSubset_request_response_rmt_"},{"ref":"RequestClickhouseFilterBranch"},{"dataType":"enum","enums":["all"]}],"validators":{}},
    },
    // WARNING: This file was auto-generated with tsoa. Please do not modify it. Re-run tsoa to re-generate this file: https://github.com/lukeautry/tsoa
    "RequestClickhouseFilterBranch": {
        "dataType": "refAlias",
        "type": {"dataType":"nestedObjectLiteral","nestedProperties":{"right":{"ref":"RequestClickhouseFilterNode","required":true},"operator":{"dataType":"union","subSchemas":[{"dataType":"enum","enums":["or"]},{"dataType":"enum","enums":["and"]}],"required":true},"left":{"ref":"RequestClickhouseFilterNode","required":true}},"validators":{}},
    },
    // WARNING: This file was auto-generated with tsoa. Please do not modify it. Re-run tsoa to re-generate this file: https://github.com/lukeautry/tsoa
    "TimeIncrement": {
        "dataType": "refAlias",
        "type": {"dataType":"union","subSchemas":[{"dataType":"enum","enums":["min"]},{"dataType":"enum","enums":["hour"]},{"dataType":"enum","enums":["day"]},{"dataType":"enum","enums":["week"]},{"dataType":"enum","enums":["month"]},{"dataType":"enum","enums":["year"]}],"validators":{}},
    },
    // WARNING: This file was auto-generated with tsoa. Please do not modify it. Re-run tsoa to re-generate this file: https://github.com/lukeautry/tsoa
    "DataOverTimeRequest": {
        "dataType": "refObject",
        "properties": {
            "timeFilter": {"dataType":"nestedObjectLiteral","nestedProperties":{"end":{"dataType":"string","required":true},"start":{"dataType":"string","required":true}},"required":true},
            "userFilter": {"ref":"RequestClickhouseFilterNode","required":true},
            "dbIncrement": {"ref":"TimeIncrement","required":true},
            "timeZoneDifference": {"dataType":"double","required":true},
        },
        "additionalProperties": false,
    },
    // WARNING: This file was auto-generated with tsoa. Please do not modify it. Re-run tsoa to re-generate this file: https://github.com/lukeautry/tsoa
    "UpgradeToProRequest": {
        "dataType": "refObject",
        "properties": {
            "addons": {"dataType":"nestedObjectLiteral","nestedProperties":{"prompts":{"dataType":"boolean"},"alerts":{"dataType":"boolean"}}},
        },
        "additionalProperties": false,
    },
    // WARNING: This file was auto-generated with tsoa. Please do not modify it. Re-run tsoa to re-generate this file: https://github.com/lukeautry/tsoa
};
const templateService = new ExpressTemplateService(models, {"noImplicitAdditionalProperties":"throw-on-extras","bodyCoercion":true});

// WARNING: This file was auto-generated with tsoa. Please do not modify it. Re-run tsoa to re-generate this file: https://github.com/lukeautry/tsoa




export function RegisterRoutes(app: Router) {

    // ###########################################################################################################
    //  NOTE: If you do not see routes for all of your controllers in this file, then you might not have informed tsoa of where to look
    //      Please look into the "controllerPathGlobs" config option described in the readme: https://github.com/lukeautry/tsoa
    // ###########################################################################################################


    
        app.post('/v1/evals/query',
            authenticateMiddleware([{"api_key":[]}]),
            ...(fetchMiddlewares<RequestHandler>(EvalController)),
            ...(fetchMiddlewares<RequestHandler>(EvalController.prototype.queryEvals)),

            async function EvalController_queryEvals(request: ExRequest, response: ExResponse, next: any) {
            const args: Record<string, TsoaRoute.ParameterSchema> = {
                    evalQueryParams: {"in":"body","name":"evalQueryParams","required":true,"ref":"EvalQueryParams"},
                    request: {"in":"request","name":"request","required":true,"dataType":"object"},
            };

            // WARNING: This file was auto-generated with tsoa. Please do not modify it. Re-run tsoa to re-generate this file: https://github.com/lukeautry/tsoa

            let validatedArgs: any[] = [];
            try {
                validatedArgs = templateService.getValidatedArgs({ args, request, response });

                const controller = new EvalController();

              await templateService.apiHandler({
                methodName: 'queryEvals',
                controller,
                response,
                next,
                validatedArgs,
                successStatus: undefined,
              });
            } catch (err) {
                return next(err);
            }
        });
        // WARNING: This file was auto-generated with tsoa. Please do not modify it. Re-run tsoa to re-generate this file: https://github.com/lukeautry/tsoa
        app.get('/v1/evals/scores',
            authenticateMiddleware([{"api_key":[]}]),
            ...(fetchMiddlewares<RequestHandler>(EvalController)),
            ...(fetchMiddlewares<RequestHandler>(EvalController.prototype.getEvalScores)),

            async function EvalController_getEvalScores(request: ExRequest, response: ExResponse, next: any) {
            const args: Record<string, TsoaRoute.ParameterSchema> = {
                    request: {"in":"request","name":"request","required":true,"dataType":"object"},
            };

            // WARNING: This file was auto-generated with tsoa. Please do not modify it. Re-run tsoa to re-generate this file: https://github.com/lukeautry/tsoa

            let validatedArgs: any[] = [];
            try {
                validatedArgs = templateService.getValidatedArgs({ args, request, response });

                const controller = new EvalController();

              await templateService.apiHandler({
                methodName: 'getEvalScores',
                controller,
                response,
                next,
                validatedArgs,
                successStatus: undefined,
              });
            } catch (err) {
                return next(err);
            }
        });
        // WARNING: This file was auto-generated with tsoa. Please do not modify it. Re-run tsoa to re-generate this file: https://github.com/lukeautry/tsoa
        app.post('/v1/evals/:requestId',
            authenticateMiddleware([{"api_key":[]}]),
            ...(fetchMiddlewares<RequestHandler>(EvalController)),
            ...(fetchMiddlewares<RequestHandler>(EvalController.prototype.addEval)),

            async function EvalController_addEval(request: ExRequest, response: ExResponse, next: any) {
            const args: Record<string, TsoaRoute.ParameterSchema> = {
                    requestId: {"in":"path","name":"requestId","required":true,"dataType":"string"},
                    evalData: {"in":"body","name":"evalData","required":true,"dataType":"nestedObjectLiteral","nestedProperties":{"score":{"dataType":"double","required":true},"name":{"dataType":"string","required":true}}},
                    request: {"in":"request","name":"request","required":true,"dataType":"object"},
            };

            // WARNING: This file was auto-generated with tsoa. Please do not modify it. Re-run tsoa to re-generate this file: https://github.com/lukeautry/tsoa

            let validatedArgs: any[] = [];
            try {
                validatedArgs = templateService.getValidatedArgs({ args, request, response });

                const controller = new EvalController();

              await templateService.apiHandler({
                methodName: 'addEval',
                controller,
                response,
                next,
                validatedArgs,
                successStatus: undefined,
              });
            } catch (err) {
                return next(err);
            }
        });
        // WARNING: This file was auto-generated with tsoa. Please do not modify it. Re-run tsoa to re-generate this file: https://github.com/lukeautry/tsoa
        app.post('/v1/evals/score-distributions/query',
            authenticateMiddleware([{"api_key":[]}]),
            ...(fetchMiddlewares<RequestHandler>(EvalController)),
            ...(fetchMiddlewares<RequestHandler>(EvalController.prototype.queryScoreDistributions)),

            async function EvalController_queryScoreDistributions(request: ExRequest, response: ExResponse, next: any) {
            const args: Record<string, TsoaRoute.ParameterSchema> = {
                    evalQueryParams: {"in":"body","name":"evalQueryParams","required":true,"ref":"EvalQueryParams"},
                    request: {"in":"request","name":"request","required":true,"dataType":"object"},
            };

            // WARNING: This file was auto-generated with tsoa. Please do not modify it. Re-run tsoa to re-generate this file: https://github.com/lukeautry/tsoa

            let validatedArgs: any[] = [];
            try {
                validatedArgs = templateService.getValidatedArgs({ args, request, response });

                const controller = new EvalController();

              await templateService.apiHandler({
                methodName: 'queryScoreDistributions',
                controller,
                response,
                next,
                validatedArgs,
                successStatus: undefined,
              });
            } catch (err) {
                return next(err);
            }
        });
        // WARNING: This file was auto-generated with tsoa. Please do not modify it. Re-run tsoa to re-generate this file: https://github.com/lukeautry/tsoa
        app.post('/v1/webhooks',
            authenticateMiddleware([{"api_key":[]}]),
            ...(fetchMiddlewares<RequestHandler>(WebhookController)),
            ...(fetchMiddlewares<RequestHandler>(WebhookController.prototype.newWebhook)),

            async function WebhookController_newWebhook(request: ExRequest, response: ExResponse, next: any) {
            const args: Record<string, TsoaRoute.ParameterSchema> = {
                    webhookData: {"in":"body","name":"webhookData","required":true,"ref":"WebhookData"},
                    request: {"in":"request","name":"request","required":true,"dataType":"object"},
            };

            // WARNING: This file was auto-generated with tsoa. Please do not modify it. Re-run tsoa to re-generate this file: https://github.com/lukeautry/tsoa

            let validatedArgs: any[] = [];
            try {
                validatedArgs = templateService.getValidatedArgs({ args, request, response });

                const controller = new WebhookController();

              await templateService.apiHandler({
                methodName: 'newWebhook',
                controller,
                response,
                next,
                validatedArgs,
                successStatus: undefined,
              });
            } catch (err) {
                return next(err);
            }
        });
        // WARNING: This file was auto-generated with tsoa. Please do not modify it. Re-run tsoa to re-generate this file: https://github.com/lukeautry/tsoa
        app.get('/v1/webhooks',
            authenticateMiddleware([{"api_key":[]}]),
            ...(fetchMiddlewares<RequestHandler>(WebhookController)),
            ...(fetchMiddlewares<RequestHandler>(WebhookController.prototype.getWebhooks)),

            async function WebhookController_getWebhooks(request: ExRequest, response: ExResponse, next: any) {
            const args: Record<string, TsoaRoute.ParameterSchema> = {
                    request: {"in":"request","name":"request","required":true,"dataType":"object"},
            };

            // WARNING: This file was auto-generated with tsoa. Please do not modify it. Re-run tsoa to re-generate this file: https://github.com/lukeautry/tsoa

            let validatedArgs: any[] = [];
            try {
                validatedArgs = templateService.getValidatedArgs({ args, request, response });

                const controller = new WebhookController();

              await templateService.apiHandler({
                methodName: 'getWebhooks',
                controller,
                response,
                next,
                validatedArgs,
                successStatus: undefined,
              });
            } catch (err) {
                return next(err);
            }
        });
        // WARNING: This file was auto-generated with tsoa. Please do not modify it. Re-run tsoa to re-generate this file: https://github.com/lukeautry/tsoa
        app.delete('/v1/webhooks/:webhookId',
            authenticateMiddleware([{"api_key":[]}]),
            ...(fetchMiddlewares<RequestHandler>(WebhookController)),
            ...(fetchMiddlewares<RequestHandler>(WebhookController.prototype.deleteWebhook)),

            async function WebhookController_deleteWebhook(request: ExRequest, response: ExResponse, next: any) {
            const args: Record<string, TsoaRoute.ParameterSchema> = {
                    webhookId: {"in":"path","name":"webhookId","required":true,"dataType":"string"},
                    request: {"in":"request","name":"request","required":true,"dataType":"object"},
            };

            // WARNING: This file was auto-generated with tsoa. Please do not modify it. Re-run tsoa to re-generate this file: https://github.com/lukeautry/tsoa

            let validatedArgs: any[] = [];
            try {
                validatedArgs = templateService.getValidatedArgs({ args, request, response });

                const controller = new WebhookController();

              await templateService.apiHandler({
                methodName: 'deleteWebhook',
                controller,
                response,
                next,
                validatedArgs,
                successStatus: undefined,
              });
            } catch (err) {
                return next(err);
            }
        });
        // WARNING: This file was auto-generated with tsoa. Please do not modify it. Re-run tsoa to re-generate this file: https://github.com/lukeautry/tsoa
        app.post('/v1/public/waitlist/experiments',
            ...(fetchMiddlewares<RequestHandler>(WaitlistController)),
            ...(fetchMiddlewares<RequestHandler>(WaitlistController.prototype.addToWaitlist)),

            async function WaitlistController_addToWaitlist(request: ExRequest, response: ExResponse, next: any) {
            const args: Record<string, TsoaRoute.ParameterSchema> = {
                    request: {"in":"request","name":"request","required":true,"dataType":"object"},
                    reqBody: {"in":"body","name":"reqBody","required":true,"dataType":"nestedObjectLiteral","nestedProperties":{"email":{"dataType":"string","required":true}}},
            };

            // WARNING: This file was auto-generated with tsoa. Please do not modify it. Re-run tsoa to re-generate this file: https://github.com/lukeautry/tsoa

            let validatedArgs: any[] = [];
            try {
                validatedArgs = templateService.getValidatedArgs({ args, request, response });

                const controller = new WaitlistController();

              await templateService.apiHandler({
                methodName: 'addToWaitlist',
                controller,
                response,
                next,
                validatedArgs,
                successStatus: undefined,
              });
            } catch (err) {
                return next(err);
            }
        });
        // WARNING: This file was auto-generated with tsoa. Please do not modify it. Re-run tsoa to re-generate this file: https://github.com/lukeautry/tsoa
        app.post('/v1/vault/add',
            authenticateMiddleware([{"api_key":[]}]),
            ...(fetchMiddlewares<RequestHandler>(VaultController)),
            ...(fetchMiddlewares<RequestHandler>(VaultController.prototype.addKey)),

            async function VaultController_addKey(request: ExRequest, response: ExResponse, next: any) {
            const args: Record<string, TsoaRoute.ParameterSchema> = {
                    requestBody: {"in":"body","name":"requestBody","required":true,"ref":"AddVaultKeyParams"},
                    request: {"in":"request","name":"request","required":true,"dataType":"object"},
            };

            // WARNING: This file was auto-generated with tsoa. Please do not modify it. Re-run tsoa to re-generate this file: https://github.com/lukeautry/tsoa

            let validatedArgs: any[] = [];
            try {
                validatedArgs = templateService.getValidatedArgs({ args, request, response });

                const controller = new VaultController();

              await templateService.apiHandler({
                methodName: 'addKey',
                controller,
                response,
                next,
                validatedArgs,
                successStatus: undefined,
              });
            } catch (err) {
                return next(err);
            }
        });
        // WARNING: This file was auto-generated with tsoa. Please do not modify it. Re-run tsoa to re-generate this file: https://github.com/lukeautry/tsoa
        app.get('/v1/vault/keys',
            authenticateMiddleware([{"api_key":[]}]),
            ...(fetchMiddlewares<RequestHandler>(VaultController)),
            ...(fetchMiddlewares<RequestHandler>(VaultController.prototype.getKeys)),

            async function VaultController_getKeys(request: ExRequest, response: ExResponse, next: any) {
            const args: Record<string, TsoaRoute.ParameterSchema> = {
                    request: {"in":"request","name":"request","required":true,"dataType":"object"},
            };

            // WARNING: This file was auto-generated with tsoa. Please do not modify it. Re-run tsoa to re-generate this file: https://github.com/lukeautry/tsoa

            let validatedArgs: any[] = [];
            try {
                validatedArgs = templateService.getValidatedArgs({ args, request, response });

                const controller = new VaultController();

              await templateService.apiHandler({
                methodName: 'getKeys',
                controller,
                response,
                next,
                validatedArgs,
                successStatus: undefined,
              });
            } catch (err) {
                return next(err);
            }
        });
        // WARNING: This file was auto-generated with tsoa. Please do not modify it. Re-run tsoa to re-generate this file: https://github.com/lukeautry/tsoa
        app.get('/v1/vault/key/:providerKeyId',
            authenticateMiddleware([{"api_key":[]}]),
            ...(fetchMiddlewares<RequestHandler>(VaultController)),
            ...(fetchMiddlewares<RequestHandler>(VaultController.prototype.getKeyById)),

            async function VaultController_getKeyById(request: ExRequest, response: ExResponse, next: any) {
            const args: Record<string, TsoaRoute.ParameterSchema> = {
                    providerKeyId: {"in":"path","name":"providerKeyId","required":true,"dataType":"string"},
                    request: {"in":"request","name":"request","required":true,"dataType":"object"},
            };

            // WARNING: This file was auto-generated with tsoa. Please do not modify it. Re-run tsoa to re-generate this file: https://github.com/lukeautry/tsoa

            let validatedArgs: any[] = [];
            try {
                validatedArgs = templateService.getValidatedArgs({ args, request, response });

                const controller = new VaultController();

              await templateService.apiHandler({
                methodName: 'getKeyById',
                controller,
                response,
                next,
                validatedArgs,
                successStatus: undefined,
              });
            } catch (err) {
                return next(err);
            }
        });
        // WARNING: This file was auto-generated with tsoa. Please do not modify it. Re-run tsoa to re-generate this file: https://github.com/lukeautry/tsoa
        app.patch('/v1/vault/update/:id',
            authenticateMiddleware([{"api_key":[]}]),
            ...(fetchMiddlewares<RequestHandler>(VaultController)),
            ...(fetchMiddlewares<RequestHandler>(VaultController.prototype.updateKey)),

            async function VaultController_updateKey(request: ExRequest, response: ExResponse, next: any) {
            const args: Record<string, TsoaRoute.ParameterSchema> = {
                    id: {"in":"path","name":"id","required":true,"dataType":"string"},
                    requestBody: {"in":"body","name":"requestBody","required":true,"dataType":"nestedObjectLiteral","nestedProperties":{"active":{"dataType":"boolean"},"name":{"dataType":"string"},"key":{"dataType":"string"}}},
                    request: {"in":"request","name":"request","required":true,"dataType":"object"},
            };

            // WARNING: This file was auto-generated with tsoa. Please do not modify it. Re-run tsoa to re-generate this file: https://github.com/lukeautry/tsoa

            let validatedArgs: any[] = [];
            try {
                validatedArgs = templateService.getValidatedArgs({ args, request, response });

                const controller = new VaultController();

              await templateService.apiHandler({
                methodName: 'updateKey',
                controller,
                response,
                next,
                validatedArgs,
                successStatus: undefined,
              });
            } catch (err) {
                return next(err);
            }
        });
        // WARNING: This file was auto-generated with tsoa. Please do not modify it. Re-run tsoa to re-generate this file: https://github.com/lukeautry/tsoa
        app.post('/v1/request/query',
            authenticateMiddleware([{"api_key":[]}]),
            ...(fetchMiddlewares<RequestHandler>(RequestController)),
            ...(fetchMiddlewares<RequestHandler>(RequestController.prototype.getRequests)),

            async function RequestController_getRequests(request: ExRequest, response: ExResponse, next: any) {
            const args: Record<string, TsoaRoute.ParameterSchema> = {
                    requestBody: {"in":"body","name":"requestBody","required":true,"ref":"RequestQueryParams"},
                    request: {"in":"request","name":"request","required":true,"dataType":"object"},
            };

            // WARNING: This file was auto-generated with tsoa. Please do not modify it. Re-run tsoa to re-generate this file: https://github.com/lukeautry/tsoa

            let validatedArgs: any[] = [];
            try {
                validatedArgs = templateService.getValidatedArgs({ args, request, response });

                const controller = new RequestController();

              await templateService.apiHandler({
                methodName: 'getRequests',
                controller,
                response,
                next,
                validatedArgs,
                successStatus: undefined,
              });
            } catch (err) {
                return next(err);
            }
        });
        // WARNING: This file was auto-generated with tsoa. Please do not modify it. Re-run tsoa to re-generate this file: https://github.com/lukeautry/tsoa
        app.post('/v1/request/query-clickhouse',
            authenticateMiddleware([{"api_key":[]}]),
            ...(fetchMiddlewares<RequestHandler>(RequestController)),
            ...(fetchMiddlewares<RequestHandler>(RequestController.prototype.getRequestsClickhouse)),

            async function RequestController_getRequestsClickhouse(request: ExRequest, response: ExResponse, next: any) {
            const args: Record<string, TsoaRoute.ParameterSchema> = {
                    requestBody: {"in":"body","name":"requestBody","required":true,"ref":"RequestQueryParams"},
                    request: {"in":"request","name":"request","required":true,"dataType":"object"},
            };

            // WARNING: This file was auto-generated with tsoa. Please do not modify it. Re-run tsoa to re-generate this file: https://github.com/lukeautry/tsoa

            let validatedArgs: any[] = [];
            try {
                validatedArgs = templateService.getValidatedArgs({ args, request, response });

                const controller = new RequestController();

              await templateService.apiHandler({
                methodName: 'getRequestsClickhouse',
                controller,
                response,
                next,
                validatedArgs,
                successStatus: undefined,
              });
            } catch (err) {
                return next(err);
            }
        });
        // WARNING: This file was auto-generated with tsoa. Please do not modify it. Re-run tsoa to re-generate this file: https://github.com/lukeautry/tsoa
        app.get('/v1/request/:requestId',
            authenticateMiddleware([{"api_key":[]}]),
            ...(fetchMiddlewares<RequestHandler>(RequestController)),
            ...(fetchMiddlewares<RequestHandler>(RequestController.prototype.getRequestById)),

            async function RequestController_getRequestById(request: ExRequest, response: ExResponse, next: any) {
            const args: Record<string, TsoaRoute.ParameterSchema> = {
                    request: {"in":"request","name":"request","required":true,"dataType":"object"},
                    requestId: {"in":"path","name":"requestId","required":true,"dataType":"string"},
            };

            // WARNING: This file was auto-generated with tsoa. Please do not modify it. Re-run tsoa to re-generate this file: https://github.com/lukeautry/tsoa

            let validatedArgs: any[] = [];
            try {
                validatedArgs = templateService.getValidatedArgs({ args, request, response });

                const controller = new RequestController();

              await templateService.apiHandler({
                methodName: 'getRequestById',
                controller,
                response,
                next,
                validatedArgs,
                successStatus: undefined,
              });
            } catch (err) {
                return next(err);
            }
        });
        // WARNING: This file was auto-generated with tsoa. Please do not modify it. Re-run tsoa to re-generate this file: https://github.com/lukeautry/tsoa
        app.post('/v1/request/query-ids',
            authenticateMiddleware([{"api_key":[]}]),
            ...(fetchMiddlewares<RequestHandler>(RequestController)),
            ...(fetchMiddlewares<RequestHandler>(RequestController.prototype.getRequestsByIds)),

            async function RequestController_getRequestsByIds(request: ExRequest, response: ExResponse, next: any) {
            const args: Record<string, TsoaRoute.ParameterSchema> = {
                    requestBody: {"in":"body","name":"requestBody","required":true,"dataType":"nestedObjectLiteral","nestedProperties":{"requestIds":{"dataType":"array","array":{"dataType":"string"},"required":true}}},
                    request: {"in":"request","name":"request","required":true,"dataType":"object"},
            };

            // WARNING: This file was auto-generated with tsoa. Please do not modify it. Re-run tsoa to re-generate this file: https://github.com/lukeautry/tsoa

            let validatedArgs: any[] = [];
            try {
                validatedArgs = templateService.getValidatedArgs({ args, request, response });

                const controller = new RequestController();

              await templateService.apiHandler({
                methodName: 'getRequestsByIds',
                controller,
                response,
                next,
                validatedArgs,
                successStatus: undefined,
              });
            } catch (err) {
                return next(err);
            }
        });
        // WARNING: This file was auto-generated with tsoa. Please do not modify it. Re-run tsoa to re-generate this file: https://github.com/lukeautry/tsoa
        app.post('/v1/request/:requestId/feedback',
            authenticateMiddleware([{"api_key":[]}]),
            ...(fetchMiddlewares<RequestHandler>(RequestController)),
            ...(fetchMiddlewares<RequestHandler>(RequestController.prototype.feedbackRequest)),

            async function RequestController_feedbackRequest(request: ExRequest, response: ExResponse, next: any) {
            const args: Record<string, TsoaRoute.ParameterSchema> = {
                    requestBody: {"in":"body","name":"requestBody","required":true,"dataType":"nestedObjectLiteral","nestedProperties":{"rating":{"dataType":"boolean","required":true}}},
                    request: {"in":"request","name":"request","required":true,"dataType":"object"},
                    requestId: {"in":"path","name":"requestId","required":true,"dataType":"string"},
            };

            // WARNING: This file was auto-generated with tsoa. Please do not modify it. Re-run tsoa to re-generate this file: https://github.com/lukeautry/tsoa

            let validatedArgs: any[] = [];
            try {
                validatedArgs = templateService.getValidatedArgs({ args, request, response });

                const controller = new RequestController();

              await templateService.apiHandler({
                methodName: 'feedbackRequest',
                controller,
                response,
                next,
                validatedArgs,
                successStatus: undefined,
              });
            } catch (err) {
                return next(err);
            }
        });
        // WARNING: This file was auto-generated with tsoa. Please do not modify it. Re-run tsoa to re-generate this file: https://github.com/lukeautry/tsoa
        app.put('/v1/request/:requestId/property',
            authenticateMiddleware([{"api_key":[]}]),
            ...(fetchMiddlewares<RequestHandler>(RequestController)),
            ...(fetchMiddlewares<RequestHandler>(RequestController.prototype.putProperty)),

            async function RequestController_putProperty(request: ExRequest, response: ExResponse, next: any) {
            const args: Record<string, TsoaRoute.ParameterSchema> = {
                    requestBody: {"in":"body","name":"requestBody","required":true,"dataType":"nestedObjectLiteral","nestedProperties":{"value":{"dataType":"string","required":true},"key":{"dataType":"string","required":true}}},
                    request: {"in":"request","name":"request","required":true,"dataType":"object"},
                    requestId: {"in":"path","name":"requestId","required":true,"dataType":"string"},
            };

            // WARNING: This file was auto-generated with tsoa. Please do not modify it. Re-run tsoa to re-generate this file: https://github.com/lukeautry/tsoa

            let validatedArgs: any[] = [];
            try {
                validatedArgs = templateService.getValidatedArgs({ args, request, response });

                const controller = new RequestController();

              await templateService.apiHandler({
                methodName: 'putProperty',
                controller,
                response,
                next,
                validatedArgs,
                successStatus: undefined,
              });
            } catch (err) {
                return next(err);
            }
        });
        // WARNING: This file was auto-generated with tsoa. Please do not modify it. Re-run tsoa to re-generate this file: https://github.com/lukeautry/tsoa
        app.post('/v1/request/:requestId/assets/:assetId',
            authenticateMiddleware([{"api_key":[]}]),
            ...(fetchMiddlewares<RequestHandler>(RequestController)),
            ...(fetchMiddlewares<RequestHandler>(RequestController.prototype.getRequestAssetById)),

            async function RequestController_getRequestAssetById(request: ExRequest, response: ExResponse, next: any) {
            const args: Record<string, TsoaRoute.ParameterSchema> = {
                    request: {"in":"request","name":"request","required":true,"dataType":"object"},
                    requestId: {"in":"path","name":"requestId","required":true,"dataType":"string"},
                    assetId: {"in":"path","name":"assetId","required":true,"dataType":"string"},
            };

            // WARNING: This file was auto-generated with tsoa. Please do not modify it. Re-run tsoa to re-generate this file: https://github.com/lukeautry/tsoa

            let validatedArgs: any[] = [];
            try {
                validatedArgs = templateService.getValidatedArgs({ args, request, response });

                const controller = new RequestController();

              await templateService.apiHandler({
                methodName: 'getRequestAssetById',
                controller,
                response,
                next,
                validatedArgs,
                successStatus: undefined,
              });
            } catch (err) {
                return next(err);
            }
        });
        // WARNING: This file was auto-generated with tsoa. Please do not modify it. Re-run tsoa to re-generate this file: https://github.com/lukeautry/tsoa
        app.post('/v1/request/:requestId/score',
            authenticateMiddleware([{"api_key":[]}]),
            ...(fetchMiddlewares<RequestHandler>(RequestController)),
            ...(fetchMiddlewares<RequestHandler>(RequestController.prototype.addScores)),

            async function RequestController_addScores(request: ExRequest, response: ExResponse, next: any) {
            const args: Record<string, TsoaRoute.ParameterSchema> = {
                    requestBody: {"in":"body","name":"requestBody","required":true,"ref":"ScoreRequest"},
                    request: {"in":"request","name":"request","required":true,"dataType":"object"},
                    requestId: {"in":"path","name":"requestId","required":true,"dataType":"string"},
            };

            // WARNING: This file was auto-generated with tsoa. Please do not modify it. Re-run tsoa to re-generate this file: https://github.com/lukeautry/tsoa

            let validatedArgs: any[] = [];
            try {
                validatedArgs = templateService.getValidatedArgs({ args, request, response });

                const controller = new RequestController();

              await templateService.apiHandler({
                methodName: 'addScores',
                controller,
                response,
                next,
                validatedArgs,
                successStatus: undefined,
              });
            } catch (err) {
                return next(err);
            }
        });
        // WARNING: This file was auto-generated with tsoa. Please do not modify it. Re-run tsoa to re-generate this file: https://github.com/lukeautry/tsoa
        app.post('/v1/session/query',
            authenticateMiddleware([{"api_key":[]}]),
            ...(fetchMiddlewares<RequestHandler>(SessionController)),
            ...(fetchMiddlewares<RequestHandler>(SessionController.prototype.getSessions)),

            async function SessionController_getSessions(request: ExRequest, response: ExResponse, next: any) {
            const args: Record<string, TsoaRoute.ParameterSchema> = {
                    requestBody: {"in":"body","name":"requestBody","required":true,"ref":"SessionQueryParams"},
                    request: {"in":"request","name":"request","required":true,"dataType":"object"},
            };

            // WARNING: This file was auto-generated with tsoa. Please do not modify it. Re-run tsoa to re-generate this file: https://github.com/lukeautry/tsoa

            let validatedArgs: any[] = [];
            try {
                validatedArgs = templateService.getValidatedArgs({ args, request, response });

                const controller = new SessionController();

              await templateService.apiHandler({
                methodName: 'getSessions',
                controller,
                response,
                next,
                validatedArgs,
                successStatus: undefined,
              });
            } catch (err) {
                return next(err);
            }
        });
        // WARNING: This file was auto-generated with tsoa. Please do not modify it. Re-run tsoa to re-generate this file: https://github.com/lukeautry/tsoa
        app.post('/v1/session/name/query',
            authenticateMiddleware([{"api_key":[]}]),
            ...(fetchMiddlewares<RequestHandler>(SessionController)),
            ...(fetchMiddlewares<RequestHandler>(SessionController.prototype.getNames)),

            async function SessionController_getNames(request: ExRequest, response: ExResponse, next: any) {
            const args: Record<string, TsoaRoute.ParameterSchema> = {
                    requestBody: {"in":"body","name":"requestBody","required":true,"ref":"SessionNameQueryParams"},
                    request: {"in":"request","name":"request","required":true,"dataType":"object"},
            };

            // WARNING: This file was auto-generated with tsoa. Please do not modify it. Re-run tsoa to re-generate this file: https://github.com/lukeautry/tsoa

            let validatedArgs: any[] = [];
            try {
                validatedArgs = templateService.getValidatedArgs({ args, request, response });

                const controller = new SessionController();

              await templateService.apiHandler({
                methodName: 'getNames',
                controller,
                response,
                next,
                validatedArgs,
                successStatus: undefined,
              });
            } catch (err) {
                return next(err);
            }
        });
        // WARNING: This file was auto-generated with tsoa. Please do not modify it. Re-run tsoa to re-generate this file: https://github.com/lukeautry/tsoa
        app.post('/v1/session/metrics/query',
            authenticateMiddleware([{"api_key":[]}]),
            ...(fetchMiddlewares<RequestHandler>(SessionController)),
            ...(fetchMiddlewares<RequestHandler>(SessionController.prototype.getMetrics)),

            async function SessionController_getMetrics(request: ExRequest, response: ExResponse, next: any) {
            const args: Record<string, TsoaRoute.ParameterSchema> = {
                    requestBody: {"in":"body","name":"requestBody","required":true,"ref":"SessionNameQueryParams"},
                    request: {"in":"request","name":"request","required":true,"dataType":"object"},
            };

            // WARNING: This file was auto-generated with tsoa. Please do not modify it. Re-run tsoa to re-generate this file: https://github.com/lukeautry/tsoa

            let validatedArgs: any[] = [];
            try {
                validatedArgs = templateService.getValidatedArgs({ args, request, response });

                const controller = new SessionController();

              await templateService.apiHandler({
                methodName: 'getMetrics',
                controller,
                response,
                next,
                validatedArgs,
                successStatus: undefined,
              });
            } catch (err) {
                return next(err);
            }
        });
        // WARNING: This file was auto-generated with tsoa. Please do not modify it. Re-run tsoa to re-generate this file: https://github.com/lukeautry/tsoa
        app.post('/v1/session/:sessionId/feedback',
            authenticateMiddleware([{"api_key":[]}]),
            ...(fetchMiddlewares<RequestHandler>(SessionController)),
            ...(fetchMiddlewares<RequestHandler>(SessionController.prototype.updateSessionFeedback)),

            async function SessionController_updateSessionFeedback(request: ExRequest, response: ExResponse, next: any) {
            const args: Record<string, TsoaRoute.ParameterSchema> = {
                    sessionId: {"in":"path","name":"sessionId","required":true,"dataType":"string"},
                    requestBody: {"in":"body","name":"requestBody","required":true,"dataType":"nestedObjectLiteral","nestedProperties":{"rating":{"dataType":"boolean","required":true}}},
                    request: {"in":"request","name":"request","required":true,"dataType":"object"},
            };

            // WARNING: This file was auto-generated with tsoa. Please do not modify it. Re-run tsoa to re-generate this file: https://github.com/lukeautry/tsoa

            let validatedArgs: any[] = [];
            try {
                validatedArgs = templateService.getValidatedArgs({ args, request, response });

                const controller = new SessionController();

              await templateService.apiHandler({
                methodName: 'updateSessionFeedback',
                controller,
                response,
                next,
                validatedArgs,
                successStatus: undefined,
              });
            } catch (err) {
                return next(err);
            }
        });
        // WARNING: This file was auto-generated with tsoa. Please do not modify it. Re-run tsoa to re-generate this file: https://github.com/lukeautry/tsoa
        app.post('/v1/user/metrics/query',
            authenticateMiddleware([{"api_key":[]}]),
            ...(fetchMiddlewares<RequestHandler>(UserController)),
            ...(fetchMiddlewares<RequestHandler>(UserController.prototype.getUserMetrics)),

            async function UserController_getUserMetrics(request: ExRequest, response: ExResponse, next: any) {
            const args: Record<string, TsoaRoute.ParameterSchema> = {
                    requestBody: {"in":"body","name":"requestBody","required":true,"ref":"UserMetricsQueryParams"},
                    request: {"in":"request","name":"request","required":true,"dataType":"object"},
            };

            // WARNING: This file was auto-generated with tsoa. Please do not modify it. Re-run tsoa to re-generate this file: https://github.com/lukeautry/tsoa

            let validatedArgs: any[] = [];
            try {
                validatedArgs = templateService.getValidatedArgs({ args, request, response });

                const controller = new UserController();

              await templateService.apiHandler({
                methodName: 'getUserMetrics',
                controller,
                response,
                next,
                validatedArgs,
                successStatus: undefined,
              });
            } catch (err) {
                return next(err);
            }
        });
        // WARNING: This file was auto-generated with tsoa. Please do not modify it. Re-run tsoa to re-generate this file: https://github.com/lukeautry/tsoa
        app.post('/v1/user/query',
            authenticateMiddleware([{"api_key":[]}]),
            ...(fetchMiddlewares<RequestHandler>(UserController)),
            ...(fetchMiddlewares<RequestHandler>(UserController.prototype.getUsers)),

            async function UserController_getUsers(request: ExRequest, response: ExResponse, next: any) {
            const args: Record<string, TsoaRoute.ParameterSchema> = {
                    requestBody: {"in":"body","name":"requestBody","required":true,"ref":"UserQueryParams"},
                    request: {"in":"request","name":"request","required":true,"dataType":"object"},
            };

            // WARNING: This file was auto-generated with tsoa. Please do not modify it. Re-run tsoa to re-generate this file: https://github.com/lukeautry/tsoa

            let validatedArgs: any[] = [];
            try {
                validatedArgs = templateService.getValidatedArgs({ args, request, response });

                const controller = new UserController();

              await templateService.apiHandler({
                methodName: 'getUsers',
                controller,
                response,
                next,
                validatedArgs,
                successStatus: undefined,
              });
            } catch (err) {
                return next(err);
            }
        });
        // WARNING: This file was auto-generated with tsoa. Please do not modify it. Re-run tsoa to re-generate this file: https://github.com/lukeautry/tsoa
        app.post('/v1/trace/log',
            authenticateMiddleware([{"api_key":[]}]),
            ...(fetchMiddlewares<RequestHandler>(TraceController)),
            ...(fetchMiddlewares<RequestHandler>(TraceController.prototype.logTrace)),

            async function TraceController_logTrace(request: ExRequest, response: ExResponse, next: any) {
            const args: Record<string, TsoaRoute.ParameterSchema> = {
                    request: {"in":"request","name":"request","required":true,"dataType":"object"},
                    traceBody: {"in":"body","name":"traceBody","required":true,"ref":"OTELTrace"},
            };

            // WARNING: This file was auto-generated with tsoa. Please do not modify it. Re-run tsoa to re-generate this file: https://github.com/lukeautry/tsoa

            let validatedArgs: any[] = [];
            try {
                validatedArgs = templateService.getValidatedArgs({ args, request, response });

                const controller = new TraceController();

              await templateService.apiHandler({
                methodName: 'logTrace',
                controller,
                response,
                next,
                validatedArgs,
                successStatus: undefined,
              });
            } catch (err) {
                return next(err);
            }
        });
        // WARNING: This file was auto-generated with tsoa. Please do not modify it. Re-run tsoa to re-generate this file: https://github.com/lukeautry/tsoa
        app.post('/v1/trace/log-python',
            authenticateMiddleware([{"api_key":[]}]),
            ...(fetchMiddlewares<RequestHandler>(TraceController)),
            ...(fetchMiddlewares<RequestHandler>(TraceController.prototype.logPythonTrace)),

            async function TraceController_logPythonTrace(request: ExRequest, response: ExResponse, next: any) {
            const args: Record<string, TsoaRoute.ParameterSchema> = {
                    request: {"in":"request","name":"request","required":true,"dataType":"object"},
                    traceBody: {"in":"body","name":"traceBody","required":true,"dataType":"any"},
            };

            // WARNING: This file was auto-generated with tsoa. Please do not modify it. Re-run tsoa to re-generate this file: https://github.com/lukeautry/tsoa

            let validatedArgs: any[] = [];
            try {
                validatedArgs = templateService.getValidatedArgs({ args, request, response });

                const controller = new TraceController();

              await templateService.apiHandler({
                methodName: 'logPythonTrace',
                controller,
                response,
                next,
                validatedArgs,
                successStatus: undefined,
              });
            } catch (err) {
                return next(err);
            }
        });
        // WARNING: This file was auto-generated with tsoa. Please do not modify it. Re-run tsoa to re-generate this file: https://github.com/lukeautry/tsoa
        app.post('/v1/prompt/query',
            authenticateMiddleware([{"api_key":[]}]),
            ...(fetchMiddlewares<RequestHandler>(PromptController)),
            ...(fetchMiddlewares<RequestHandler>(PromptController.prototype.getPrompts)),

            async function PromptController_getPrompts(request: ExRequest, response: ExResponse, next: any) {
            const args: Record<string, TsoaRoute.ParameterSchema> = {
                    requestBody: {"in":"body","name":"requestBody","required":true,"ref":"PromptsQueryParams"},
                    request: {"in":"request","name":"request","required":true,"dataType":"object"},
            };

            // WARNING: This file was auto-generated with tsoa. Please do not modify it. Re-run tsoa to re-generate this file: https://github.com/lukeautry/tsoa

            let validatedArgs: any[] = [];
            try {
                validatedArgs = templateService.getValidatedArgs({ args, request, response });

                const controller = new PromptController();

              await templateService.apiHandler({
                methodName: 'getPrompts',
                controller,
                response,
                next,
                validatedArgs,
                successStatus: undefined,
              });
            } catch (err) {
                return next(err);
            }
        });
        // WARNING: This file was auto-generated with tsoa. Please do not modify it. Re-run tsoa to re-generate this file: https://github.com/lukeautry/tsoa
        app.post('/v1/prompt/:promptId/query',
            authenticateMiddleware([{"api_key":[]}]),
            ...(fetchMiddlewares<RequestHandler>(PromptController)),
            ...(fetchMiddlewares<RequestHandler>(PromptController.prototype.getPrompt)),

            async function PromptController_getPrompt(request: ExRequest, response: ExResponse, next: any) {
            const args: Record<string, TsoaRoute.ParameterSchema> = {
                    requestBody: {"in":"body","name":"requestBody","required":true,"ref":"PromptQueryParams"},
                    request: {"in":"request","name":"request","required":true,"dataType":"object"},
                    promptId: {"in":"path","name":"promptId","required":true,"dataType":"string"},
            };

            // WARNING: This file was auto-generated with tsoa. Please do not modify it. Re-run tsoa to re-generate this file: https://github.com/lukeautry/tsoa

            let validatedArgs: any[] = [];
            try {
                validatedArgs = templateService.getValidatedArgs({ args, request, response });

                const controller = new PromptController();

              await templateService.apiHandler({
                methodName: 'getPrompt',
                controller,
                response,
                next,
                validatedArgs,
                successStatus: undefined,
              });
            } catch (err) {
                return next(err);
            }
        });
        // WARNING: This file was auto-generated with tsoa. Please do not modify it. Re-run tsoa to re-generate this file: https://github.com/lukeautry/tsoa
        app.delete('/v1/prompt/:promptId',
            authenticateMiddleware([{"api_key":[]}]),
            ...(fetchMiddlewares<RequestHandler>(PromptController)),
            ...(fetchMiddlewares<RequestHandler>(PromptController.prototype.deletePrompt)),

            async function PromptController_deletePrompt(request: ExRequest, response: ExResponse, next: any) {
            const args: Record<string, TsoaRoute.ParameterSchema> = {
                    request: {"in":"request","name":"request","required":true,"dataType":"object"},
                    promptId: {"in":"path","name":"promptId","required":true,"dataType":"string"},
            };

            // WARNING: This file was auto-generated with tsoa. Please do not modify it. Re-run tsoa to re-generate this file: https://github.com/lukeautry/tsoa

            let validatedArgs: any[] = [];
            try {
                validatedArgs = templateService.getValidatedArgs({ args, request, response });

                const controller = new PromptController();

              await templateService.apiHandler({
                methodName: 'deletePrompt',
                controller,
                response,
                next,
                validatedArgs,
                successStatus: undefined,
              });
            } catch (err) {
                return next(err);
            }
        });
        // WARNING: This file was auto-generated with tsoa. Please do not modify it. Re-run tsoa to re-generate this file: https://github.com/lukeautry/tsoa
        app.post('/v1/prompt/create',
            authenticateMiddleware([{"api_key":[]}]),
            ...(fetchMiddlewares<RequestHandler>(PromptController)),
            ...(fetchMiddlewares<RequestHandler>(PromptController.prototype.createPrompt)),

            async function PromptController_createPrompt(request: ExRequest, response: ExResponse, next: any) {
            const args: Record<string, TsoaRoute.ParameterSchema> = {
                    requestBody: {"in":"body","name":"requestBody","required":true,"dataType":"nestedObjectLiteral","nestedProperties":{"metadata":{"ref":"Record_string.any_","required":true},"prompt":{"dataType":"nestedObjectLiteral","nestedProperties":{"messages":{"dataType":"array","array":{"dataType":"any"},"required":true},"model":{"dataType":"string","required":true}},"required":true},"userDefinedId":{"dataType":"string","required":true}}},
                    request: {"in":"request","name":"request","required":true,"dataType":"object"},
            };

            // WARNING: This file was auto-generated with tsoa. Please do not modify it. Re-run tsoa to re-generate this file: https://github.com/lukeautry/tsoa

            let validatedArgs: any[] = [];
            try {
                validatedArgs = templateService.getValidatedArgs({ args, request, response });

                const controller = new PromptController();

              await templateService.apiHandler({
                methodName: 'createPrompt',
                controller,
                response,
                next,
                validatedArgs,
                successStatus: undefined,
              });
            } catch (err) {
                return next(err);
            }
        });
        // WARNING: This file was auto-generated with tsoa. Please do not modify it. Re-run tsoa to re-generate this file: https://github.com/lukeautry/tsoa
        app.post('/v1/prompt/version/:promptVersionId/subversion',
            authenticateMiddleware([{"api_key":[]}]),
            ...(fetchMiddlewares<RequestHandler>(PromptController)),
            ...(fetchMiddlewares<RequestHandler>(PromptController.prototype.createSubversion)),

            async function PromptController_createSubversion(request: ExRequest, response: ExResponse, next: any) {
            const args: Record<string, TsoaRoute.ParameterSchema> = {
                    requestBody: {"in":"body","name":"requestBody","required":true,"ref":"PromptCreateSubversionParams"},
                    request: {"in":"request","name":"request","required":true,"dataType":"object"},
                    promptVersionId: {"in":"path","name":"promptVersionId","required":true,"dataType":"string"},
            };

            // WARNING: This file was auto-generated with tsoa. Please do not modify it. Re-run tsoa to re-generate this file: https://github.com/lukeautry/tsoa

            let validatedArgs: any[] = [];
            try {
                validatedArgs = templateService.getValidatedArgs({ args, request, response });

                const controller = new PromptController();

              await templateService.apiHandler({
                methodName: 'createSubversion',
                controller,
                response,
                next,
                validatedArgs,
                successStatus: undefined,
              });
            } catch (err) {
                return next(err);
            }
        });
        // WARNING: This file was auto-generated with tsoa. Please do not modify it. Re-run tsoa to re-generate this file: https://github.com/lukeautry/tsoa
        app.post('/v1/prompt/version/:promptVersionId/promote',
            authenticateMiddleware([{"api_key":[]}]),
            ...(fetchMiddlewares<RequestHandler>(PromptController)),
            ...(fetchMiddlewares<RequestHandler>(PromptController.prototype.promotePromptVersionToProduction)),

            async function PromptController_promotePromptVersionToProduction(request: ExRequest, response: ExResponse, next: any) {
            const args: Record<string, TsoaRoute.ParameterSchema> = {
                    request: {"in":"request","name":"request","required":true,"dataType":"object"},
                    promptVersionId: {"in":"path","name":"promptVersionId","required":true,"dataType":"string"},
                    requestBody: {"in":"body","name":"requestBody","required":true,"dataType":"nestedObjectLiteral","nestedProperties":{"previousProductionVersionId":{"dataType":"string","required":true}}},
            };

            // WARNING: This file was auto-generated with tsoa. Please do not modify it. Re-run tsoa to re-generate this file: https://github.com/lukeautry/tsoa

            let validatedArgs: any[] = [];
            try {
                validatedArgs = templateService.getValidatedArgs({ args, request, response });

                const controller = new PromptController();

              await templateService.apiHandler({
                methodName: 'promotePromptVersionToProduction',
                controller,
                response,
                next,
                validatedArgs,
                successStatus: undefined,
              });
            } catch (err) {
                return next(err);
            }
        });
        // WARNING: This file was auto-generated with tsoa. Please do not modify it. Re-run tsoa to re-generate this file: https://github.com/lukeautry/tsoa
        app.post('/v1/prompt/version/:promptVersionId/inputs/query',
            authenticateMiddleware([{"api_key":[]}]),
            ...(fetchMiddlewares<RequestHandler>(PromptController)),
            ...(fetchMiddlewares<RequestHandler>(PromptController.prototype.getInputs)),

            async function PromptController_getInputs(request: ExRequest, response: ExResponse, next: any) {
            const args: Record<string, TsoaRoute.ParameterSchema> = {
                    requestBody: {"in":"body","name":"requestBody","required":true,"dataType":"nestedObjectLiteral","nestedProperties":{"random":{"dataType":"boolean"},"limit":{"dataType":"double","required":true}}},
                    request: {"in":"request","name":"request","required":true,"dataType":"object"},
                    promptVersionId: {"in":"path","name":"promptVersionId","required":true,"dataType":"string"},
            };

            // WARNING: This file was auto-generated with tsoa. Please do not modify it. Re-run tsoa to re-generate this file: https://github.com/lukeautry/tsoa

            let validatedArgs: any[] = [];
            try {
                validatedArgs = templateService.getValidatedArgs({ args, request, response });

                const controller = new PromptController();

              await templateService.apiHandler({
                methodName: 'getInputs',
                controller,
                response,
                next,
                validatedArgs,
                successStatus: undefined,
              });
            } catch (err) {
                return next(err);
            }
        });
        // WARNING: This file was auto-generated with tsoa. Please do not modify it. Re-run tsoa to re-generate this file: https://github.com/lukeautry/tsoa
        app.get('/v1/prompt/:promptId/experiments',
            authenticateMiddleware([{"api_key":[]}]),
            ...(fetchMiddlewares<RequestHandler>(PromptController)),
            ...(fetchMiddlewares<RequestHandler>(PromptController.prototype.getPromptExperiments)),

            async function PromptController_getPromptExperiments(request: ExRequest, response: ExResponse, next: any) {
            const args: Record<string, TsoaRoute.ParameterSchema> = {
                    request: {"in":"request","name":"request","required":true,"dataType":"object"},
                    promptId: {"in":"path","name":"promptId","required":true,"dataType":"string"},
            };

            // WARNING: This file was auto-generated with tsoa. Please do not modify it. Re-run tsoa to re-generate this file: https://github.com/lukeautry/tsoa

            let validatedArgs: any[] = [];
            try {
                validatedArgs = templateService.getValidatedArgs({ args, request, response });

                const controller = new PromptController();

              await templateService.apiHandler({
                methodName: 'getPromptExperiments',
                controller,
                response,
                next,
                validatedArgs,
                successStatus: undefined,
              });
            } catch (err) {
                return next(err);
            }
        });
        // WARNING: This file was auto-generated with tsoa. Please do not modify it. Re-run tsoa to re-generate this file: https://github.com/lukeautry/tsoa
        app.post('/v1/prompt/:promptId/versions/query',
            authenticateMiddleware([{"api_key":[]}]),
            ...(fetchMiddlewares<RequestHandler>(PromptController)),
            ...(fetchMiddlewares<RequestHandler>(PromptController.prototype.getPromptVersions)),

            async function PromptController_getPromptVersions(request: ExRequest, response: ExResponse, next: any) {
            const args: Record<string, TsoaRoute.ParameterSchema> = {
                    requestBody: {"in":"body","name":"requestBody","required":true,"ref":"PromptVersionsQueryParams"},
                    request: {"in":"request","name":"request","required":true,"dataType":"object"},
                    promptId: {"in":"path","name":"promptId","required":true,"dataType":"string"},
            };

            // WARNING: This file was auto-generated with tsoa. Please do not modify it. Re-run tsoa to re-generate this file: https://github.com/lukeautry/tsoa

            let validatedArgs: any[] = [];
            try {
                validatedArgs = templateService.getValidatedArgs({ args, request, response });

                const controller = new PromptController();

              await templateService.apiHandler({
                methodName: 'getPromptVersions',
                controller,
                response,
                next,
                validatedArgs,
                successStatus: undefined,
              });
            } catch (err) {
                return next(err);
            }
        });
        // WARNING: This file was auto-generated with tsoa. Please do not modify it. Re-run tsoa to re-generate this file: https://github.com/lukeautry/tsoa
        app.get('/v1/prompt/version/:promptVersionId',
            authenticateMiddleware([{"api_key":[]}]),
            ...(fetchMiddlewares<RequestHandler>(PromptController)),
            ...(fetchMiddlewares<RequestHandler>(PromptController.prototype.getPromptVersion)),

            async function PromptController_getPromptVersion(request: ExRequest, response: ExResponse, next: any) {
            const args: Record<string, TsoaRoute.ParameterSchema> = {
                    request: {"in":"request","name":"request","required":true,"dataType":"object"},
                    promptVersionId: {"in":"path","name":"promptVersionId","required":true,"dataType":"string"},
            };

            // WARNING: This file was auto-generated with tsoa. Please do not modify it. Re-run tsoa to re-generate this file: https://github.com/lukeautry/tsoa

            let validatedArgs: any[] = [];
            try {
                validatedArgs = templateService.getValidatedArgs({ args, request, response });

                const controller = new PromptController();

              await templateService.apiHandler({
                methodName: 'getPromptVersion',
                controller,
                response,
                next,
                validatedArgs,
                successStatus: undefined,
              });
            } catch (err) {
                return next(err);
            }
        });
        // WARNING: This file was auto-generated with tsoa. Please do not modify it. Re-run tsoa to re-generate this file: https://github.com/lukeautry/tsoa
        app.delete('/v1/prompt/version/:promptVersionId',
            authenticateMiddleware([{"api_key":[]}]),
            ...(fetchMiddlewares<RequestHandler>(PromptController)),
            ...(fetchMiddlewares<RequestHandler>(PromptController.prototype.deletePromptVersion)),

            async function PromptController_deletePromptVersion(request: ExRequest, response: ExResponse, next: any) {
            const args: Record<string, TsoaRoute.ParameterSchema> = {
                    request: {"in":"request","name":"request","required":true,"dataType":"object"},
                    promptVersionId: {"in":"path","name":"promptVersionId","required":true,"dataType":"string"},
            };

            // WARNING: This file was auto-generated with tsoa. Please do not modify it. Re-run tsoa to re-generate this file: https://github.com/lukeautry/tsoa

            let validatedArgs: any[] = [];
            try {
                validatedArgs = templateService.getValidatedArgs({ args, request, response });

                const controller = new PromptController();

              await templateService.apiHandler({
                methodName: 'deletePromptVersion',
                controller,
                response,
                next,
                validatedArgs,
                successStatus: undefined,
              });
            } catch (err) {
                return next(err);
            }
        });
        // WARNING: This file was auto-generated with tsoa. Please do not modify it. Re-run tsoa to re-generate this file: https://github.com/lukeautry/tsoa
        app.post('/v1/prompt/:user_defined_id/compile',
            authenticateMiddleware([{"api_key":[]}]),
            ...(fetchMiddlewares<RequestHandler>(PromptController)),
            ...(fetchMiddlewares<RequestHandler>(PromptController.prototype.getPromptVersionsCompiled)),

            async function PromptController_getPromptVersionsCompiled(request: ExRequest, response: ExResponse, next: any) {
            const args: Record<string, TsoaRoute.ParameterSchema> = {
                    requestBody: {"in":"body","name":"requestBody","required":true,"ref":"PromptVersiosQueryParamsCompiled"},
                    request: {"in":"request","name":"request","required":true,"dataType":"object"},
                    user_defined_id: {"in":"path","name":"user_defined_id","required":true,"dataType":"string"},
            };

            // WARNING: This file was auto-generated with tsoa. Please do not modify it. Re-run tsoa to re-generate this file: https://github.com/lukeautry/tsoa

            let validatedArgs: any[] = [];
            try {
                validatedArgs = templateService.getValidatedArgs({ args, request, response });

                const controller = new PromptController();

              await templateService.apiHandler({
                methodName: 'getPromptVersionsCompiled',
                controller,
                response,
                next,
                validatedArgs,
                successStatus: undefined,
              });
            } catch (err) {
                return next(err);
            }
        });
        // WARNING: This file was auto-generated with tsoa. Please do not modify it. Re-run tsoa to re-generate this file: https://github.com/lukeautry/tsoa
        app.post('/v1/prompt/:user_defined_id/template',
            authenticateMiddleware([{"api_key":[]}]),
            ...(fetchMiddlewares<RequestHandler>(PromptController)),
            ...(fetchMiddlewares<RequestHandler>(PromptController.prototype.getPromptVersionTemplates)),

            async function PromptController_getPromptVersionTemplates(request: ExRequest, response: ExResponse, next: any) {
            const args: Record<string, TsoaRoute.ParameterSchema> = {
                    requestBody: {"in":"body","name":"requestBody","required":true,"ref":"PromptVersiosQueryParamsCompiled"},
                    request: {"in":"request","name":"request","required":true,"dataType":"object"},
                    user_defined_id: {"in":"path","name":"user_defined_id","required":true,"dataType":"string"},
            };

            // WARNING: This file was auto-generated with tsoa. Please do not modify it. Re-run tsoa to re-generate this file: https://github.com/lukeautry/tsoa

            let validatedArgs: any[] = [];
            try {
                validatedArgs = templateService.getValidatedArgs({ args, request, response });

                const controller = new PromptController();

              await templateService.apiHandler({
                methodName: 'getPromptVersionTemplates',
                controller,
                response,
                next,
                validatedArgs,
                successStatus: undefined,
              });
            } catch (err) {
                return next(err);
            }
        });
        // WARNING: This file was auto-generated with tsoa. Please do not modify it. Re-run tsoa to re-generate this file: https://github.com/lukeautry/tsoa
        app.post('/v1/admin/feature-flags',
            authenticateMiddleware([{"api_key":[]}]),
            ...(fetchMiddlewares<RequestHandler>(AdminController)),
            ...(fetchMiddlewares<RequestHandler>(AdminController.prototype.updateFeatureFlags)),

            async function AdminController_updateFeatureFlags(request: ExRequest, response: ExResponse, next: any) {
            const args: Record<string, TsoaRoute.ParameterSchema> = {
                    request: {"in":"request","name":"request","required":true,"dataType":"object"},
                    body: {"in":"body","name":"body","required":true,"dataType":"nestedObjectLiteral","nestedProperties":{"orgId":{"dataType":"string","required":true},"flag":{"dataType":"string","required":true}}},
            };

            // WARNING: This file was auto-generated with tsoa. Please do not modify it. Re-run tsoa to re-generate this file: https://github.com/lukeautry/tsoa

            let validatedArgs: any[] = [];
            try {
                validatedArgs = templateService.getValidatedArgs({ args, request, response });

                const controller = new AdminController();

              await templateService.apiHandler({
                methodName: 'updateFeatureFlags',
                controller,
                response,
                next,
                validatedArgs,
                successStatus: undefined,
              });
            } catch (err) {
                return next(err);
            }
        });
        // WARNING: This file was auto-generated with tsoa. Please do not modify it. Re-run tsoa to re-generate this file: https://github.com/lukeautry/tsoa
        app.delete('/v1/admin/feature-flags',
            authenticateMiddleware([{"api_key":[]}]),
            ...(fetchMiddlewares<RequestHandler>(AdminController)),
            ...(fetchMiddlewares<RequestHandler>(AdminController.prototype.deleteFeatureFlag)),

            async function AdminController_deleteFeatureFlag(request: ExRequest, response: ExResponse, next: any) {
            const args: Record<string, TsoaRoute.ParameterSchema> = {
                    request: {"in":"request","name":"request","required":true,"dataType":"object"},
                    body: {"in":"body","name":"body","required":true,"dataType":"nestedObjectLiteral","nestedProperties":{"orgId":{"dataType":"string","required":true},"flag":{"dataType":"string","required":true}}},
            };

            // WARNING: This file was auto-generated with tsoa. Please do not modify it. Re-run tsoa to re-generate this file: https://github.com/lukeautry/tsoa

            let validatedArgs: any[] = [];
            try {
                validatedArgs = templateService.getValidatedArgs({ args, request, response });

                const controller = new AdminController();

              await templateService.apiHandler({
                methodName: 'deleteFeatureFlag',
                controller,
                response,
                next,
                validatedArgs,
                successStatus: undefined,
              });
            } catch (err) {
                return next(err);
            }
        });
        // WARNING: This file was auto-generated with tsoa. Please do not modify it. Re-run tsoa to re-generate this file: https://github.com/lukeautry/tsoa
        app.post('/v1/admin/feature-flags/query',
            authenticateMiddleware([{"api_key":[]}]),
            ...(fetchMiddlewares<RequestHandler>(AdminController)),
            ...(fetchMiddlewares<RequestHandler>(AdminController.prototype.getFeatureFlags)),

            async function AdminController_getFeatureFlags(request: ExRequest, response: ExResponse, next: any) {
            const args: Record<string, TsoaRoute.ParameterSchema> = {
                    request: {"in":"request","name":"request","required":true,"dataType":"object"},
            };

            // WARNING: This file was auto-generated with tsoa. Please do not modify it. Re-run tsoa to re-generate this file: https://github.com/lukeautry/tsoa

            let validatedArgs: any[] = [];
            try {
                validatedArgs = templateService.getValidatedArgs({ args, request, response });

                const controller = new AdminController();

              await templateService.apiHandler({
                methodName: 'getFeatureFlags',
                controller,
                response,
                next,
                validatedArgs,
                successStatus: undefined,
              });
            } catch (err) {
                return next(err);
            }
        });
        // WARNING: This file was auto-generated with tsoa. Please do not modify it. Re-run tsoa to re-generate this file: https://github.com/lukeautry/tsoa
        app.post('/v1/admin/orgs/top-usage',
            authenticateMiddleware([{"api_key":[]}]),
            ...(fetchMiddlewares<RequestHandler>(AdminController)),
            ...(fetchMiddlewares<RequestHandler>(AdminController.prototype.getTopOrgsByUsage)),

            async function AdminController_getTopOrgsByUsage(request: ExRequest, response: ExResponse, next: any) {
            const args: Record<string, TsoaRoute.ParameterSchema> = {
                    request: {"in":"request","name":"request","required":true,"dataType":"object"},
                    body: {"in":"body","name":"body","required":true,"dataType":"nestedObjectLiteral","nestedProperties":{"minRequests":{"dataType":"double","required":true},"limit":{"dataType":"double","required":true}}},
            };

            // WARNING: This file was auto-generated with tsoa. Please do not modify it. Re-run tsoa to re-generate this file: https://github.com/lukeautry/tsoa

            let validatedArgs: any[] = [];
            try {
                validatedArgs = templateService.getValidatedArgs({ args, request, response });

                const controller = new AdminController();

              await templateService.apiHandler({
                methodName: 'getTopOrgsByUsage',
                controller,
                response,
                next,
                validatedArgs,
                successStatus: undefined,
              });
            } catch (err) {
                return next(err);
            }
        });
        // WARNING: This file was auto-generated with tsoa. Please do not modify it. Re-run tsoa to re-generate this file: https://github.com/lukeautry/tsoa
        app.post('/v1/admin/orgs/top',
            authenticateMiddleware([{"api_key":[]}]),
            ...(fetchMiddlewares<RequestHandler>(AdminController)),
            ...(fetchMiddlewares<RequestHandler>(AdminController.prototype.getTopOrgs)),

            async function AdminController_getTopOrgs(request: ExRequest, response: ExResponse, next: any) {
            const args: Record<string, TsoaRoute.ParameterSchema> = {
                    request: {"in":"request","name":"request","required":true,"dataType":"object"},
                    body: {"in":"body","name":"body","required":true,"dataType":"nestedObjectLiteral","nestedProperties":{"emailContains":{"dataType":"array","array":{"dataType":"string"}},"orgsNameContains":{"dataType":"array","array":{"dataType":"string"}},"orgsId":{"dataType":"array","array":{"dataType":"string"}},"tier":{"dataType":"union","subSchemas":[{"dataType":"enum","enums":["all"]},{"dataType":"enum","enums":["pro"]},{"dataType":"enum","enums":["free"]},{"dataType":"enum","enums":["growth"]},{"dataType":"enum","enums":["enterprise"]}],"required":true},"endDate":{"dataType":"string","required":true},"startDate":{"dataType":"string","required":true}}},
            };

            // WARNING: This file was auto-generated with tsoa. Please do not modify it. Re-run tsoa to re-generate this file: https://github.com/lukeautry/tsoa

            let validatedArgs: any[] = [];
            try {
                validatedArgs = templateService.getValidatedArgs({ args, request, response });

                const controller = new AdminController();

              await templateService.apiHandler({
                methodName: 'getTopOrgs',
                controller,
                response,
                next,
                validatedArgs,
                successStatus: undefined,
              });
            } catch (err) {
                return next(err);
            }
        });
        // WARNING: This file was auto-generated with tsoa. Please do not modify it. Re-run tsoa to re-generate this file: https://github.com/lukeautry/tsoa
        app.get('/v1/admin/admins/query',
            authenticateMiddleware([{"api_key":[]}]),
            ...(fetchMiddlewares<RequestHandler>(AdminController)),
            ...(fetchMiddlewares<RequestHandler>(AdminController.prototype.getAdmins)),

            async function AdminController_getAdmins(request: ExRequest, response: ExResponse, next: any) {
            const args: Record<string, TsoaRoute.ParameterSchema> = {
                    request: {"in":"request","name":"request","required":true,"dataType":"object"},
            };

            // WARNING: This file was auto-generated with tsoa. Please do not modify it. Re-run tsoa to re-generate this file: https://github.com/lukeautry/tsoa

            let validatedArgs: any[] = [];
            try {
                validatedArgs = templateService.getValidatedArgs({ args, request, response });

                const controller = new AdminController();

              await templateService.apiHandler({
                methodName: 'getAdmins',
                controller,
                response,
                next,
                validatedArgs,
                successStatus: undefined,
              });
            } catch (err) {
                return next(err);
            }
        });
        // WARNING: This file was auto-generated with tsoa. Please do not modify it. Re-run tsoa to re-generate this file: https://github.com/lukeautry/tsoa
        app.post('/v1/admin/whodis',
            authenticateMiddleware([{"api_key":[]}]),
            ...(fetchMiddlewares<RequestHandler>(AdminController)),
            ...(fetchMiddlewares<RequestHandler>(AdminController.prototype.whodis)),

            async function AdminController_whodis(request: ExRequest, response: ExResponse, next: any) {
            const args: Record<string, TsoaRoute.ParameterSchema> = {
                    request: {"in":"request","name":"request","required":true,"dataType":"object"},
                    body: {"in":"body","name":"body","required":true,"dataType":"nestedObjectLiteral","nestedProperties":{"email":{"dataType":"string"},"userId":{"dataType":"string"},"organizationId":{"dataType":"string"}}},
            };

            // WARNING: This file was auto-generated with tsoa. Please do not modify it. Re-run tsoa to re-generate this file: https://github.com/lukeautry/tsoa

            let validatedArgs: any[] = [];
            try {
                validatedArgs = templateService.getValidatedArgs({ args, request, response });

                const controller = new AdminController();

              await templateService.apiHandler({
                methodName: 'whodis',
                controller,
                response,
                next,
                validatedArgs,
                successStatus: undefined,
              });
            } catch (err) {
                return next(err);
            }
        });
        // WARNING: This file was auto-generated with tsoa. Please do not modify it. Re-run tsoa to re-generate this file: https://github.com/lukeautry/tsoa
        app.get('/v1/admin/settings/:name',
            authenticateMiddleware([{"api_key":[]}]),
            ...(fetchMiddlewares<RequestHandler>(AdminController)),
            ...(fetchMiddlewares<RequestHandler>(AdminController.prototype.getSetting)),

            async function AdminController_getSetting(request: ExRequest, response: ExResponse, next: any) {
            const args: Record<string, TsoaRoute.ParameterSchema> = {
                    name: {"in":"path","name":"name","required":true,"ref":"SettingName"},
                    request: {"in":"request","name":"request","required":true,"dataType":"object"},
            };

            // WARNING: This file was auto-generated with tsoa. Please do not modify it. Re-run tsoa to re-generate this file: https://github.com/lukeautry/tsoa

            let validatedArgs: any[] = [];
            try {
                validatedArgs = templateService.getValidatedArgs({ args, request, response });

                const controller = new AdminController();

              await templateService.apiHandler({
                methodName: 'getSetting',
                controller,
                response,
                next,
                validatedArgs,
                successStatus: undefined,
              });
            } catch (err) {
                return next(err);
            }
        });
        // WARNING: This file was auto-generated with tsoa. Please do not modify it. Re-run tsoa to re-generate this file: https://github.com/lukeautry/tsoa
        app.post('/v1/admin/azure/run-test',
            authenticateMiddleware([{"api_key":[]}]),
            ...(fetchMiddlewares<RequestHandler>(AdminController)),
            ...(fetchMiddlewares<RequestHandler>(AdminController.prototype.azureTest)),

            async function AdminController_azureTest(request: ExRequest, response: ExResponse, next: any) {
            const args: Record<string, TsoaRoute.ParameterSchema> = {
                    request: {"in":"request","name":"request","required":true,"dataType":"object"},
                    body: {"in":"body","name":"body","required":true,"dataType":"nestedObjectLiteral","nestedProperties":{"requestBody":{"dataType":"any","required":true}}},
            };

            // WARNING: This file was auto-generated with tsoa. Please do not modify it. Re-run tsoa to re-generate this file: https://github.com/lukeautry/tsoa

            let validatedArgs: any[] = [];
            try {
                validatedArgs = templateService.getValidatedArgs({ args, request, response });

                const controller = new AdminController();

              await templateService.apiHandler({
                methodName: 'azureTest',
                controller,
                response,
                next,
                validatedArgs,
                successStatus: undefined,
              });
            } catch (err) {
                return next(err);
            }
        });
        // WARNING: This file was auto-generated with tsoa. Please do not modify it. Re-run tsoa to re-generate this file: https://github.com/lukeautry/tsoa
        app.post('/v1/admin/settings',
            authenticateMiddleware([{"api_key":[]}]),
            ...(fetchMiddlewares<RequestHandler>(AdminController)),
            ...(fetchMiddlewares<RequestHandler>(AdminController.prototype.updateSetting)),

            async function AdminController_updateSetting(request: ExRequest, response: ExResponse, next: any) {
            const args: Record<string, TsoaRoute.ParameterSchema> = {
                    request: {"in":"request","name":"request","required":true,"dataType":"object"},
                    body: {"in":"body","name":"body","required":true,"dataType":"nestedObjectLiteral","nestedProperties":{"settings":{"ref":"Setting","required":true},"name":{"ref":"SettingName","required":true}}},
            };

            // WARNING: This file was auto-generated with tsoa. Please do not modify it. Re-run tsoa to re-generate this file: https://github.com/lukeautry/tsoa

            let validatedArgs: any[] = [];
            try {
                validatedArgs = templateService.getValidatedArgs({ args, request, response });

                const controller = new AdminController();

              await templateService.apiHandler({
                methodName: 'updateSetting',
                controller,
                response,
                next,
                validatedArgs,
                successStatus: undefined,
              });
            } catch (err) {
                return next(err);
            }
        });
        // WARNING: This file was auto-generated with tsoa. Please do not modify it. Re-run tsoa to re-generate this file: https://github.com/lukeautry/tsoa
        app.post('/v1/admin/orgs/query',
            authenticateMiddleware([{"api_key":[]}]),
            ...(fetchMiddlewares<RequestHandler>(AdminController)),
            ...(fetchMiddlewares<RequestHandler>(AdminController.prototype.findAllOrgs)),

            async function AdminController_findAllOrgs(request: ExRequest, response: ExResponse, next: any) {
            const args: Record<string, TsoaRoute.ParameterSchema> = {
                    request: {"in":"request","name":"request","required":true,"dataType":"object"},
                    body: {"in":"body","name":"body","required":true,"dataType":"nestedObjectLiteral","nestedProperties":{"orgName":{"dataType":"string","required":true}}},
            };

            // WARNING: This file was auto-generated with tsoa. Please do not modify it. Re-run tsoa to re-generate this file: https://github.com/lukeautry/tsoa

            let validatedArgs: any[] = [];
            try {
                validatedArgs = templateService.getValidatedArgs({ args, request, response });

                const controller = new AdminController();

              await templateService.apiHandler({
                methodName: 'findAllOrgs',
                controller,
                response,
                next,
                validatedArgs,
                successStatus: undefined,
              });
            } catch (err) {
                return next(err);
            }
        });
        // WARNING: This file was auto-generated with tsoa. Please do not modify it. Re-run tsoa to re-generate this file: https://github.com/lukeautry/tsoa
        app.post('/v1/admin/orgs/over-time/query',
            authenticateMiddleware([{"api_key":[]}]),
            ...(fetchMiddlewares<RequestHandler>(AdminController)),
            ...(fetchMiddlewares<RequestHandler>(AdminController.prototype.newOrgsOverTime)),

            async function AdminController_newOrgsOverTime(request: ExRequest, response: ExResponse, next: any) {
            const args: Record<string, TsoaRoute.ParameterSchema> = {
                    request: {"in":"request","name":"request","required":true,"dataType":"object"},
                    body: {"in":"body","name":"body","required":true,"dataType":"nestedObjectLiteral","nestedProperties":{"groupBy":{"dataType":"union","subSchemas":[{"dataType":"enum","enums":["hour"]},{"dataType":"enum","enums":["day"]},{"dataType":"enum","enums":["week"]},{"dataType":"enum","enums":["month"]}],"required":true},"timeFilter":{"dataType":"union","subSchemas":[{"dataType":"enum","enums":["1 days"]},{"dataType":"enum","enums":["7 days"]},{"dataType":"enum","enums":["1 month"]},{"dataType":"enum","enums":["3 months"]},{"dataType":"enum","enums":["12 months"]},{"dataType":"enum","enums":["24 months"]}],"required":true}}},
            };

            // WARNING: This file was auto-generated with tsoa. Please do not modify it. Re-run tsoa to re-generate this file: https://github.com/lukeautry/tsoa

            let validatedArgs: any[] = [];
            try {
                validatedArgs = templateService.getValidatedArgs({ args, request, response });

                const controller = new AdminController();

              await templateService.apiHandler({
                methodName: 'newOrgsOverTime',
                controller,
                response,
                next,
                validatedArgs,
                successStatus: undefined,
              });
            } catch (err) {
                return next(err);
            }
        });
        // WARNING: This file was auto-generated with tsoa. Please do not modify it. Re-run tsoa to re-generate this file: https://github.com/lukeautry/tsoa
        app.post('/v1/admin/admins/org/query',
            authenticateMiddleware([{"api_key":[]}]),
            ...(fetchMiddlewares<RequestHandler>(AdminController)),
            ...(fetchMiddlewares<RequestHandler>(AdminController.prototype.addAdminsToOrg)),

            async function AdminController_addAdminsToOrg(request: ExRequest, response: ExResponse, next: any) {
            const args: Record<string, TsoaRoute.ParameterSchema> = {
                    request: {"in":"request","name":"request","required":true,"dataType":"object"},
                    body: {"in":"body","name":"body","required":true,"dataType":"nestedObjectLiteral","nestedProperties":{"adminIds":{"dataType":"array","array":{"dataType":"string"},"required":true},"orgId":{"dataType":"string","required":true}}},
            };

            // WARNING: This file was auto-generated with tsoa. Please do not modify it. Re-run tsoa to re-generate this file: https://github.com/lukeautry/tsoa

            let validatedArgs: any[] = [];
            try {
                validatedArgs = templateService.getValidatedArgs({ args, request, response });

                const controller = new AdminController();

              await templateService.apiHandler({
                methodName: 'addAdminsToOrg',
                controller,
                response,
                next,
                validatedArgs,
                successStatus: undefined,
              });
            } catch (err) {
                return next(err);
            }
        });
        // WARNING: This file was auto-generated with tsoa. Please do not modify it. Re-run tsoa to re-generate this file: https://github.com/lukeautry/tsoa
        app.post('/v1/admin/alert_banners',
            authenticateMiddleware([{"api_key":[]}]),
            ...(fetchMiddlewares<RequestHandler>(AdminController)),
            ...(fetchMiddlewares<RequestHandler>(AdminController.prototype.createAlertBanner)),

            async function AdminController_createAlertBanner(request: ExRequest, response: ExResponse, next: any) {
            const args: Record<string, TsoaRoute.ParameterSchema> = {
                    request: {"in":"request","name":"request","required":true,"dataType":"object"},
                    body: {"in":"body","name":"body","required":true,"dataType":"nestedObjectLiteral","nestedProperties":{"message":{"dataType":"string","required":true},"title":{"dataType":"string","required":true}}},
            };

            // WARNING: This file was auto-generated with tsoa. Please do not modify it. Re-run tsoa to re-generate this file: https://github.com/lukeautry/tsoa

            let validatedArgs: any[] = [];
            try {
                validatedArgs = templateService.getValidatedArgs({ args, request, response });

                const controller = new AdminController();

              await templateService.apiHandler({
                methodName: 'createAlertBanner',
                controller,
                response,
                next,
                validatedArgs,
                successStatus: undefined,
              });
            } catch (err) {
                return next(err);
            }
        });
        // WARNING: This file was auto-generated with tsoa. Please do not modify it. Re-run tsoa to re-generate this file: https://github.com/lukeautry/tsoa
        app.patch('/v1/admin/alert_banners',
            authenticateMiddleware([{"api_key":[]}]),
            ...(fetchMiddlewares<RequestHandler>(AdminController)),
            ...(fetchMiddlewares<RequestHandler>(AdminController.prototype.updateAlertBanner)),

            async function AdminController_updateAlertBanner(request: ExRequest, response: ExResponse, next: any) {
            const args: Record<string, TsoaRoute.ParameterSchema> = {
                    request: {"in":"request","name":"request","required":true,"dataType":"object"},
                    body: {"in":"body","name":"body","required":true,"dataType":"nestedObjectLiteral","nestedProperties":{"active":{"dataType":"boolean","required":true},"id":{"dataType":"double","required":true}}},
            };

            // WARNING: This file was auto-generated with tsoa. Please do not modify it. Re-run tsoa to re-generate this file: https://github.com/lukeautry/tsoa

            let validatedArgs: any[] = [];
            try {
                validatedArgs = templateService.getValidatedArgs({ args, request, response });

                const controller = new AdminController();

              await templateService.apiHandler({
                methodName: 'updateAlertBanner',
                controller,
                response,
                next,
                validatedArgs,
                successStatus: undefined,
              });
            } catch (err) {
                return next(err);
            }
        });
        // WARNING: This file was auto-generated with tsoa. Please do not modify it. Re-run tsoa to re-generate this file: https://github.com/lukeautry/tsoa
        app.post('/v1/log/request',
            authenticateMiddleware([{"api_key":[]}]),
            ...(fetchMiddlewares<RequestHandler>(LogController)),
            ...(fetchMiddlewares<RequestHandler>(LogController.prototype.getRequests)),

            async function LogController_getRequests(request: ExRequest, response: ExResponse, next: any) {
            const args: Record<string, TsoaRoute.ParameterSchema> = {
                    logMessage: {"in":"body","name":"logMessage","required":true,"ref":"Message"},
                    request: {"in":"request","name":"request","required":true,"dataType":"object"},
            };

            // WARNING: This file was auto-generated with tsoa. Please do not modify it. Re-run tsoa to re-generate this file: https://github.com/lukeautry/tsoa

            let validatedArgs: any[] = [];
            try {
                validatedArgs = templateService.getValidatedArgs({ args, request, response });

                const controller = new LogController();

              await templateService.apiHandler({
                methodName: 'getRequests',
                controller,
                response,
                next,
                validatedArgs,
                successStatus: undefined,
              });
            } catch (err) {
                return next(err);
            }
        });
        // WARNING: This file was auto-generated with tsoa. Please do not modify it. Re-run tsoa to re-generate this file: https://github.com/lukeautry/tsoa
        app.post('/v1/key/generateHash',
            authenticateMiddleware([{"api_key":[]}]),
            ...(fetchMiddlewares<RequestHandler>(GenerateHashController)),
            ...(fetchMiddlewares<RequestHandler>(GenerateHashController.prototype.generateHash)),

            async function GenerateHashController_generateHash(request: ExRequest, response: ExResponse, next: any) {
            const args: Record<string, TsoaRoute.ParameterSchema> = {
                    requestBody: {"in":"body","name":"requestBody","required":true,"ref":"GenerateHashQueryParams"},
                    request: {"in":"request","name":"request","required":true,"dataType":"object"},
            };

            // WARNING: This file was auto-generated with tsoa. Please do not modify it. Re-run tsoa to re-generate this file: https://github.com/lukeautry/tsoa

            let validatedArgs: any[] = [];
            try {
                validatedArgs = templateService.getValidatedArgs({ args, request, response });

                const controller = new GenerateHashController();

              await templateService.apiHandler({
                methodName: 'generateHash',
                controller,
                response,
                next,
                validatedArgs,
                successStatus: undefined,
              });
            } catch (err) {
                return next(err);
            }
        });
        // WARNING: This file was auto-generated with tsoa. Please do not modify it. Re-run tsoa to re-generate this file: https://github.com/lukeautry/tsoa
        app.post('/v1/dataset/:datasetId/fine-tune',
            authenticateMiddleware([{"api_key":[]}]),
            ...(fetchMiddlewares<RequestHandler>(DatasetController)),
            ...(fetchMiddlewares<RequestHandler>(DatasetController.prototype.datasetFineTune)),

            async function DatasetController_datasetFineTune(request: ExRequest, response: ExResponse, next: any) {
            const args: Record<string, TsoaRoute.ParameterSchema> = {
                    datasetId: {"in":"path","name":"datasetId","required":true,"dataType":"string"},
                    body: {"in":"body","name":"body","required":true,"ref":"FineTuneBodyParams"},
                    request: {"in":"request","name":"request","required":true,"dataType":"object"},
            };

            // WARNING: This file was auto-generated with tsoa. Please do not modify it. Re-run tsoa to re-generate this file: https://github.com/lukeautry/tsoa

            let validatedArgs: any[] = [];
            try {
                validatedArgs = templateService.getValidatedArgs({ args, request, response });

                const controller = new DatasetController();

              await templateService.apiHandler({
                methodName: 'datasetFineTune',
                controller,
                response,
                next,
                validatedArgs,
                successStatus: undefined,
              });
            } catch (err) {
                return next(err);
            }
        });
        // WARNING: This file was auto-generated with tsoa. Please do not modify it. Re-run tsoa to re-generate this file: https://github.com/lukeautry/tsoa
        app.post('/v1/fine-tune',
            authenticateMiddleware([{"api_key":[]}]),
            ...(fetchMiddlewares<RequestHandler>(FineTuneMainController)),
            ...(fetchMiddlewares<RequestHandler>(FineTuneMainController.prototype.fineTune)),

            async function FineTuneMainController_fineTune(request: ExRequest, response: ExResponse, next: any) {
            const args: Record<string, TsoaRoute.ParameterSchema> = {
                    body: {"in":"body","name":"body","required":true,"ref":"FineTuneBody"},
                    request: {"in":"request","name":"request","required":true,"dataType":"object"},
            };

            // WARNING: This file was auto-generated with tsoa. Please do not modify it. Re-run tsoa to re-generate this file: https://github.com/lukeautry/tsoa

            let validatedArgs: any[] = [];
            try {
                validatedArgs = templateService.getValidatedArgs({ args, request, response });

                const controller = new FineTuneMainController();

              await templateService.apiHandler({
                methodName: 'fineTune',
                controller,
                response,
                next,
                validatedArgs,
                successStatus: undefined,
              });
            } catch (err) {
                return next(err);
            }
        });
        // WARNING: This file was auto-generated with tsoa. Please do not modify it. Re-run tsoa to re-generate this file: https://github.com/lukeautry/tsoa
        app.get('/v1/fine-tune/:jobId/stats',
            authenticateMiddleware([{"api_key":[]}]),
            ...(fetchMiddlewares<RequestHandler>(FineTuneMainController)),
            ...(fetchMiddlewares<RequestHandler>(FineTuneMainController.prototype.fineTuneJobStats)),

            async function FineTuneMainController_fineTuneJobStats(request: ExRequest, response: ExResponse, next: any) {
            const args: Record<string, TsoaRoute.ParameterSchema> = {
                    jobId: {"in":"path","name":"jobId","required":true,"dataType":"string"},
                    request: {"in":"request","name":"request","required":true,"dataType":"object"},
            };

            // WARNING: This file was auto-generated with tsoa. Please do not modify it. Re-run tsoa to re-generate this file: https://github.com/lukeautry/tsoa

            let validatedArgs: any[] = [];
            try {
                validatedArgs = templateService.getValidatedArgs({ args, request, response });

                const controller = new FineTuneMainController();

              await templateService.apiHandler({
                methodName: 'fineTuneJobStats',
                controller,
                response,
                next,
                validatedArgs,
                successStatus: undefined,
              });
            } catch (err) {
                return next(err);
            }
        });
        // WARNING: This file was auto-generated with tsoa. Please do not modify it. Re-run tsoa to re-generate this file: https://github.com/lukeautry/tsoa
        app.post('/v1/demo/completion',
            authenticateMiddleware([{"api_key":[]}]),
            ...(fetchMiddlewares<RequestHandler>(DemoController)),
            ...(fetchMiddlewares<RequestHandler>(DemoController.prototype.demoCompletion)),

            async function DemoController_demoCompletion(request: ExRequest, response: ExResponse, next: any) {
            const args: Record<string, TsoaRoute.ParameterSchema> = {
                    body: {"in":"body","name":"body","required":true,"dataType":"nestedObjectLiteral","nestedProperties":{"cache_enabled":{"dataType":"boolean"},"max_tokens":{"dataType":"double"},"tool_choice":{"ref":"ChatCompletionToolChoiceOption"},"tools":{"dataType":"array","array":{"dataType":"refObject","ref":"ChatCompletionTool"}},"sessionPath":{"dataType":"string"},"sessionName":{"dataType":"string"},"sessionId":{"dataType":"string"},"userEmail":{"dataType":"string"},"promptId":{"dataType":"string","required":true},"messages":{"dataType":"array","array":{"dataType":"refAlias","ref":"ChatCompletionMessageParam"},"required":true}}},
                    request: {"in":"request","name":"request","required":true,"dataType":"object"},
            };

            // WARNING: This file was auto-generated with tsoa. Please do not modify it. Re-run tsoa to re-generate this file: https://github.com/lukeautry/tsoa

            let validatedArgs: any[] = [];
            try {
                validatedArgs = templateService.getValidatedArgs({ args, request, response });

                const controller = new DemoController();

              await templateService.apiHandler({
                methodName: 'demoCompletion',
                controller,
                response,
                next,
                validatedArgs,
                successStatus: undefined,
              });
            } catch (err) {
                return next(err);
            }
        });
        // WARNING: This file was auto-generated with tsoa. Please do not modify it. Re-run tsoa to re-generate this file: https://github.com/lukeautry/tsoa
        app.get('/v1/alert/query',
            authenticateMiddleware([{"api_key":[]}]),
            ...(fetchMiddlewares<RequestHandler>(AlertController)),
            ...(fetchMiddlewares<RequestHandler>(AlertController.prototype.getAlerts)),

            async function AlertController_getAlerts(request: ExRequest, response: ExResponse, next: any) {
            const args: Record<string, TsoaRoute.ParameterSchema> = {
                    request: {"in":"request","name":"request","required":true,"dataType":"object"},
            };

            // WARNING: This file was auto-generated with tsoa. Please do not modify it. Re-run tsoa to re-generate this file: https://github.com/lukeautry/tsoa

            let validatedArgs: any[] = [];
            try {
                validatedArgs = templateService.getValidatedArgs({ args, request, response });

                const controller = new AlertController();

              await templateService.apiHandler({
                methodName: 'getAlerts',
                controller,
                response,
                next,
                validatedArgs,
                successStatus: undefined,
              });
            } catch (err) {
                return next(err);
            }
        });
        // WARNING: This file was auto-generated with tsoa. Please do not modify it. Re-run tsoa to re-generate this file: https://github.com/lukeautry/tsoa
        app.post('/v1/alert/create',
            authenticateMiddleware([{"api_key":[]}]),
            ...(fetchMiddlewares<RequestHandler>(AlertController)),
            ...(fetchMiddlewares<RequestHandler>(AlertController.prototype.createAlert)),

            async function AlertController_createAlert(request: ExRequest, response: ExResponse, next: any) {
            const args: Record<string, TsoaRoute.ParameterSchema> = {
                    alert: {"in":"body","name":"alert","required":true,"ref":"AlertRequest"},
                    request: {"in":"request","name":"request","required":true,"dataType":"object"},
            };

            // WARNING: This file was auto-generated with tsoa. Please do not modify it. Re-run tsoa to re-generate this file: https://github.com/lukeautry/tsoa

            let validatedArgs: any[] = [];
            try {
                validatedArgs = templateService.getValidatedArgs({ args, request, response });

                const controller = new AlertController();

              await templateService.apiHandler({
                methodName: 'createAlert',
                controller,
                response,
                next,
                validatedArgs,
                successStatus: undefined,
              });
            } catch (err) {
                return next(err);
            }
        });
        // WARNING: This file was auto-generated with tsoa. Please do not modify it. Re-run tsoa to re-generate this file: https://github.com/lukeautry/tsoa
        app.delete('/v1/alert/:alertId',
            authenticateMiddleware([{"api_key":[]}]),
            ...(fetchMiddlewares<RequestHandler>(AlertController)),
            ...(fetchMiddlewares<RequestHandler>(AlertController.prototype.deleteAlert)),

            async function AlertController_deleteAlert(request: ExRequest, response: ExResponse, next: any) {
            const args: Record<string, TsoaRoute.ParameterSchema> = {
                    alertId: {"in":"path","name":"alertId","required":true,"dataType":"string"},
                    request: {"in":"request","name":"request","required":true,"dataType":"object"},
            };

            // WARNING: This file was auto-generated with tsoa. Please do not modify it. Re-run tsoa to re-generate this file: https://github.com/lukeautry/tsoa

            let validatedArgs: any[] = [];
            try {
                validatedArgs = templateService.getValidatedArgs({ args, request, response });

                const controller = new AlertController();

              await templateService.apiHandler({
                methodName: 'deleteAlert',
                controller,
                response,
                next,
                validatedArgs,
                successStatus: undefined,
              });
            } catch (err) {
                return next(err);
            }
        });
        // WARNING: This file was auto-generated with tsoa. Please do not modify it. Re-run tsoa to re-generate this file: https://github.com/lukeautry/tsoa
        app.post('/v1/property/query',
            authenticateMiddleware([{"api_key":[]}]),
            ...(fetchMiddlewares<RequestHandler>(PropertyController)),
            ...(fetchMiddlewares<RequestHandler>(PropertyController.prototype.getProperties)),

            async function PropertyController_getProperties(request: ExRequest, response: ExResponse, next: any) {
            const args: Record<string, TsoaRoute.ParameterSchema> = {
                    requestBody: {"in":"body","name":"requestBody","required":true,"dataType":"nestedObjectLiteral","nestedProperties":{}},
                    request: {"in":"request","name":"request","required":true,"dataType":"object"},
            };

            // WARNING: This file was auto-generated with tsoa. Please do not modify it. Re-run tsoa to re-generate this file: https://github.com/lukeautry/tsoa

            let validatedArgs: any[] = [];
            try {
                validatedArgs = templateService.getValidatedArgs({ args, request, response });

                const controller = new PropertyController();

              await templateService.apiHandler({
                methodName: 'getProperties',
                controller,
                response,
                next,
                validatedArgs,
                successStatus: undefined,
              });
            } catch (err) {
                return next(err);
            }
        });
        // WARNING: This file was auto-generated with tsoa. Please do not modify it. Re-run tsoa to re-generate this file: https://github.com/lukeautry/tsoa
        app.post('/v1/integration',
            authenticateMiddleware([{"api_key":[]}]),
            ...(fetchMiddlewares<RequestHandler>(IntegrationController)),
            ...(fetchMiddlewares<RequestHandler>(IntegrationController.prototype.createIntegration)),

            async function IntegrationController_createIntegration(request: ExRequest, response: ExResponse, next: any) {
            const args: Record<string, TsoaRoute.ParameterSchema> = {
                    params: {"in":"body","name":"params","required":true,"ref":"IntegrationCreateParams"},
                    request: {"in":"request","name":"request","required":true,"dataType":"object"},
            };

            // WARNING: This file was auto-generated with tsoa. Please do not modify it. Re-run tsoa to re-generate this file: https://github.com/lukeautry/tsoa

            let validatedArgs: any[] = [];
            try {
                validatedArgs = templateService.getValidatedArgs({ args, request, response });

                const controller = new IntegrationController();

              await templateService.apiHandler({
                methodName: 'createIntegration',
                controller,
                response,
                next,
                validatedArgs,
                successStatus: undefined,
              });
            } catch (err) {
                return next(err);
            }
        });
        // WARNING: This file was auto-generated with tsoa. Please do not modify it. Re-run tsoa to re-generate this file: https://github.com/lukeautry/tsoa
        app.get('/v1/integration',
            authenticateMiddleware([{"api_key":[]}]),
            ...(fetchMiddlewares<RequestHandler>(IntegrationController)),
            ...(fetchMiddlewares<RequestHandler>(IntegrationController.prototype.getIntegrations)),

            async function IntegrationController_getIntegrations(request: ExRequest, response: ExResponse, next: any) {
            const args: Record<string, TsoaRoute.ParameterSchema> = {
                    request: {"in":"request","name":"request","required":true,"dataType":"object"},
            };

            // WARNING: This file was auto-generated with tsoa. Please do not modify it. Re-run tsoa to re-generate this file: https://github.com/lukeautry/tsoa

            let validatedArgs: any[] = [];
            try {
                validatedArgs = templateService.getValidatedArgs({ args, request, response });

                const controller = new IntegrationController();

              await templateService.apiHandler({
                methodName: 'getIntegrations',
                controller,
                response,
                next,
                validatedArgs,
                successStatus: undefined,
              });
            } catch (err) {
                return next(err);
            }
        });
        // WARNING: This file was auto-generated with tsoa. Please do not modify it. Re-run tsoa to re-generate this file: https://github.com/lukeautry/tsoa
        app.post('/v1/integration/:integrationId',
            authenticateMiddleware([{"api_key":[]}]),
            ...(fetchMiddlewares<RequestHandler>(IntegrationController)),
            ...(fetchMiddlewares<RequestHandler>(IntegrationController.prototype.updateIntegration)),

            async function IntegrationController_updateIntegration(request: ExRequest, response: ExResponse, next: any) {
            const args: Record<string, TsoaRoute.ParameterSchema> = {
                    integrationId: {"in":"path","name":"integrationId","required":true,"dataType":"string"},
                    params: {"in":"body","name":"params","required":true,"ref":"IntegrationUpdateParams"},
                    request: {"in":"request","name":"request","required":true,"dataType":"object"},
            };

            // WARNING: This file was auto-generated with tsoa. Please do not modify it. Re-run tsoa to re-generate this file: https://github.com/lukeautry/tsoa

            let validatedArgs: any[] = [];
            try {
                validatedArgs = templateService.getValidatedArgs({ args, request, response });

                const controller = new IntegrationController();

              await templateService.apiHandler({
                methodName: 'updateIntegration',
                controller,
                response,
                next,
                validatedArgs,
                successStatus: undefined,
              });
            } catch (err) {
                return next(err);
            }
        });
        // WARNING: This file was auto-generated with tsoa. Please do not modify it. Re-run tsoa to re-generate this file: https://github.com/lukeautry/tsoa
        app.get('/v1/integration/:integrationId',
            authenticateMiddleware([{"api_key":[]}]),
            ...(fetchMiddlewares<RequestHandler>(IntegrationController)),
            ...(fetchMiddlewares<RequestHandler>(IntegrationController.prototype.getIntegration)),

            async function IntegrationController_getIntegration(request: ExRequest, response: ExResponse, next: any) {
            const args: Record<string, TsoaRoute.ParameterSchema> = {
                    integrationId: {"in":"path","name":"integrationId","required":true,"dataType":"string"},
                    request: {"in":"request","name":"request","required":true,"dataType":"object"},
            };

            // WARNING: This file was auto-generated with tsoa. Please do not modify it. Re-run tsoa to re-generate this file: https://github.com/lukeautry/tsoa

            let validatedArgs: any[] = [];
            try {
                validatedArgs = templateService.getValidatedArgs({ args, request, response });

                const controller = new IntegrationController();

              await templateService.apiHandler({
                methodName: 'getIntegration',
                controller,
                response,
                next,
                validatedArgs,
                successStatus: undefined,
              });
            } catch (err) {
                return next(err);
            }
        });
        // WARNING: This file was auto-generated with tsoa. Please do not modify it. Re-run tsoa to re-generate this file: https://github.com/lukeautry/tsoa
        app.get('/v1/integration/type/:type',
            authenticateMiddleware([{"api_key":[]}]),
            ...(fetchMiddlewares<RequestHandler>(IntegrationController)),
            ...(fetchMiddlewares<RequestHandler>(IntegrationController.prototype.getIntegrationByType)),

            async function IntegrationController_getIntegrationByType(request: ExRequest, response: ExResponse, next: any) {
            const args: Record<string, TsoaRoute.ParameterSchema> = {
                    type: {"in":"path","name":"type","required":true,"dataType":"string"},
                    request: {"in":"request","name":"request","required":true,"dataType":"object"},
            };

            // WARNING: This file was auto-generated with tsoa. Please do not modify it. Re-run tsoa to re-generate this file: https://github.com/lukeautry/tsoa

            let validatedArgs: any[] = [];
            try {
                validatedArgs = templateService.getValidatedArgs({ args, request, response });

                const controller = new IntegrationController();

              await templateService.apiHandler({
                methodName: 'getIntegrationByType',
                controller,
                response,
                next,
                validatedArgs,
                successStatus: undefined,
              });
            } catch (err) {
                return next(err);
            }
        });
        // WARNING: This file was auto-generated with tsoa. Please do not modify it. Re-run tsoa to re-generate this file: https://github.com/lukeautry/tsoa
        app.get('/v1/integration/slack/settings',
            authenticateMiddleware([{"api_key":[]}]),
            ...(fetchMiddlewares<RequestHandler>(IntegrationController)),
            ...(fetchMiddlewares<RequestHandler>(IntegrationController.prototype.getSlackSettings)),

            async function IntegrationController_getSlackSettings(request: ExRequest, response: ExResponse, next: any) {
            const args: Record<string, TsoaRoute.ParameterSchema> = {
                    request: {"in":"request","name":"request","required":true,"dataType":"object"},
            };

            // WARNING: This file was auto-generated with tsoa. Please do not modify it. Re-run tsoa to re-generate this file: https://github.com/lukeautry/tsoa

            let validatedArgs: any[] = [];
            try {
                validatedArgs = templateService.getValidatedArgs({ args, request, response });

                const controller = new IntegrationController();

              await templateService.apiHandler({
                methodName: 'getSlackSettings',
                controller,
                response,
                next,
                validatedArgs,
                successStatus: undefined,
              });
            } catch (err) {
                return next(err);
            }
        });
        // WARNING: This file was auto-generated with tsoa. Please do not modify it. Re-run tsoa to re-generate this file: https://github.com/lukeautry/tsoa
        app.get('/v1/integration/slack/channels',
            authenticateMiddleware([{"api_key":[]}]),
            ...(fetchMiddlewares<RequestHandler>(IntegrationController)),
            ...(fetchMiddlewares<RequestHandler>(IntegrationController.prototype.getSlackChannels)),

            async function IntegrationController_getSlackChannels(request: ExRequest, response: ExResponse, next: any) {
            const args: Record<string, TsoaRoute.ParameterSchema> = {
                    request: {"in":"request","name":"request","required":true,"dataType":"object"},
            };

            // WARNING: This file was auto-generated with tsoa. Please do not modify it. Re-run tsoa to re-generate this file: https://github.com/lukeautry/tsoa

            let validatedArgs: any[] = [];
            try {
                validatedArgs = templateService.getValidatedArgs({ args, request, response });

                const controller = new IntegrationController();

              await templateService.apiHandler({
                methodName: 'getSlackChannels',
                controller,
                response,
                next,
                validatedArgs,
                successStatus: undefined,
              });
            } catch (err) {
                return next(err);
            }
        });
        // WARNING: This file was auto-generated with tsoa. Please do not modify it. Re-run tsoa to re-generate this file: https://github.com/lukeautry/tsoa
        app.post('/v1/experiment/new-empty',
            authenticateMiddleware([{"api_key":[]}]),
            ...(fetchMiddlewares<RequestHandler>(ExperimentController)),
            ...(fetchMiddlewares<RequestHandler>(ExperimentController.prototype.createNewEmptyExperiment)),

            async function ExperimentController_createNewEmptyExperiment(request: ExRequest, response: ExResponse, next: any) {
            const args: Record<string, TsoaRoute.ParameterSchema> = {
                    requestBody: {"in":"body","name":"requestBody","required":true,"dataType":"nestedObjectLiteral","nestedProperties":{"datasetId":{"dataType":"string","required":true},"metadata":{"ref":"Record_string.string_","required":true}}},
                    request: {"in":"request","name":"request","required":true,"dataType":"object"},
            };

            // WARNING: This file was auto-generated with tsoa. Please do not modify it. Re-run tsoa to re-generate this file: https://github.com/lukeautry/tsoa

            let validatedArgs: any[] = [];
            try {
                validatedArgs = templateService.getValidatedArgs({ args, request, response });

                const controller = new ExperimentController();

              await templateService.apiHandler({
                methodName: 'createNewEmptyExperiment',
                controller,
                response,
                next,
                validatedArgs,
                successStatus: undefined,
              });
            } catch (err) {
                return next(err);
            }
        });
        // WARNING: This file was auto-generated with tsoa. Please do not modify it. Re-run tsoa to re-generate this file: https://github.com/lukeautry/tsoa
        app.post('/v1/experiment/new-experiment-table',
            authenticateMiddleware([{"api_key":[]}]),
            ...(fetchMiddlewares<RequestHandler>(ExperimentController)),
            ...(fetchMiddlewares<RequestHandler>(ExperimentController.prototype.createNewExperimentTable)),

            async function ExperimentController_createNewExperimentTable(request: ExRequest, response: ExResponse, next: any) {
            const args: Record<string, TsoaRoute.ParameterSchema> = {
                    requestBody: {"in":"body","name":"requestBody","required":true,"ref":"CreateExperimentTableParams"},
                    request: {"in":"request","name":"request","required":true,"dataType":"object"},
            };

            // WARNING: This file was auto-generated with tsoa. Please do not modify it. Re-run tsoa to re-generate this file: https://github.com/lukeautry/tsoa

            let validatedArgs: any[] = [];
            try {
                validatedArgs = templateService.getValidatedArgs({ args, request, response });

                const controller = new ExperimentController();

              await templateService.apiHandler({
                methodName: 'createNewExperimentTable',
                controller,
                response,
                next,
                validatedArgs,
                successStatus: undefined,
              });
            } catch (err) {
                return next(err);
            }
        });
        // WARNING: This file was auto-generated with tsoa. Please do not modify it. Re-run tsoa to re-generate this file: https://github.com/lukeautry/tsoa
        app.post('/v1/experiment/table/:experimentId',
            authenticateMiddleware([{"api_key":[]}]),
            ...(fetchMiddlewares<RequestHandler>(ExperimentController)),
            ...(fetchMiddlewares<RequestHandler>(ExperimentController.prototype.getExperimentTableById)),

            async function ExperimentController_getExperimentTableById(request: ExRequest, response: ExResponse, next: any) {
            const args: Record<string, TsoaRoute.ParameterSchema> = {
                    experimentId: {"in":"path","name":"experimentId","required":true,"dataType":"string"},
                    request: {"in":"request","name":"request","required":true,"dataType":"object"},
            };

            // WARNING: This file was auto-generated with tsoa. Please do not modify it. Re-run tsoa to re-generate this file: https://github.com/lukeautry/tsoa

            let validatedArgs: any[] = [];
            try {
                validatedArgs = templateService.getValidatedArgs({ args, request, response });

                const controller = new ExperimentController();

              await templateService.apiHandler({
                methodName: 'getExperimentTableById',
                controller,
                response,
                next,
                validatedArgs,
                successStatus: undefined,
              });
            } catch (err) {
                return next(err);
            }
        });
        // WARNING: This file was auto-generated with tsoa. Please do not modify it. Re-run tsoa to re-generate this file: https://github.com/lukeautry/tsoa
        app.post('/v1/experiment/table/:experimentTableId/cell',
            authenticateMiddleware([{"api_key":[]}]),
            ...(fetchMiddlewares<RequestHandler>(ExperimentController)),
            ...(fetchMiddlewares<RequestHandler>(ExperimentController.prototype.createExperimentCell)),

            async function ExperimentController_createExperimentCell(request: ExRequest, response: ExResponse, next: any) {
            const args: Record<string, TsoaRoute.ParameterSchema> = {
                    experimentTableId: {"in":"path","name":"experimentTableId","required":true,"dataType":"string"},
                    requestBody: {"in":"body","name":"requestBody","required":true,"dataType":"nestedObjectLiteral","nestedProperties":{"value":{"dataType":"union","subSchemas":[{"dataType":"string"},{"dataType":"enum","enums":[null]}],"required":true},"rowIndex":{"dataType":"double","required":true},"columnId":{"dataType":"string","required":true}}},
                    request: {"in":"request","name":"request","required":true,"dataType":"object"},
            };

            // WARNING: This file was auto-generated with tsoa. Please do not modify it. Re-run tsoa to re-generate this file: https://github.com/lukeautry/tsoa

            let validatedArgs: any[] = [];
            try {
                validatedArgs = templateService.getValidatedArgs({ args, request, response });

                const controller = new ExperimentController();

              await templateService.apiHandler({
                methodName: 'createExperimentCell',
                controller,
                response,
                next,
                validatedArgs,
                successStatus: undefined,
              });
            } catch (err) {
                return next(err);
            }
        });
        // WARNING: This file was auto-generated with tsoa. Please do not modify it. Re-run tsoa to re-generate this file: https://github.com/lukeautry/tsoa
        app.post('/v1/experiment/table/:experimentTableId/column',
            authenticateMiddleware([{"api_key":[]}]),
            ...(fetchMiddlewares<RequestHandler>(ExperimentController)),
            ...(fetchMiddlewares<RequestHandler>(ExperimentController.prototype.createExperimentColumn)),

            async function ExperimentController_createExperimentColumn(request: ExRequest, response: ExResponse, next: any) {
            const args: Record<string, TsoaRoute.ParameterSchema> = {
                    experimentTableId: {"in":"path","name":"experimentTableId","required":true,"dataType":"string"},
                    requestBody: {"in":"body","name":"requestBody","required":true,"dataType":"nestedObjectLiteral","nestedProperties":{"hypothesisId":{"dataType":"string"},"columnType":{"dataType":"string","required":true},"columnName":{"dataType":"string","required":true}}},
                    request: {"in":"request","name":"request","required":true,"dataType":"object"},
            };

            // WARNING: This file was auto-generated with tsoa. Please do not modify it. Re-run tsoa to re-generate this file: https://github.com/lukeautry/tsoa

            let validatedArgs: any[] = [];
            try {
                validatedArgs = templateService.getValidatedArgs({ args, request, response });

                const controller = new ExperimentController();

              await templateService.apiHandler({
                methodName: 'createExperimentColumn',
                controller,
                response,
                next,
                validatedArgs,
                successStatus: undefined,
              });
            } catch (err) {
                return next(err);
            }
        });
        // WARNING: This file was auto-generated with tsoa. Please do not modify it. Re-run tsoa to re-generate this file: https://github.com/lukeautry/tsoa
        app.post('/v1/experiment/update-meta',
            authenticateMiddleware([{"api_key":[]}]),
            ...(fetchMiddlewares<RequestHandler>(ExperimentController)),
            ...(fetchMiddlewares<RequestHandler>(ExperimentController.prototype.updateExperimentMeta)),

            async function ExperimentController_updateExperimentMeta(request: ExRequest, response: ExResponse, next: any) {
            const args: Record<string, TsoaRoute.ParameterSchema> = {
                    requestBody: {"in":"body","name":"requestBody","required":true,"dataType":"nestedObjectLiteral","nestedProperties":{"meta":{"ref":"Record_string.string_","required":true},"experimentId":{"dataType":"string","required":true}}},
                    request: {"in":"request","name":"request","required":true,"dataType":"object"},
            };

            // WARNING: This file was auto-generated with tsoa. Please do not modify it. Re-run tsoa to re-generate this file: https://github.com/lukeautry/tsoa

            let validatedArgs: any[] = [];
            try {
                validatedArgs = templateService.getValidatedArgs({ args, request, response });

                const controller = new ExperimentController();

              await templateService.apiHandler({
                methodName: 'updateExperimentMeta',
                controller,
                response,
                next,
                validatedArgs,
                successStatus: undefined,
              });
            } catch (err) {
                return next(err);
            }
        });
        // WARNING: This file was auto-generated with tsoa. Please do not modify it. Re-run tsoa to re-generate this file: https://github.com/lukeautry/tsoa
        app.post('/v1/experiment',
            authenticateMiddleware([{"api_key":[]}]),
            ...(fetchMiddlewares<RequestHandler>(ExperimentController)),
            ...(fetchMiddlewares<RequestHandler>(ExperimentController.prototype.createNewExperiment)),

            async function ExperimentController_createNewExperiment(request: ExRequest, response: ExResponse, next: any) {
            const args: Record<string, TsoaRoute.ParameterSchema> = {
                    requestBody: {"in":"body","name":"requestBody","required":true,"ref":"NewExperimentParams"},
                    request: {"in":"request","name":"request","required":true,"dataType":"object"},
            };

            // WARNING: This file was auto-generated with tsoa. Please do not modify it. Re-run tsoa to re-generate this file: https://github.com/lukeautry/tsoa

            let validatedArgs: any[] = [];
            try {
                validatedArgs = templateService.getValidatedArgs({ args, request, response });

                const controller = new ExperimentController();

              await templateService.apiHandler({
                methodName: 'createNewExperiment',
                controller,
                response,
                next,
                validatedArgs,
                successStatus: undefined,
              });
            } catch (err) {
                return next(err);
            }
        });
        // WARNING: This file was auto-generated with tsoa. Please do not modify it. Re-run tsoa to re-generate this file: https://github.com/lukeautry/tsoa
        app.post('/v1/experiment/hypothesis',
            authenticateMiddleware([{"api_key":[]}]),
            ...(fetchMiddlewares<RequestHandler>(ExperimentController)),
            ...(fetchMiddlewares<RequestHandler>(ExperimentController.prototype.createNewExperimentHypothesis)),

            async function ExperimentController_createNewExperimentHypothesis(request: ExRequest, response: ExResponse, next: any) {
            const args: Record<string, TsoaRoute.ParameterSchema> = {
                    requestBody: {"in":"body","name":"requestBody","required":true,"dataType":"nestedObjectLiteral","nestedProperties":{"status":{"dataType":"union","subSchemas":[{"dataType":"enum","enums":["PENDING"]},{"dataType":"enum","enums":["RUNNING"]},{"dataType":"enum","enums":["COMPLETED"]},{"dataType":"enum","enums":["FAILED"]}],"required":true},"providerKeyId":{"dataType":"string","required":true},"promptVersion":{"dataType":"string","required":true},"model":{"dataType":"string","required":true},"experimentId":{"dataType":"string","required":true}}},
                    request: {"in":"request","name":"request","required":true,"dataType":"object"},
            };

            // WARNING: This file was auto-generated with tsoa. Please do not modify it. Re-run tsoa to re-generate this file: https://github.com/lukeautry/tsoa

            let validatedArgs: any[] = [];
            try {
                validatedArgs = templateService.getValidatedArgs({ args, request, response });

                const controller = new ExperimentController();

              await templateService.apiHandler({
                methodName: 'createNewExperimentHypothesis',
                controller,
                response,
                next,
                validatedArgs,
                successStatus: undefined,
              });
            } catch (err) {
                return next(err);
            }
        });
        // WARNING: This file was auto-generated with tsoa. Please do not modify it. Re-run tsoa to re-generate this file: https://github.com/lukeautry/tsoa
        app.get('/v1/experiment/:experimentId/evaluators',
            authenticateMiddleware([{"api_key":[]}]),
            ...(fetchMiddlewares<RequestHandler>(ExperimentController)),
            ...(fetchMiddlewares<RequestHandler>(ExperimentController.prototype.getExperimentEvaluators)),

            async function ExperimentController_getExperimentEvaluators(request: ExRequest, response: ExResponse, next: any) {
            const args: Record<string, TsoaRoute.ParameterSchema> = {
                    experimentId: {"in":"path","name":"experimentId","required":true,"dataType":"string"},
                    request: {"in":"request","name":"request","required":true,"dataType":"object"},
            };

            // WARNING: This file was auto-generated with tsoa. Please do not modify it. Re-run tsoa to re-generate this file: https://github.com/lukeautry/tsoa

            let validatedArgs: any[] = [];
            try {
                validatedArgs = templateService.getValidatedArgs({ args, request, response });

                const controller = new ExperimentController();

              await templateService.apiHandler({
                methodName: 'getExperimentEvaluators',
                controller,
                response,
                next,
                validatedArgs,
                successStatus: undefined,
              });
            } catch (err) {
                return next(err);
            }
        });
        // WARNING: This file was auto-generated with tsoa. Please do not modify it. Re-run tsoa to re-generate this file: https://github.com/lukeautry/tsoa
        app.post('/v1/experiment/:experimentId/evaluators/run',
            authenticateMiddleware([{"api_key":[]}]),
            ...(fetchMiddlewares<RequestHandler>(ExperimentController)),
            ...(fetchMiddlewares<RequestHandler>(ExperimentController.prototype.runExperimentEvaluators)),

            async function ExperimentController_runExperimentEvaluators(request: ExRequest, response: ExResponse, next: any) {
            const args: Record<string, TsoaRoute.ParameterSchema> = {
                    experimentId: {"in":"path","name":"experimentId","required":true,"dataType":"string"},
                    request: {"in":"request","name":"request","required":true,"dataType":"object"},
            };

            // WARNING: This file was auto-generated with tsoa. Please do not modify it. Re-run tsoa to re-generate this file: https://github.com/lukeautry/tsoa

            let validatedArgs: any[] = [];
            try {
                validatedArgs = templateService.getValidatedArgs({ args, request, response });

                const controller = new ExperimentController();

              await templateService.apiHandler({
                methodName: 'runExperimentEvaluators',
                controller,
                response,
                next,
                validatedArgs,
                successStatus: undefined,
              });
            } catch (err) {
                return next(err);
            }
        });
        // WARNING: This file was auto-generated with tsoa. Please do not modify it. Re-run tsoa to re-generate this file: https://github.com/lukeautry/tsoa
        app.post('/v1/experiment/:experimentId/evaluators',
            authenticateMiddleware([{"api_key":[]}]),
            ...(fetchMiddlewares<RequestHandler>(ExperimentController)),
            ...(fetchMiddlewares<RequestHandler>(ExperimentController.prototype.createExperimentEvaluator)),

            async function ExperimentController_createExperimentEvaluator(request: ExRequest, response: ExResponse, next: any) {
            const args: Record<string, TsoaRoute.ParameterSchema> = {
                    experimentId: {"in":"path","name":"experimentId","required":true,"dataType":"string"},
                    requestBody: {"in":"body","name":"requestBody","required":true,"dataType":"nestedObjectLiteral","nestedProperties":{"evaluatorId":{"dataType":"string","required":true}}},
                    request: {"in":"request","name":"request","required":true,"dataType":"object"},
            };

            // WARNING: This file was auto-generated with tsoa. Please do not modify it. Re-run tsoa to re-generate this file: https://github.com/lukeautry/tsoa

            let validatedArgs: any[] = [];
            try {
                validatedArgs = templateService.getValidatedArgs({ args, request, response });

                const controller = new ExperimentController();

              await templateService.apiHandler({
                methodName: 'createExperimentEvaluator',
                controller,
                response,
                next,
                validatedArgs,
                successStatus: undefined,
              });
            } catch (err) {
                return next(err);
            }
        });
        // WARNING: This file was auto-generated with tsoa. Please do not modify it. Re-run tsoa to re-generate this file: https://github.com/lukeautry/tsoa
        app.delete('/v1/experiment/:experimentId/evaluators/:evaluatorId',
            authenticateMiddleware([{"api_key":[]}]),
            ...(fetchMiddlewares<RequestHandler>(ExperimentController)),
            ...(fetchMiddlewares<RequestHandler>(ExperimentController.prototype.deleteExperimentEvaluator)),

            async function ExperimentController_deleteExperimentEvaluator(request: ExRequest, response: ExResponse, next: any) {
            const args: Record<string, TsoaRoute.ParameterSchema> = {
                    experimentId: {"in":"path","name":"experimentId","required":true,"dataType":"string"},
                    evaluatorId: {"in":"path","name":"evaluatorId","required":true,"dataType":"string"},
                    request: {"in":"request","name":"request","required":true,"dataType":"object"},
            };

            // WARNING: This file was auto-generated with tsoa. Please do not modify it. Re-run tsoa to re-generate this file: https://github.com/lukeautry/tsoa

            let validatedArgs: any[] = [];
            try {
                validatedArgs = templateService.getValidatedArgs({ args, request, response });

                const controller = new ExperimentController();

              await templateService.apiHandler({
                methodName: 'deleteExperimentEvaluator',
                controller,
                response,
                next,
                validatedArgs,
                successStatus: undefined,
              });
            } catch (err) {
                return next(err);
            }
        });
        // WARNING: This file was auto-generated with tsoa. Please do not modify it. Re-run tsoa to re-generate this file: https://github.com/lukeautry/tsoa
        app.post('/v1/experiment/query',
            authenticateMiddleware([{"api_key":[]}]),
            ...(fetchMiddlewares<RequestHandler>(ExperimentController)),
            ...(fetchMiddlewares<RequestHandler>(ExperimentController.prototype.getExperiments)),

            async function ExperimentController_getExperiments(request: ExRequest, response: ExResponse, next: any) {
            const args: Record<string, TsoaRoute.ParameterSchema> = {
                    requestBody: {"in":"body","name":"requestBody","required":true,"dataType":"nestedObjectLiteral","nestedProperties":{"include":{"ref":"IncludeExperimentKeys"},"filter":{"ref":"ExperimentFilterNode","required":true}}},
                    request: {"in":"request","name":"request","required":true,"dataType":"object"},
            };

            // WARNING: This file was auto-generated with tsoa. Please do not modify it. Re-run tsoa to re-generate this file: https://github.com/lukeautry/tsoa

            let validatedArgs: any[] = [];
            try {
                validatedArgs = templateService.getValidatedArgs({ args, request, response });

                const controller = new ExperimentController();

              await templateService.apiHandler({
                methodName: 'getExperiments',
                controller,
                response,
                next,
                validatedArgs,
                successStatus: undefined,
              });
            } catch (err) {
                return next(err);
            }
        });
        // WARNING: This file was auto-generated with tsoa. Please do not modify it. Re-run tsoa to re-generate this file: https://github.com/lukeautry/tsoa
        app.post('/v1/experiment/run',
            authenticateMiddleware([{"api_key":[]}]),
            ...(fetchMiddlewares<RequestHandler>(ExperimentController)),
            ...(fetchMiddlewares<RequestHandler>(ExperimentController.prototype.runExperiment)),

            async function ExperimentController_runExperiment(request: ExRequest, response: ExResponse, next: any) {
            const args: Record<string, TsoaRoute.ParameterSchema> = {
                    requestBody: {"in":"body","name":"requestBody","required":true,"dataType":"nestedObjectLiteral","nestedProperties":{"cells":{"dataType":"array","array":{"dataType":"nestedObjectLiteral","nestedProperties":{"columnId":{"dataType":"string","required":true},"datasetRowId":{"dataType":"string","required":true},"rowIndex":{"dataType":"double","required":true}}},"required":true},"hypothesisId":{"dataType":"string","required":true},"experimentId":{"dataType":"string","required":true}}},
                    request: {"in":"request","name":"request","required":true,"dataType":"object"},
            };

            // WARNING: This file was auto-generated with tsoa. Please do not modify it. Re-run tsoa to re-generate this file: https://github.com/lukeautry/tsoa

            let validatedArgs: any[] = [];
            try {
                validatedArgs = templateService.getValidatedArgs({ args, request, response });

                const controller = new ExperimentController();

              await templateService.apiHandler({
                methodName: 'runExperiment',
                controller,
                response,
                next,
                validatedArgs,
                successStatus: undefined,
              });
            } catch (err) {
                return next(err);
            }
        });
        // WARNING: This file was auto-generated with tsoa. Please do not modify it. Re-run tsoa to re-generate this file: https://github.com/lukeautry/tsoa
        app.post('/v1/experiment/new-empty',
            authenticateMiddleware([{"api_key":[]}]),
            ...(fetchMiddlewares<RequestHandler>(ExperimentController)),
            ...(fetchMiddlewares<RequestHandler>(ExperimentController.prototype.createNewEmptyExperiment)),

            async function ExperimentController_createNewEmptyExperiment(request: ExRequest, response: ExResponse, next: any) {
            const args: Record<string, TsoaRoute.ParameterSchema> = {
                    requestBody: {"in":"body","name":"requestBody","required":true,"dataType":"nestedObjectLiteral","nestedProperties":{"datasetId":{"dataType":"string","required":true},"metadata":{"ref":"Record_string.string_","required":true}}},
                    request: {"in":"request","name":"request","required":true,"dataType":"object"},
            };

            // WARNING: This file was auto-generated with tsoa. Please do not modify it. Re-run tsoa to re-generate this file: https://github.com/lukeautry/tsoa

            let validatedArgs: any[] = [];
            try {
                validatedArgs = templateService.getValidatedArgs({ args, request, response });

                const controller = new ExperimentController();

              await templateService.apiHandler({
                methodName: 'createNewEmptyExperiment',
                controller,
                response,
                next,
                validatedArgs,
                successStatus: undefined,
              });
            } catch (err) {
                return next(err);
            }
        });
        // WARNING: This file was auto-generated with tsoa. Please do not modify it. Re-run tsoa to re-generate this file: https://github.com/lukeautry/tsoa
        app.post('/v1/experiment/update-meta',
            authenticateMiddleware([{"api_key":[]}]),
            ...(fetchMiddlewares<RequestHandler>(ExperimentController)),
            ...(fetchMiddlewares<RequestHandler>(ExperimentController.prototype.updateExperimentMeta)),

            async function ExperimentController_updateExperimentMeta(request: ExRequest, response: ExResponse, next: any) {
            const args: Record<string, TsoaRoute.ParameterSchema> = {
                    requestBody: {"in":"body","name":"requestBody","required":true,"dataType":"nestedObjectLiteral","nestedProperties":{"meta":{"ref":"Record_string.string_","required":true},"experimentId":{"dataType":"string","required":true}}},
                    request: {"in":"request","name":"request","required":true,"dataType":"object"},
            };

            // WARNING: This file was auto-generated with tsoa. Please do not modify it. Re-run tsoa to re-generate this file: https://github.com/lukeautry/tsoa

            let validatedArgs: any[] = [];
            try {
                validatedArgs = templateService.getValidatedArgs({ args, request, response });

                const controller = new ExperimentController();

              await templateService.apiHandler({
                methodName: 'updateExperimentMeta',
                controller,
                response,
                next,
                validatedArgs,
                successStatus: undefined,
              });
            } catch (err) {
                return next(err);
            }
        });
        // WARNING: This file was auto-generated with tsoa. Please do not modify it. Re-run tsoa to re-generate this file: https://github.com/lukeautry/tsoa
        app.post('/v1/experiment',
            authenticateMiddleware([{"api_key":[]}]),
            ...(fetchMiddlewares<RequestHandler>(ExperimentController)),
            ...(fetchMiddlewares<RequestHandler>(ExperimentController.prototype.createNewExperiment)),

            async function ExperimentController_createNewExperiment(request: ExRequest, response: ExResponse, next: any) {
            const args: Record<string, TsoaRoute.ParameterSchema> = {
                    requestBody: {"in":"body","name":"requestBody","required":true,"ref":"NewExperimentParams"},
                    request: {"in":"request","name":"request","required":true,"dataType":"object"},
            };

            // WARNING: This file was auto-generated with tsoa. Please do not modify it. Re-run tsoa to re-generate this file: https://github.com/lukeautry/tsoa

            let validatedArgs: any[] = [];
            try {
                validatedArgs = templateService.getValidatedArgs({ args, request, response });

                const controller = new ExperimentController();

              await templateService.apiHandler({
                methodName: 'createNewExperiment',
                controller,
                response,
                next,
                validatedArgs,
                successStatus: undefined,
              });
            } catch (err) {
                return next(err);
            }
        });
        // WARNING: This file was auto-generated with tsoa. Please do not modify it. Re-run tsoa to re-generate this file: https://github.com/lukeautry/tsoa
        app.post('/v1/experiment/hypothesis',
            authenticateMiddleware([{"api_key":[]}]),
            ...(fetchMiddlewares<RequestHandler>(ExperimentController)),
            ...(fetchMiddlewares<RequestHandler>(ExperimentController.prototype.createNewExperimentHypothesis)),

            async function ExperimentController_createNewExperimentHypothesis(request: ExRequest, response: ExResponse, next: any) {
            const args: Record<string, TsoaRoute.ParameterSchema> = {
                    requestBody: {"in":"body","name":"requestBody","required":true,"dataType":"nestedObjectLiteral","nestedProperties":{"status":{"dataType":"union","subSchemas":[{"dataType":"enum","enums":["PENDING"]},{"dataType":"enum","enums":["RUNNING"]},{"dataType":"enum","enums":["COMPLETED"]},{"dataType":"enum","enums":["FAILED"]}],"required":true},"providerKeyId":{"dataType":"string","required":true},"promptVersion":{"dataType":"string","required":true},"model":{"dataType":"string","required":true},"experimentId":{"dataType":"string","required":true}}},
                    request: {"in":"request","name":"request","required":true,"dataType":"object"},
            };

            // WARNING: This file was auto-generated with tsoa. Please do not modify it. Re-run tsoa to re-generate this file: https://github.com/lukeautry/tsoa

            let validatedArgs: any[] = [];
            try {
                validatedArgs = templateService.getValidatedArgs({ args, request, response });

                const controller = new ExperimentController();

              await templateService.apiHandler({
                methodName: 'createNewExperimentHypothesis',
                controller,
                response,
                next,
                validatedArgs,
                successStatus: undefined,
              });
            } catch (err) {
                return next(err);
            }
        });
        // WARNING: This file was auto-generated with tsoa. Please do not modify it. Re-run tsoa to re-generate this file: https://github.com/lukeautry/tsoa
        app.get('/v1/experiment/:experimentId/evaluators',
            authenticateMiddleware([{"api_key":[]}]),
            ...(fetchMiddlewares<RequestHandler>(ExperimentController)),
            ...(fetchMiddlewares<RequestHandler>(ExperimentController.prototype.getExperimentEvaluators)),

            async function ExperimentController_getExperimentEvaluators(request: ExRequest, response: ExResponse, next: any) {
            const args: Record<string, TsoaRoute.ParameterSchema> = {
                    experimentId: {"in":"path","name":"experimentId","required":true,"dataType":"string"},
                    request: {"in":"request","name":"request","required":true,"dataType":"object"},
            };

            // WARNING: This file was auto-generated with tsoa. Please do not modify it. Re-run tsoa to re-generate this file: https://github.com/lukeautry/tsoa

            let validatedArgs: any[] = [];
            try {
                validatedArgs = templateService.getValidatedArgs({ args, request, response });

                const controller = new ExperimentController();

              await templateService.apiHandler({
                methodName: 'getExperimentEvaluators',
                controller,
                response,
                next,
                validatedArgs,
                successStatus: undefined,
              });
            } catch (err) {
                return next(err);
            }
        });
        // WARNING: This file was auto-generated with tsoa. Please do not modify it. Re-run tsoa to re-generate this file: https://github.com/lukeautry/tsoa
        app.post('/v1/experiment/:experimentId/evaluators/run',
            authenticateMiddleware([{"api_key":[]}]),
            ...(fetchMiddlewares<RequestHandler>(ExperimentController)),
            ...(fetchMiddlewares<RequestHandler>(ExperimentController.prototype.runExperimentEvaluators)),

            async function ExperimentController_runExperimentEvaluators(request: ExRequest, response: ExResponse, next: any) {
            const args: Record<string, TsoaRoute.ParameterSchema> = {
                    experimentId: {"in":"path","name":"experimentId","required":true,"dataType":"string"},
                    request: {"in":"request","name":"request","required":true,"dataType":"object"},
            };

            // WARNING: This file was auto-generated with tsoa. Please do not modify it. Re-run tsoa to re-generate this file: https://github.com/lukeautry/tsoa

            let validatedArgs: any[] = [];
            try {
                validatedArgs = templateService.getValidatedArgs({ args, request, response });

                const controller = new ExperimentController();

              await templateService.apiHandler({
                methodName: 'runExperimentEvaluators',
                controller,
                response,
                next,
                validatedArgs,
                successStatus: undefined,
              });
            } catch (err) {
                return next(err);
            }
        });
        // WARNING: This file was auto-generated with tsoa. Please do not modify it. Re-run tsoa to re-generate this file: https://github.com/lukeautry/tsoa
<<<<<<< HEAD
        app.post('/v1/experiment/dataset',
            authenticateMiddleware([{"api_key":[]}]),
            ...(fetchMiddlewares<RequestHandler>(ExperimentDatasetController)),
            ...(fetchMiddlewares<RequestHandler>(ExperimentDatasetController.prototype.addDataset)),

            async function ExperimentDatasetController_addDataset(request: ExRequest, response: ExResponse, next: any) {
            const args: Record<string, TsoaRoute.ParameterSchema> = {
                    requestBody: {"in":"body","name":"requestBody","required":true,"ref":"NewDatasetParams"},
=======
        app.post('/v1/experiment/:experimentId/evaluators',
            authenticateMiddleware([{"api_key":[]}]),
            ...(fetchMiddlewares<RequestHandler>(ExperimentController)),
            ...(fetchMiddlewares<RequestHandler>(ExperimentController.prototype.createExperimentEvaluator)),

            async function ExperimentController_createExperimentEvaluator(request: ExRequest, response: ExResponse, next: any) {
            const args: Record<string, TsoaRoute.ParameterSchema> = {
                    experimentId: {"in":"path","name":"experimentId","required":true,"dataType":"string"},
                    requestBody: {"in":"body","name":"requestBody","required":true,"dataType":"nestedObjectLiteral","nestedProperties":{"evaluatorId":{"dataType":"string","required":true}}},
>>>>>>> c881d484
                    request: {"in":"request","name":"request","required":true,"dataType":"object"},
            };

            // WARNING: This file was auto-generated with tsoa. Please do not modify it. Re-run tsoa to re-generate this file: https://github.com/lukeautry/tsoa

            let validatedArgs: any[] = [];
            try {
                validatedArgs = templateService.getValidatedArgs({ args, request, response });

                const controller = new ExperimentDatasetController();

              await templateService.apiHandler({
<<<<<<< HEAD
                methodName: 'addDataset',
=======
                methodName: 'createExperimentEvaluator',
>>>>>>> c881d484
                controller,
                response,
                next,
                validatedArgs,
                successStatus: undefined,
              });
            } catch (err) {
                return next(err);
            }
        });
        // WARNING: This file was auto-generated with tsoa. Please do not modify it. Re-run tsoa to re-generate this file: https://github.com/lukeautry/tsoa
<<<<<<< HEAD
        app.post('/v1/experiment/dataset/random',
            authenticateMiddleware([{"api_key":[]}]),
            ...(fetchMiddlewares<RequestHandler>(ExperimentDatasetController)),
            ...(fetchMiddlewares<RequestHandler>(ExperimentDatasetController.prototype.addRandomDataset)),

            async function ExperimentDatasetController_addRandomDataset(request: ExRequest, response: ExResponse, next: any) {
            const args: Record<string, TsoaRoute.ParameterSchema> = {
                    requestBody: {"in":"body","name":"requestBody","required":true,"ref":"RandomDatasetParams"},
=======
        app.delete('/v1/experiment/:experimentId/evaluators/:evaluatorId',
            authenticateMiddleware([{"api_key":[]}]),
            ...(fetchMiddlewares<RequestHandler>(ExperimentController)),
            ...(fetchMiddlewares<RequestHandler>(ExperimentController.prototype.deleteExperimentEvaluator)),

            async function ExperimentController_deleteExperimentEvaluator(request: ExRequest, response: ExResponse, next: any) {
            const args: Record<string, TsoaRoute.ParameterSchema> = {
                    experimentId: {"in":"path","name":"experimentId","required":true,"dataType":"string"},
                    evaluatorId: {"in":"path","name":"evaluatorId","required":true,"dataType":"string"},
>>>>>>> c881d484
                    request: {"in":"request","name":"request","required":true,"dataType":"object"},
            };

            // WARNING: This file was auto-generated with tsoa. Please do not modify it. Re-run tsoa to re-generate this file: https://github.com/lukeautry/tsoa

            let validatedArgs: any[] = [];
            try {
                validatedArgs = templateService.getValidatedArgs({ args, request, response });

                const controller = new ExperimentDatasetController();

              await templateService.apiHandler({
<<<<<<< HEAD
                methodName: 'addRandomDataset',
=======
                methodName: 'deleteExperimentEvaluator',
>>>>>>> c881d484
                controller,
                response,
                next,
                validatedArgs,
                successStatus: undefined,
              });
            } catch (err) {
                return next(err);
            }
        });
        // WARNING: This file was auto-generated with tsoa. Please do not modify it. Re-run tsoa to re-generate this file: https://github.com/lukeautry/tsoa
<<<<<<< HEAD
        app.post('/v1/experiment/dataset/query',
            authenticateMiddleware([{"api_key":[]}]),
            ...(fetchMiddlewares<RequestHandler>(ExperimentDatasetController)),
            ...(fetchMiddlewares<RequestHandler>(ExperimentDatasetController.prototype.getDatasets)),

            async function ExperimentDatasetController_getDatasets(request: ExRequest, response: ExResponse, next: any) {
            const args: Record<string, TsoaRoute.ParameterSchema> = {
                    requestBody: {"in":"body","name":"requestBody","required":true,"dataType":"nestedObjectLiteral","nestedProperties":{"promptVersionId":{"dataType":"string"}}},
=======
        app.post('/v1/experiment/query',
            authenticateMiddleware([{"api_key":[]}]),
            ...(fetchMiddlewares<RequestHandler>(ExperimentController)),
            ...(fetchMiddlewares<RequestHandler>(ExperimentController.prototype.getExperiments)),

            async function ExperimentController_getExperiments(request: ExRequest, response: ExResponse, next: any) {
            const args: Record<string, TsoaRoute.ParameterSchema> = {
                    requestBody: {"in":"body","name":"requestBody","required":true,"dataType":"nestedObjectLiteral","nestedProperties":{"include":{"ref":"IncludeExperimentKeys"},"filter":{"ref":"ExperimentFilterNode","required":true}}},
>>>>>>> c881d484
                    request: {"in":"request","name":"request","required":true,"dataType":"object"},
            };

            // WARNING: This file was auto-generated with tsoa. Please do not modify it. Re-run tsoa to re-generate this file: https://github.com/lukeautry/tsoa

            let validatedArgs: any[] = [];
            try {
                validatedArgs = templateService.getValidatedArgs({ args, request, response });

                const controller = new ExperimentDatasetController();

              await templateService.apiHandler({
<<<<<<< HEAD
                methodName: 'getDatasets',
=======
                methodName: 'getExperiments',
>>>>>>> c881d484
                controller,
                response,
                next,
                validatedArgs,
                successStatus: undefined,
              });
            } catch (err) {
                return next(err);
            }
        });
        // WARNING: This file was auto-generated with tsoa. Please do not modify it. Re-run tsoa to re-generate this file: https://github.com/lukeautry/tsoa
<<<<<<< HEAD
        app.post('/v1/experiment/dataset/:datasetId/row/insert',
            authenticateMiddleware([{"api_key":[]}]),
            ...(fetchMiddlewares<RequestHandler>(ExperimentDatasetController)),
            ...(fetchMiddlewares<RequestHandler>(ExperimentDatasetController.prototype.insertDatasetRow)),

            async function ExperimentDatasetController_insertDatasetRow(request: ExRequest, response: ExResponse, next: any) {
            const args: Record<string, TsoaRoute.ParameterSchema> = {
                    requestBody: {"in":"body","name":"requestBody","required":true,"dataType":"nestedObjectLiteral","nestedProperties":{"inputRecordId":{"dataType":"string","required":true}}},
=======
        app.post('/v1/experiment/run',
            authenticateMiddleware([{"api_key":[]}]),
            ...(fetchMiddlewares<RequestHandler>(ExperimentController)),
            ...(fetchMiddlewares<RequestHandler>(ExperimentController.prototype.runExperiment)),

            async function ExperimentController_runExperiment(request: ExRequest, response: ExResponse, next: any) {
            const args: Record<string, TsoaRoute.ParameterSchema> = {
                    requestBody: {"in":"body","name":"requestBody","required":true,"dataType":"nestedObjectLiteral","nestedProperties":{"datasetRowIds":{"dataType":"array","array":{"dataType":"string"},"required":true},"hypothesisId":{"dataType":"string","required":true},"experimentId":{"dataType":"string","required":true}}},
>>>>>>> c881d484
                    request: {"in":"request","name":"request","required":true,"dataType":"object"},
                    datasetId: {"in":"path","name":"datasetId","required":true,"dataType":"string"},
            };

            // WARNING: This file was auto-generated with tsoa. Please do not modify it. Re-run tsoa to re-generate this file: https://github.com/lukeautry/tsoa

            let validatedArgs: any[] = [];
            try {
                validatedArgs = templateService.getValidatedArgs({ args, request, response });

                const controller = new ExperimentDatasetController();

              await templateService.apiHandler({
<<<<<<< HEAD
                methodName: 'insertDatasetRow',
=======
                methodName: 'runExperiment',
>>>>>>> c881d484
                controller,
                response,
                next,
                validatedArgs,
                successStatus: undefined,
              });
            } catch (err) {
                return next(err);
            }
        });
        // WARNING: This file was auto-generated with tsoa. Please do not modify it. Re-run tsoa to re-generate this file: https://github.com/lukeautry/tsoa
<<<<<<< HEAD
        app.post('/v1/experiment/dataset/:datasetId/version/:promptVersionId/row/new',
            authenticateMiddleware([{"api_key":[]}]),
            ...(fetchMiddlewares<RequestHandler>(ExperimentDatasetController)),
            ...(fetchMiddlewares<RequestHandler>(ExperimentDatasetController.prototype.createDatasetRow)),

            async function ExperimentDatasetController_createDatasetRow(request: ExRequest, response: ExResponse, next: any) {
            const args: Record<string, TsoaRoute.ParameterSchema> = {
                    requestBody: {"in":"body","name":"requestBody","required":true,"dataType":"nestedObjectLiteral","nestedProperties":{"sourceRequest":{"dataType":"string"},"experimentTableId":{"dataType":"string","required":true},"rowIndex":{"dataType":"double","required":true},"inputs":{"ref":"Record_string._value-string--columnId-string--rowIndex-number__","required":true}}},
=======
        app.post('/v1/evaluator',
            authenticateMiddleware([{"api_key":[]}]),
            ...(fetchMiddlewares<RequestHandler>(EvaluatorController)),
            ...(fetchMiddlewares<RequestHandler>(EvaluatorController.prototype.createEvaluator)),

            async function EvaluatorController_createEvaluator(request: ExRequest, response: ExResponse, next: any) {
            const args: Record<string, TsoaRoute.ParameterSchema> = {
                    requestBody: {"in":"body","name":"requestBody","required":true,"ref":"CreateEvaluatorParams"},
>>>>>>> c881d484
                    request: {"in":"request","name":"request","required":true,"dataType":"object"},
                    datasetId: {"in":"path","name":"datasetId","required":true,"dataType":"string"},
                    promptVersionId: {"in":"path","name":"promptVersionId","required":true,"dataType":"string"},
            };

            // WARNING: This file was auto-generated with tsoa. Please do not modify it. Re-run tsoa to re-generate this file: https://github.com/lukeautry/tsoa

            let validatedArgs: any[] = [];
            try {
                validatedArgs = templateService.getValidatedArgs({ args, request, response });

<<<<<<< HEAD
                const controller = new ExperimentDatasetController();

              await templateService.apiHandler({
                methodName: 'createDatasetRow',
=======
                const controller = new EvaluatorController();

              await templateService.apiHandler({
                methodName: 'createEvaluator',
>>>>>>> c881d484
                controller,
                response,
                next,
                validatedArgs,
                successStatus: undefined,
              });
            } catch (err) {
                return next(err);
            }
        });
        // WARNING: This file was auto-generated with tsoa. Please do not modify it. Re-run tsoa to re-generate this file: https://github.com/lukeautry/tsoa
<<<<<<< HEAD
        app.post('/v1/experiment/dataset/:datasetId/inputs/query',
            authenticateMiddleware([{"api_key":[]}]),
            ...(fetchMiddlewares<RequestHandler>(ExperimentDatasetController)),
            ...(fetchMiddlewares<RequestHandler>(ExperimentDatasetController.prototype.getDataset)),

            async function ExperimentDatasetController_getDataset(request: ExRequest, response: ExResponse, next: any) {
            const args: Record<string, TsoaRoute.ParameterSchema> = {
                    request: {"in":"request","name":"request","required":true,"dataType":"object"},
                    datasetId: {"in":"path","name":"datasetId","required":true,"dataType":"string"},
=======
        app.get('/v1/evaluator/:evaluatorId',
            authenticateMiddleware([{"api_key":[]}]),
            ...(fetchMiddlewares<RequestHandler>(EvaluatorController)),
            ...(fetchMiddlewares<RequestHandler>(EvaluatorController.prototype.getEvaluator)),

            async function EvaluatorController_getEvaluator(request: ExRequest, response: ExResponse, next: any) {
            const args: Record<string, TsoaRoute.ParameterSchema> = {
                    request: {"in":"request","name":"request","required":true,"dataType":"object"},
                    evaluatorId: {"in":"path","name":"evaluatorId","required":true,"dataType":"string"},
>>>>>>> c881d484
            };

            // WARNING: This file was auto-generated with tsoa. Please do not modify it. Re-run tsoa to re-generate this file: https://github.com/lukeautry/tsoa

            let validatedArgs: any[] = [];
            try {
                validatedArgs = templateService.getValidatedArgs({ args, request, response });

<<<<<<< HEAD
                const controller = new ExperimentDatasetController();

              await templateService.apiHandler({
                methodName: 'getDataset',
=======
                const controller = new EvaluatorController();

              await templateService.apiHandler({
                methodName: 'getEvaluator',
>>>>>>> c881d484
                controller,
                response,
                next,
                validatedArgs,
                successStatus: undefined,
              });
            } catch (err) {
                return next(err);
            }
        });
        // WARNING: This file was auto-generated with tsoa. Please do not modify it. Re-run tsoa to re-generate this file: https://github.com/lukeautry/tsoa
<<<<<<< HEAD
        app.post('/v1/experiment/dataset/:datasetId/mutate',
            authenticateMiddleware([{"api_key":[]}]),
            ...(fetchMiddlewares<RequestHandler>(ExperimentDatasetController)),
            ...(fetchMiddlewares<RequestHandler>(ExperimentDatasetController.prototype.mutateDataset)),

            async function ExperimentDatasetController_mutateDataset(request: ExRequest, response: ExResponse, next: any) {
            const args: Record<string, TsoaRoute.ParameterSchema> = {
                    requestBody: {"in":"body","name":"requestBody","required":true,"dataType":"nestedObjectLiteral","nestedProperties":{"removeRequests":{"dataType":"array","array":{"dataType":"string"},"required":true},"addRequests":{"dataType":"array","array":{"dataType":"string"},"required":true}}},
=======
        app.post('/v1/evaluator/query',
            authenticateMiddleware([{"api_key":[]}]),
            ...(fetchMiddlewares<RequestHandler>(EvaluatorController)),
            ...(fetchMiddlewares<RequestHandler>(EvaluatorController.prototype.queryEvaluators)),

            async function EvaluatorController_queryEvaluators(request: ExRequest, response: ExResponse, next: any) {
            const args: Record<string, TsoaRoute.ParameterSchema> = {
                    requestBody: {"in":"body","name":"requestBody","required":true,"dataType":"nestedObjectLiteral","nestedProperties":{}},
>>>>>>> c881d484
                    request: {"in":"request","name":"request","required":true,"dataType":"object"},
            };

            // WARNING: This file was auto-generated with tsoa. Please do not modify it. Re-run tsoa to re-generate this file: https://github.com/lukeautry/tsoa

            let validatedArgs: any[] = [];
            try {
                validatedArgs = templateService.getValidatedArgs({ args, request, response });

<<<<<<< HEAD
                const controller = new ExperimentDatasetController();

              await templateService.apiHandler({
                methodName: 'mutateDataset',
=======
                const controller = new EvaluatorController();

              await templateService.apiHandler({
                methodName: 'queryEvaluators',
>>>>>>> c881d484
                controller,
                response,
                next,
                validatedArgs,
                successStatus: undefined,
              });
            } catch (err) {
                return next(err);
            }
        });
        // WARNING: This file was auto-generated with tsoa. Please do not modify it. Re-run tsoa to re-generate this file: https://github.com/lukeautry/tsoa
<<<<<<< HEAD
        app.post('/v1/helicone-dataset',
            authenticateMiddleware([{"api_key":[]}]),
            ...(fetchMiddlewares<RequestHandler>(HeliconeDatasetController)),
            ...(fetchMiddlewares<RequestHandler>(HeliconeDatasetController.prototype.addHeliconeDataset)),

            async function HeliconeDatasetController_addHeliconeDataset(request: ExRequest, response: ExResponse, next: any) {
            const args: Record<string, TsoaRoute.ParameterSchema> = {
                    requestBody: {"in":"body","name":"requestBody","required":true,"ref":"NewHeliconeDatasetParams"},
=======
        app.put('/v1/evaluator/:evaluatorId',
            authenticateMiddleware([{"api_key":[]}]),
            ...(fetchMiddlewares<RequestHandler>(EvaluatorController)),
            ...(fetchMiddlewares<RequestHandler>(EvaluatorController.prototype.updateEvaluator)),

            async function EvaluatorController_updateEvaluator(request: ExRequest, response: ExResponse, next: any) {
            const args: Record<string, TsoaRoute.ParameterSchema> = {
                    evaluatorId: {"in":"path","name":"evaluatorId","required":true,"dataType":"string"},
                    requestBody: {"in":"body","name":"requestBody","required":true,"ref":"UpdateEvaluatorParams"},
>>>>>>> c881d484
                    request: {"in":"request","name":"request","required":true,"dataType":"object"},
            };

            // WARNING: This file was auto-generated with tsoa. Please do not modify it. Re-run tsoa to re-generate this file: https://github.com/lukeautry/tsoa

            let validatedArgs: any[] = [];
            try {
                validatedArgs = templateService.getValidatedArgs({ args, request, response });

<<<<<<< HEAD
                const controller = new HeliconeDatasetController();

              await templateService.apiHandler({
                methodName: 'addHeliconeDataset',
=======
                const controller = new EvaluatorController();

              await templateService.apiHandler({
                methodName: 'updateEvaluator',
>>>>>>> c881d484
                controller,
                response,
                next,
                validatedArgs,
                successStatus: undefined,
              });
            } catch (err) {
                return next(err);
            }
        });
        // WARNING: This file was auto-generated with tsoa. Please do not modify it. Re-run tsoa to re-generate this file: https://github.com/lukeautry/tsoa
<<<<<<< HEAD
        app.post('/v1/helicone-dataset/:datasetId/mutate',
            authenticateMiddleware([{"api_key":[]}]),
            ...(fetchMiddlewares<RequestHandler>(HeliconeDatasetController)),
            ...(fetchMiddlewares<RequestHandler>(HeliconeDatasetController.prototype.mutateHeliconeDataset)),

            async function HeliconeDatasetController_mutateHeliconeDataset(request: ExRequest, response: ExResponse, next: any) {
            const args: Record<string, TsoaRoute.ParameterSchema> = {
                    datasetId: {"in":"path","name":"datasetId","required":true,"dataType":"string"},
                    requestBody: {"in":"body","name":"requestBody","required":true,"ref":"MutateParams"},
=======
        app.delete('/v1/evaluator/:evaluatorId',
            authenticateMiddleware([{"api_key":[]}]),
            ...(fetchMiddlewares<RequestHandler>(EvaluatorController)),
            ...(fetchMiddlewares<RequestHandler>(EvaluatorController.prototype.deleteEvaluator)),

            async function EvaluatorController_deleteEvaluator(request: ExRequest, response: ExResponse, next: any) {
            const args: Record<string, TsoaRoute.ParameterSchema> = {
>>>>>>> c881d484
                    request: {"in":"request","name":"request","required":true,"dataType":"object"},
                    evaluatorId: {"in":"path","name":"evaluatorId","required":true,"dataType":"string"},
            };

            // WARNING: This file was auto-generated with tsoa. Please do not modify it. Re-run tsoa to re-generate this file: https://github.com/lukeautry/tsoa

            let validatedArgs: any[] = [];
            try {
                validatedArgs = templateService.getValidatedArgs({ args, request, response });

<<<<<<< HEAD
                const controller = new HeliconeDatasetController();

              await templateService.apiHandler({
                methodName: 'mutateHeliconeDataset',
=======
                const controller = new EvaluatorController();

              await templateService.apiHandler({
                methodName: 'deleteEvaluator',
>>>>>>> c881d484
                controller,
                response,
                next,
                validatedArgs,
                successStatus: undefined,
              });
            } catch (err) {
                return next(err);
            }
        });
        // WARNING: This file was auto-generated with tsoa. Please do not modify it. Re-run tsoa to re-generate this file: https://github.com/lukeautry/tsoa
<<<<<<< HEAD
        app.post('/v1/helicone-dataset/:datasetId/query',
            authenticateMiddleware([{"api_key":[]}]),
            ...(fetchMiddlewares<RequestHandler>(HeliconeDatasetController)),
            ...(fetchMiddlewares<RequestHandler>(HeliconeDatasetController.prototype.queryHeliconeDatasetRows)),

            async function HeliconeDatasetController_queryHeliconeDatasetRows(request: ExRequest, response: ExResponse, next: any) {
            const args: Record<string, TsoaRoute.ParameterSchema> = {
                    datasetId: {"in":"path","name":"datasetId","required":true,"dataType":"string"},
                    requestBody: {"in":"body","name":"requestBody","required":true,"dataType":"nestedObjectLiteral","nestedProperties":{"limit":{"dataType":"double","required":true},"offset":{"dataType":"double","required":true}}},
=======
        app.get('/v1/evaluator/:evaluatorId/experiments',
            authenticateMiddleware([{"api_key":[]}]),
            ...(fetchMiddlewares<RequestHandler>(EvaluatorController)),
            ...(fetchMiddlewares<RequestHandler>(EvaluatorController.prototype.getExperimentsForEvaluator)),

            async function EvaluatorController_getExperimentsForEvaluator(request: ExRequest, response: ExResponse, next: any) {
            const args: Record<string, TsoaRoute.ParameterSchema> = {
>>>>>>> c881d484
                    request: {"in":"request","name":"request","required":true,"dataType":"object"},
                    evaluatorId: {"in":"path","name":"evaluatorId","required":true,"dataType":"string"},
            };

            // WARNING: This file was auto-generated with tsoa. Please do not modify it. Re-run tsoa to re-generate this file: https://github.com/lukeautry/tsoa

            let validatedArgs: any[] = [];
            try {
                validatedArgs = templateService.getValidatedArgs({ args, request, response });

<<<<<<< HEAD
                const controller = new HeliconeDatasetController();

              await templateService.apiHandler({
                methodName: 'queryHeliconeDatasetRows',
                controller,
                response,
                next,
                validatedArgs,
                successStatus: undefined,
              });
            } catch (err) {
                return next(err);
            }
        });
        // WARNING: This file was auto-generated with tsoa. Please do not modify it. Re-run tsoa to re-generate this file: https://github.com/lukeautry/tsoa
        app.post('/v1/helicone-dataset/:datasetId/count',
            authenticateMiddleware([{"api_key":[]}]),
            ...(fetchMiddlewares<RequestHandler>(HeliconeDatasetController)),
            ...(fetchMiddlewares<RequestHandler>(HeliconeDatasetController.prototype.countHeliconeDatasetRows)),

            async function HeliconeDatasetController_countHeliconeDatasetRows(request: ExRequest, response: ExResponse, next: any) {
            const args: Record<string, TsoaRoute.ParameterSchema> = {
                    datasetId: {"in":"path","name":"datasetId","required":true,"dataType":"string"},
                    request: {"in":"request","name":"request","required":true,"dataType":"object"},
            };

            // WARNING: This file was auto-generated with tsoa. Please do not modify it. Re-run tsoa to re-generate this file: https://github.com/lukeautry/tsoa

            let validatedArgs: any[] = [];
            try {
                validatedArgs = templateService.getValidatedArgs({ args, request, response });

                const controller = new HeliconeDatasetController();

              await templateService.apiHandler({
                methodName: 'countHeliconeDatasetRows',
                controller,
                response,
                next,
                validatedArgs,
                successStatus: undefined,
              });
            } catch (err) {
                return next(err);
            }
        });
        // WARNING: This file was auto-generated with tsoa. Please do not modify it. Re-run tsoa to re-generate this file: https://github.com/lukeautry/tsoa
        app.post('/v1/helicone-dataset/query',
            authenticateMiddleware([{"api_key":[]}]),
            ...(fetchMiddlewares<RequestHandler>(HeliconeDatasetController)),
            ...(fetchMiddlewares<RequestHandler>(HeliconeDatasetController.prototype.queryHeliconeDataset)),

            async function HeliconeDatasetController_queryHeliconeDataset(request: ExRequest, response: ExResponse, next: any) {
            const args: Record<string, TsoaRoute.ParameterSchema> = {
                    requestBody: {"in":"body","name":"requestBody","required":true,"dataType":"nestedObjectLiteral","nestedProperties":{"datasetIds":{"dataType":"array","array":{"dataType":"string"}}}},
                    request: {"in":"request","name":"request","required":true,"dataType":"object"},
            };

            // WARNING: This file was auto-generated with tsoa. Please do not modify it. Re-run tsoa to re-generate this file: https://github.com/lukeautry/tsoa

            let validatedArgs: any[] = [];
            try {
                validatedArgs = templateService.getValidatedArgs({ args, request, response });

                const controller = new HeliconeDatasetController();

              await templateService.apiHandler({
                methodName: 'queryHeliconeDataset',
                controller,
                response,
                next,
                validatedArgs,
                successStatus: undefined,
              });
            } catch (err) {
                return next(err);
            }
        });
        // WARNING: This file was auto-generated with tsoa. Please do not modify it. Re-run tsoa to re-generate this file: https://github.com/lukeautry/tsoa
        app.post('/v1/helicone-dataset/:datasetId/request/:requestId',
            authenticateMiddleware([{"api_key":[]}]),
            ...(fetchMiddlewares<RequestHandler>(HeliconeDatasetController)),
            ...(fetchMiddlewares<RequestHandler>(HeliconeDatasetController.prototype.updateHeliconeDatasetRequest)),

            async function HeliconeDatasetController_updateHeliconeDatasetRequest(request: ExRequest, response: ExResponse, next: any) {
            const args: Record<string, TsoaRoute.ParameterSchema> = {
                    datasetId: {"in":"path","name":"datasetId","required":true,"dataType":"string"},
                    requestId: {"in":"path","name":"requestId","required":true,"dataType":"string"},
                    requestBody: {"in":"body","name":"requestBody","required":true,"dataType":"nestedObjectLiteral","nestedProperties":{"responseBody":{"ref":"Json","required":true},"requestBody":{"ref":"Json","required":true}}},
                    request: {"in":"request","name":"request","required":true,"dataType":"object"},
            };

            // WARNING: This file was auto-generated with tsoa. Please do not modify it. Re-run tsoa to re-generate this file: https://github.com/lukeautry/tsoa

            let validatedArgs: any[] = [];
            try {
                validatedArgs = templateService.getValidatedArgs({ args, request, response });

                const controller = new HeliconeDatasetController();

              await templateService.apiHandler({
                methodName: 'updateHeliconeDatasetRequest',
=======
                const controller = new EvaluatorController();

              await templateService.apiHandler({
                methodName: 'getExperimentsForEvaluator',
>>>>>>> c881d484
                controller,
                response,
                next,
                validatedArgs,
                successStatus: undefined,
              });
            } catch (err) {
                return next(err);
            }
        });
        // WARNING: This file was auto-generated with tsoa. Please do not modify it. Re-run tsoa to re-generate this file: https://github.com/lukeautry/tsoa
        app.post('/v1/public/dataisbeautiful/total-values',
            authenticateMiddleware([{"api_key":[]}]),
            ...(fetchMiddlewares<RequestHandler>(DataIsBeautifulRouter)),
            ...(fetchMiddlewares<RequestHandler>(DataIsBeautifulRouter.prototype.getTotalValues)),

            async function DataIsBeautifulRouter_getTotalValues(request: ExRequest, response: ExResponse, next: any) {
            const args: Record<string, TsoaRoute.ParameterSchema> = {
                    request: {"in":"request","name":"request","required":true,"dataType":"object"},
            };

            // WARNING: This file was auto-generated with tsoa. Please do not modify it. Re-run tsoa to re-generate this file: https://github.com/lukeautry/tsoa

            let validatedArgs: any[] = [];
            try {
                validatedArgs = templateService.getValidatedArgs({ args, request, response });

                const controller = new DataIsBeautifulRouter();

              await templateService.apiHandler({
                methodName: 'getTotalValues',
                controller,
                response,
                next,
                validatedArgs,
                successStatus: undefined,
              });
            } catch (err) {
                return next(err);
            }
        });
        // WARNING: This file was auto-generated with tsoa. Please do not modify it. Re-run tsoa to re-generate this file: https://github.com/lukeautry/tsoa
        app.post('/v1/public/dataisbeautiful/model/usage/overtime',
            authenticateMiddleware([{"api_key":[]}]),
            ...(fetchMiddlewares<RequestHandler>(DataIsBeautifulRouter)),
            ...(fetchMiddlewares<RequestHandler>(DataIsBeautifulRouter.prototype.getModelUsageOverTime)),

            async function DataIsBeautifulRouter_getModelUsageOverTime(request: ExRequest, response: ExResponse, next: any) {
            const args: Record<string, TsoaRoute.ParameterSchema> = {
                    request: {"in":"request","name":"request","required":true,"dataType":"object"},
            };

            // WARNING: This file was auto-generated with tsoa. Please do not modify it. Re-run tsoa to re-generate this file: https://github.com/lukeautry/tsoa

            let validatedArgs: any[] = [];
            try {
                validatedArgs = templateService.getValidatedArgs({ args, request, response });

                const controller = new DataIsBeautifulRouter();

              await templateService.apiHandler({
                methodName: 'getModelUsageOverTime',
                controller,
                response,
                next,
                validatedArgs,
                successStatus: undefined,
              });
            } catch (err) {
                return next(err);
            }
        });
        // WARNING: This file was auto-generated with tsoa. Please do not modify it. Re-run tsoa to re-generate this file: https://github.com/lukeautry/tsoa
        app.post('/v1/public/dataisbeautiful/provider/usage/overtime',
            authenticateMiddleware([{"api_key":[]}]),
            ...(fetchMiddlewares<RequestHandler>(DataIsBeautifulRouter)),
            ...(fetchMiddlewares<RequestHandler>(DataIsBeautifulRouter.prototype.getProviderUsageOverTime)),

            async function DataIsBeautifulRouter_getProviderUsageOverTime(request: ExRequest, response: ExResponse, next: any) {
            const args: Record<string, TsoaRoute.ParameterSchema> = {
                    request: {"in":"request","name":"request","required":true,"dataType":"object"},
            };

            // WARNING: This file was auto-generated with tsoa. Please do not modify it. Re-run tsoa to re-generate this file: https://github.com/lukeautry/tsoa

            let validatedArgs: any[] = [];
            try {
                validatedArgs = templateService.getValidatedArgs({ args, request, response });

                const controller = new DataIsBeautifulRouter();

              await templateService.apiHandler({
                methodName: 'getProviderUsageOverTime',
                controller,
                response,
                next,
                validatedArgs,
                successStatus: undefined,
              });
            } catch (err) {
                return next(err);
            }
        });
        // WARNING: This file was auto-generated with tsoa. Please do not modify it. Re-run tsoa to re-generate this file: https://github.com/lukeautry/tsoa
        app.post('/v1/public/dataisbeautiful/total-requests',
            authenticateMiddleware([{"api_key":[]}]),
            ...(fetchMiddlewares<RequestHandler>(DataIsBeautifulRouter)),
            ...(fetchMiddlewares<RequestHandler>(DataIsBeautifulRouter.prototype.getTotalRequests)),

            async function DataIsBeautifulRouter_getTotalRequests(request: ExRequest, response: ExResponse, next: any) {
            const args: Record<string, TsoaRoute.ParameterSchema> = {
                    requestBody: {"in":"body","name":"requestBody","required":true,"ref":"DataIsBeautifulRequestBody"},
                    request: {"in":"request","name":"request","required":true,"dataType":"object"},
            };

            // WARNING: This file was auto-generated with tsoa. Please do not modify it. Re-run tsoa to re-generate this file: https://github.com/lukeautry/tsoa

            let validatedArgs: any[] = [];
            try {
                validatedArgs = templateService.getValidatedArgs({ args, request, response });

                const controller = new DataIsBeautifulRouter();

              await templateService.apiHandler({
                methodName: 'getTotalRequests',
                controller,
                response,
                next,
                validatedArgs,
                successStatus: undefined,
              });
            } catch (err) {
                return next(err);
            }
        });
        // WARNING: This file was auto-generated with tsoa. Please do not modify it. Re-run tsoa to re-generate this file: https://github.com/lukeautry/tsoa
        app.post('/v1/public/dataisbeautiful/ttft-vs-prompt-length',
            authenticateMiddleware([{"api_key":[]}]),
            ...(fetchMiddlewares<RequestHandler>(DataIsBeautifulRouter)),
            ...(fetchMiddlewares<RequestHandler>(DataIsBeautifulRouter.prototype.getTTFTvsPromptInputLength)),

            async function DataIsBeautifulRouter_getTTFTvsPromptInputLength(request: ExRequest, response: ExResponse, next: any) {
            const args: Record<string, TsoaRoute.ParameterSchema> = {
                    requestBody: {"in":"body","name":"requestBody","required":true,"ref":"DataIsBeautifulRequestBody"},
                    request: {"in":"request","name":"request","required":true,"dataType":"object"},
            };

            // WARNING: This file was auto-generated with tsoa. Please do not modify it. Re-run tsoa to re-generate this file: https://github.com/lukeautry/tsoa

            let validatedArgs: any[] = [];
            try {
                validatedArgs = templateService.getValidatedArgs({ args, request, response });

                const controller = new DataIsBeautifulRouter();

              await templateService.apiHandler({
                methodName: 'getTTFTvsPromptInputLength',
                controller,
                response,
                next,
                validatedArgs,
                successStatus: undefined,
              });
            } catch (err) {
                return next(err);
            }
        });
        // WARNING: This file was auto-generated with tsoa. Please do not modify it. Re-run tsoa to re-generate this file: https://github.com/lukeautry/tsoa
        app.post('/v1/public/dataisbeautiful/model/percentage',
            authenticateMiddleware([{"api_key":[]}]),
            ...(fetchMiddlewares<RequestHandler>(DataIsBeautifulRouter)),
            ...(fetchMiddlewares<RequestHandler>(DataIsBeautifulRouter.prototype.getModelPercentage)),

            async function DataIsBeautifulRouter_getModelPercentage(request: ExRequest, response: ExResponse, next: any) {
            const args: Record<string, TsoaRoute.ParameterSchema> = {
                    requestBody: {"in":"body","name":"requestBody","required":true,"ref":"DataIsBeautifulRequestBody"},
                    request: {"in":"request","name":"request","required":true,"dataType":"object"},
            };

            // WARNING: This file was auto-generated with tsoa. Please do not modify it. Re-run tsoa to re-generate this file: https://github.com/lukeautry/tsoa

            let validatedArgs: any[] = [];
            try {
                validatedArgs = templateService.getValidatedArgs({ args, request, response });

                const controller = new DataIsBeautifulRouter();

              await templateService.apiHandler({
                methodName: 'getModelPercentage',
                controller,
                response,
                next,
                validatedArgs,
                successStatus: undefined,
              });
            } catch (err) {
                return next(err);
            }
        });
        // WARNING: This file was auto-generated with tsoa. Please do not modify it. Re-run tsoa to re-generate this file: https://github.com/lukeautry/tsoa
        app.post('/v1/public/dataisbeautiful/model/cost',
            authenticateMiddleware([{"api_key":[]}]),
            ...(fetchMiddlewares<RequestHandler>(DataIsBeautifulRouter)),
            ...(fetchMiddlewares<RequestHandler>(DataIsBeautifulRouter.prototype.getModelCost)),

            async function DataIsBeautifulRouter_getModelCost(request: ExRequest, response: ExResponse, next: any) {
            const args: Record<string, TsoaRoute.ParameterSchema> = {
                    requestBody: {"in":"body","name":"requestBody","required":true,"ref":"DataIsBeautifulRequestBody"},
                    request: {"in":"request","name":"request","required":true,"dataType":"object"},
            };

            // WARNING: This file was auto-generated with tsoa. Please do not modify it. Re-run tsoa to re-generate this file: https://github.com/lukeautry/tsoa

            let validatedArgs: any[] = [];
            try {
                validatedArgs = templateService.getValidatedArgs({ args, request, response });

                const controller = new DataIsBeautifulRouter();

              await templateService.apiHandler({
                methodName: 'getModelCost',
                controller,
                response,
                next,
                validatedArgs,
                successStatus: undefined,
              });
            } catch (err) {
                return next(err);
            }
        });
        // WARNING: This file was auto-generated with tsoa. Please do not modify it. Re-run tsoa to re-generate this file: https://github.com/lukeautry/tsoa
        app.post('/v1/public/dataisbeautiful/provider/percentage',
            authenticateMiddleware([{"api_key":[]}]),
            ...(fetchMiddlewares<RequestHandler>(DataIsBeautifulRouter)),
            ...(fetchMiddlewares<RequestHandler>(DataIsBeautifulRouter.prototype.getProviderPercentage)),

            async function DataIsBeautifulRouter_getProviderPercentage(request: ExRequest, response: ExResponse, next: any) {
            const args: Record<string, TsoaRoute.ParameterSchema> = {
                    requestBody: {"in":"body","name":"requestBody","required":true,"ref":"DataIsBeautifulRequestBody"},
                    request: {"in":"request","name":"request","required":true,"dataType":"object"},
            };

            // WARNING: This file was auto-generated with tsoa. Please do not modify it. Re-run tsoa to re-generate this file: https://github.com/lukeautry/tsoa

            let validatedArgs: any[] = [];
            try {
                validatedArgs = templateService.getValidatedArgs({ args, request, response });

                const controller = new DataIsBeautifulRouter();

              await templateService.apiHandler({
                methodName: 'getProviderPercentage',
                controller,
                response,
                next,
                validatedArgs,
                successStatus: undefined,
              });
            } catch (err) {
                return next(err);
            }
        });
        // WARNING: This file was auto-generated with tsoa. Please do not modify it. Re-run tsoa to re-generate this file: https://github.com/lukeautry/tsoa
        app.post('/v1/public/dataisbeautiful/model/percentage/overtime',
            authenticateMiddleware([{"api_key":[]}]),
            ...(fetchMiddlewares<RequestHandler>(DataIsBeautifulRouter)),
            ...(fetchMiddlewares<RequestHandler>(DataIsBeautifulRouter.prototype.getModelPercentageOverTime)),

            async function DataIsBeautifulRouter_getModelPercentageOverTime(request: ExRequest, response: ExResponse, next: any) {
            const args: Record<string, TsoaRoute.ParameterSchema> = {
                    requestBody: {"in":"body","name":"requestBody","required":true,"ref":"DataIsBeautifulRequestBody"},
                    request: {"in":"request","name":"request","required":true,"dataType":"object"},
            };

            // WARNING: This file was auto-generated with tsoa. Please do not modify it. Re-run tsoa to re-generate this file: https://github.com/lukeautry/tsoa

            let validatedArgs: any[] = [];
            try {
                validatedArgs = templateService.getValidatedArgs({ args, request, response });

                const controller = new DataIsBeautifulRouter();

              await templateService.apiHandler({
                methodName: 'getModelPercentageOverTime',
                controller,
                response,
                next,
                validatedArgs,
                successStatus: undefined,
              });
            } catch (err) {
                return next(err);
            }
        });
        // WARNING: This file was auto-generated with tsoa. Please do not modify it. Re-run tsoa to re-generate this file: https://github.com/lukeautry/tsoa
        app.post('/v1/customer/:customerId/usage/query',
            authenticateMiddleware([{"api_key":[]}]),
            ...(fetchMiddlewares<RequestHandler>(CustomerController)),
            ...(fetchMiddlewares<RequestHandler>(CustomerController.prototype.getCustomerUsage)),

            async function CustomerController_getCustomerUsage(request: ExRequest, response: ExResponse, next: any) {
            const args: Record<string, TsoaRoute.ParameterSchema> = {
                    requestBody: {"in":"body","name":"requestBody","required":true,"dataType":"nestedObjectLiteral","nestedProperties":{}},
                    request: {"in":"request","name":"request","required":true,"dataType":"object"},
                    customerId: {"in":"path","name":"customerId","required":true,"dataType":"string"},
            };

            // WARNING: This file was auto-generated with tsoa. Please do not modify it. Re-run tsoa to re-generate this file: https://github.com/lukeautry/tsoa

            let validatedArgs: any[] = [];
            try {
                validatedArgs = templateService.getValidatedArgs({ args, request, response });

                const controller = new CustomerController();

              await templateService.apiHandler({
                methodName: 'getCustomerUsage',
                controller,
                response,
                next,
                validatedArgs,
                successStatus: undefined,
              });
            } catch (err) {
                return next(err);
            }
        });
        // WARNING: This file was auto-generated with tsoa. Please do not modify it. Re-run tsoa to re-generate this file: https://github.com/lukeautry/tsoa
        app.post('/v1/customer/query',
            authenticateMiddleware([{"api_key":[]}]),
            ...(fetchMiddlewares<RequestHandler>(CustomerController)),
            ...(fetchMiddlewares<RequestHandler>(CustomerController.prototype.getCustomers)),

            async function CustomerController_getCustomers(request: ExRequest, response: ExResponse, next: any) {
            const args: Record<string, TsoaRoute.ParameterSchema> = {
                    requestBody: {"in":"body","name":"requestBody","required":true,"dataType":"nestedObjectLiteral","nestedProperties":{}},
                    request: {"in":"request","name":"request","required":true,"dataType":"object"},
            };

            // WARNING: This file was auto-generated with tsoa. Please do not modify it. Re-run tsoa to re-generate this file: https://github.com/lukeautry/tsoa

            let validatedArgs: any[] = [];
            try {
                validatedArgs = templateService.getValidatedArgs({ args, request, response });

                const controller = new CustomerController();

              await templateService.apiHandler({
                methodName: 'getCustomers',
                controller,
                response,
                next,
                validatedArgs,
                successStatus: undefined,
              });
            } catch (err) {
                return next(err);
            }
        });
        // WARNING: This file was auto-generated with tsoa. Please do not modify it. Re-run tsoa to re-generate this file: https://github.com/lukeautry/tsoa
        app.post('/v1/organization/user/accept_terms',
            authenticateMiddleware([{"api_key":[]}]),
            ...(fetchMiddlewares<RequestHandler>(OrganizationController)),
            ...(fetchMiddlewares<RequestHandler>(OrganizationController.prototype.acceptTerms)),

            async function OrganizationController_acceptTerms(request: ExRequest, response: ExResponse, next: any) {
            const args: Record<string, TsoaRoute.ParameterSchema> = {
                    request: {"in":"request","name":"request","required":true,"dataType":"object"},
            };

            // WARNING: This file was auto-generated with tsoa. Please do not modify it. Re-run tsoa to re-generate this file: https://github.com/lukeautry/tsoa

            let validatedArgs: any[] = [];
            try {
                validatedArgs = templateService.getValidatedArgs({ args, request, response });

                const controller = new OrganizationController();

              await templateService.apiHandler({
                methodName: 'acceptTerms',
                controller,
                response,
                next,
                validatedArgs,
                successStatus: undefined,
              });
            } catch (err) {
                return next(err);
            }
        });
        // WARNING: This file was auto-generated with tsoa. Please do not modify it. Re-run tsoa to re-generate this file: https://github.com/lukeautry/tsoa
        app.post('/v1/organization/create',
            authenticateMiddleware([{"api_key":[]}]),
            ...(fetchMiddlewares<RequestHandler>(OrganizationController)),
            ...(fetchMiddlewares<RequestHandler>(OrganizationController.prototype.createNewOrganization)),

            async function OrganizationController_createNewOrganization(request: ExRequest, response: ExResponse, next: any) {
            const args: Record<string, TsoaRoute.ParameterSchema> = {
                    requestBody: {"in":"body","name":"requestBody","required":true,"ref":"NewOrganizationParams"},
                    request: {"in":"request","name":"request","required":true,"dataType":"object"},
            };

            // WARNING: This file was auto-generated with tsoa. Please do not modify it. Re-run tsoa to re-generate this file: https://github.com/lukeautry/tsoa

            let validatedArgs: any[] = [];
            try {
                validatedArgs = templateService.getValidatedArgs({ args, request, response });

                const controller = new OrganizationController();

              await templateService.apiHandler({
                methodName: 'createNewOrganization',
                controller,
                response,
                next,
                validatedArgs,
                successStatus: undefined,
              });
            } catch (err) {
                return next(err);
            }
        });
        // WARNING: This file was auto-generated with tsoa. Please do not modify it. Re-run tsoa to re-generate this file: https://github.com/lukeautry/tsoa
        app.post('/v1/organization/:organizationId/update',
            authenticateMiddleware([{"api_key":[]}]),
            ...(fetchMiddlewares<RequestHandler>(OrganizationController)),
            ...(fetchMiddlewares<RequestHandler>(OrganizationController.prototype.updateOrganization)),

            async function OrganizationController_updateOrganization(request: ExRequest, response: ExResponse, next: any) {
            const args: Record<string, TsoaRoute.ParameterSchema> = {
                    requestBody: {"in":"body","name":"requestBody","required":true,"ref":"UpdateOrganizationParams"},
                    organizationId: {"in":"path","name":"organizationId","required":true,"dataType":"string"},
                    request: {"in":"request","name":"request","required":true,"dataType":"object"},
            };

            // WARNING: This file was auto-generated with tsoa. Please do not modify it. Re-run tsoa to re-generate this file: https://github.com/lukeautry/tsoa

            let validatedArgs: any[] = [];
            try {
                validatedArgs = templateService.getValidatedArgs({ args, request, response });

                const controller = new OrganizationController();

              await templateService.apiHandler({
                methodName: 'updateOrganization',
                controller,
                response,
                next,
                validatedArgs,
                successStatus: undefined,
              });
            } catch (err) {
                return next(err);
            }
        });
        // WARNING: This file was auto-generated with tsoa. Please do not modify it. Re-run tsoa to re-generate this file: https://github.com/lukeautry/tsoa
        app.post('/v1/organization/onboard',
            authenticateMiddleware([{"api_key":[]}]),
            ...(fetchMiddlewares<RequestHandler>(OrganizationController)),
            ...(fetchMiddlewares<RequestHandler>(OrganizationController.prototype.onboardOrganization)),

            async function OrganizationController_onboardOrganization(request: ExRequest, response: ExResponse, next: any) {
            const args: Record<string, TsoaRoute.ParameterSchema> = {
                    requestBody: {"in":"body","name":"requestBody","required":true,"dataType":"nestedObjectLiteral","nestedProperties":{}},
                    request: {"in":"request","name":"request","required":true,"dataType":"object"},
            };

            // WARNING: This file was auto-generated with tsoa. Please do not modify it. Re-run tsoa to re-generate this file: https://github.com/lukeautry/tsoa

            let validatedArgs: any[] = [];
            try {
                validatedArgs = templateService.getValidatedArgs({ args, request, response });

                const controller = new OrganizationController();

              await templateService.apiHandler({
                methodName: 'onboardOrganization',
                controller,
                response,
                next,
                validatedArgs,
                successStatus: undefined,
              });
            } catch (err) {
                return next(err);
            }
        });
        // WARNING: This file was auto-generated with tsoa. Please do not modify it. Re-run tsoa to re-generate this file: https://github.com/lukeautry/tsoa
        app.post('/v1/organization/:organizationId/add_member',
            authenticateMiddleware([{"api_key":[]}]),
            ...(fetchMiddlewares<RequestHandler>(OrganizationController)),
            ...(fetchMiddlewares<RequestHandler>(OrganizationController.prototype.addMemberToOrganization)),

            async function OrganizationController_addMemberToOrganization(request: ExRequest, response: ExResponse, next: any) {
            const args: Record<string, TsoaRoute.ParameterSchema> = {
                    requestBody: {"in":"body","name":"requestBody","required":true,"dataType":"nestedObjectLiteral","nestedProperties":{"email":{"dataType":"string","required":true}}},
                    organizationId: {"in":"path","name":"organizationId","required":true,"dataType":"string"},
                    request: {"in":"request","name":"request","required":true,"dataType":"object"},
            };

            // WARNING: This file was auto-generated with tsoa. Please do not modify it. Re-run tsoa to re-generate this file: https://github.com/lukeautry/tsoa

            let validatedArgs: any[] = [];
            try {
                validatedArgs = templateService.getValidatedArgs({ args, request, response });

                const controller = new OrganizationController();

              await templateService.apiHandler({
                methodName: 'addMemberToOrganization',
                controller,
                response,
                next,
                validatedArgs,
                successStatus: undefined,
              });
            } catch (err) {
                return next(err);
            }
        });
        // WARNING: This file was auto-generated with tsoa. Please do not modify it. Re-run tsoa to re-generate this file: https://github.com/lukeautry/tsoa
        app.post('/v1/organization/:organizationId/create_filter',
            authenticateMiddleware([{"api_key":[]}]),
            ...(fetchMiddlewares<RequestHandler>(OrganizationController)),
            ...(fetchMiddlewares<RequestHandler>(OrganizationController.prototype.createOrganizationFilter)),

            async function OrganizationController_createOrganizationFilter(request: ExRequest, response: ExResponse, next: any) {
            const args: Record<string, TsoaRoute.ParameterSchema> = {
                    requestBody: {"in":"body","name":"requestBody","required":true,"dataType":"nestedObjectLiteral","nestedProperties":{"filterType":{"dataType":"union","subSchemas":[{"dataType":"enum","enums":["dashboard"]},{"dataType":"enum","enums":["requests"]}],"required":true},"filters":{"dataType":"array","array":{"dataType":"refAlias","ref":"OrganizationFilter"},"required":true}}},
                    organizationId: {"in":"path","name":"organizationId","required":true,"dataType":"string"},
                    request: {"in":"request","name":"request","required":true,"dataType":"object"},
            };

            // WARNING: This file was auto-generated with tsoa. Please do not modify it. Re-run tsoa to re-generate this file: https://github.com/lukeautry/tsoa

            let validatedArgs: any[] = [];
            try {
                validatedArgs = templateService.getValidatedArgs({ args, request, response });

                const controller = new OrganizationController();

              await templateService.apiHandler({
                methodName: 'createOrganizationFilter',
                controller,
                response,
                next,
                validatedArgs,
                successStatus: undefined,
              });
            } catch (err) {
                return next(err);
            }
        });
        // WARNING: This file was auto-generated with tsoa. Please do not modify it. Re-run tsoa to re-generate this file: https://github.com/lukeautry/tsoa
        app.post('/v1/organization/:organizationId/update_filter',
            authenticateMiddleware([{"api_key":[]}]),
            ...(fetchMiddlewares<RequestHandler>(OrganizationController)),
            ...(fetchMiddlewares<RequestHandler>(OrganizationController.prototype.updateOrganizationFilter)),

            async function OrganizationController_updateOrganizationFilter(request: ExRequest, response: ExResponse, next: any) {
            const args: Record<string, TsoaRoute.ParameterSchema> = {
                    requestBody: {"in":"body","name":"requestBody","required":true,"dataType":"nestedObjectLiteral","nestedProperties":{"filterType":{"dataType":"union","subSchemas":[{"dataType":"enum","enums":["dashboard"]},{"dataType":"enum","enums":["requests"]}],"required":true},"filters":{"dataType":"array","array":{"dataType":"refAlias","ref":"OrganizationFilter"},"required":true}}},
                    organizationId: {"in":"path","name":"organizationId","required":true,"dataType":"string"},
                    request: {"in":"request","name":"request","required":true,"dataType":"object"},
            };

            // WARNING: This file was auto-generated with tsoa. Please do not modify it. Re-run tsoa to re-generate this file: https://github.com/lukeautry/tsoa

            let validatedArgs: any[] = [];
            try {
                validatedArgs = templateService.getValidatedArgs({ args, request, response });

                const controller = new OrganizationController();

              await templateService.apiHandler({
                methodName: 'updateOrganizationFilter',
                controller,
                response,
                next,
                validatedArgs,
                successStatus: undefined,
              });
            } catch (err) {
                return next(err);
            }
        });
        // WARNING: This file was auto-generated with tsoa. Please do not modify it. Re-run tsoa to re-generate this file: https://github.com/lukeautry/tsoa
        app.delete('/v1/organization/delete',
            authenticateMiddleware([{"api_key":[]}]),
            ...(fetchMiddlewares<RequestHandler>(OrganizationController)),
            ...(fetchMiddlewares<RequestHandler>(OrganizationController.prototype.deleteOrganization)),

            async function OrganizationController_deleteOrganization(request: ExRequest, response: ExResponse, next: any) {
            const args: Record<string, TsoaRoute.ParameterSchema> = {
                    request: {"in":"request","name":"request","required":true,"dataType":"object"},
            };

            // WARNING: This file was auto-generated with tsoa. Please do not modify it. Re-run tsoa to re-generate this file: https://github.com/lukeautry/tsoa

            let validatedArgs: any[] = [];
            try {
                validatedArgs = templateService.getValidatedArgs({ args, request, response });

                const controller = new OrganizationController();

              await templateService.apiHandler({
                methodName: 'deleteOrganization',
                controller,
                response,
                next,
                validatedArgs,
                successStatus: undefined,
              });
            } catch (err) {
                return next(err);
            }
        });
        // WARNING: This file was auto-generated with tsoa. Please do not modify it. Re-run tsoa to re-generate this file: https://github.com/lukeautry/tsoa
        app.get('/v1/organization/:organizationId/layout',
            authenticateMiddleware([{"api_key":[]}]),
            ...(fetchMiddlewares<RequestHandler>(OrganizationController)),
            ...(fetchMiddlewares<RequestHandler>(OrganizationController.prototype.getOrganizationLayout)),

            async function OrganizationController_getOrganizationLayout(request: ExRequest, response: ExResponse, next: any) {
            const args: Record<string, TsoaRoute.ParameterSchema> = {
                    organizationId: {"in":"path","name":"organizationId","required":true,"dataType":"string"},
                    filterType: {"in":"query","name":"filterType","required":true,"dataType":"string"},
                    request: {"in":"request","name":"request","required":true,"dataType":"object"},
            };

            // WARNING: This file was auto-generated with tsoa. Please do not modify it. Re-run tsoa to re-generate this file: https://github.com/lukeautry/tsoa

            let validatedArgs: any[] = [];
            try {
                validatedArgs = templateService.getValidatedArgs({ args, request, response });

                const controller = new OrganizationController();

              await templateService.apiHandler({
                methodName: 'getOrganizationLayout',
                controller,
                response,
                next,
                validatedArgs,
                successStatus: undefined,
              });
            } catch (err) {
                return next(err);
            }
        });
        // WARNING: This file was auto-generated with tsoa. Please do not modify it. Re-run tsoa to re-generate this file: https://github.com/lukeautry/tsoa
        app.get('/v1/organization/:organizationId/members',
            authenticateMiddleware([{"api_key":[]}]),
            ...(fetchMiddlewares<RequestHandler>(OrganizationController)),
            ...(fetchMiddlewares<RequestHandler>(OrganizationController.prototype.getOrganizationMembers)),

            async function OrganizationController_getOrganizationMembers(request: ExRequest, response: ExResponse, next: any) {
            const args: Record<string, TsoaRoute.ParameterSchema> = {
                    organizationId: {"in":"path","name":"organizationId","required":true,"dataType":"string"},
                    request: {"in":"request","name":"request","required":true,"dataType":"object"},
            };

            // WARNING: This file was auto-generated with tsoa. Please do not modify it. Re-run tsoa to re-generate this file: https://github.com/lukeautry/tsoa

            let validatedArgs: any[] = [];
            try {
                validatedArgs = templateService.getValidatedArgs({ args, request, response });

                const controller = new OrganizationController();

              await templateService.apiHandler({
                methodName: 'getOrganizationMembers',
                controller,
                response,
                next,
                validatedArgs,
                successStatus: undefined,
              });
            } catch (err) {
                return next(err);
            }
        });
        // WARNING: This file was auto-generated with tsoa. Please do not modify it. Re-run tsoa to re-generate this file: https://github.com/lukeautry/tsoa
        app.post('/v1/organization/:organizationId/update_member',
            authenticateMiddleware([{"api_key":[]}]),
            ...(fetchMiddlewares<RequestHandler>(OrganizationController)),
            ...(fetchMiddlewares<RequestHandler>(OrganizationController.prototype.updateOrganizationMember)),

            async function OrganizationController_updateOrganizationMember(request: ExRequest, response: ExResponse, next: any) {
            const args: Record<string, TsoaRoute.ParameterSchema> = {
                    requestBody: {"in":"body","name":"requestBody","required":true,"dataType":"nestedObjectLiteral","nestedProperties":{"memberId":{"dataType":"string","required":true},"role":{"dataType":"string","required":true}}},
                    organizationId: {"in":"path","name":"organizationId","required":true,"dataType":"string"},
                    request: {"in":"request","name":"request","required":true,"dataType":"object"},
            };

            // WARNING: This file was auto-generated with tsoa. Please do not modify it. Re-run tsoa to re-generate this file: https://github.com/lukeautry/tsoa

            let validatedArgs: any[] = [];
            try {
                validatedArgs = templateService.getValidatedArgs({ args, request, response });

                const controller = new OrganizationController();

              await templateService.apiHandler({
                methodName: 'updateOrganizationMember',
                controller,
                response,
                next,
                validatedArgs,
                successStatus: undefined,
              });
            } catch (err) {
                return next(err);
            }
        });
        // WARNING: This file was auto-generated with tsoa. Please do not modify it. Re-run tsoa to re-generate this file: https://github.com/lukeautry/tsoa
        app.get('/v1/organization/:organizationId/owner',
            authenticateMiddleware([{"api_key":[]}]),
            ...(fetchMiddlewares<RequestHandler>(OrganizationController)),
            ...(fetchMiddlewares<RequestHandler>(OrganizationController.prototype.getOrganizationOwner)),

            async function OrganizationController_getOrganizationOwner(request: ExRequest, response: ExResponse, next: any) {
            const args: Record<string, TsoaRoute.ParameterSchema> = {
                    organizationId: {"in":"path","name":"organizationId","required":true,"dataType":"string"},
                    request: {"in":"request","name":"request","required":true,"dataType":"object"},
            };

            // WARNING: This file was auto-generated with tsoa. Please do not modify it. Re-run tsoa to re-generate this file: https://github.com/lukeautry/tsoa

            let validatedArgs: any[] = [];
            try {
                validatedArgs = templateService.getValidatedArgs({ args, request, response });

                const controller = new OrganizationController();

              await templateService.apiHandler({
                methodName: 'getOrganizationOwner',
                controller,
                response,
                next,
                validatedArgs,
                successStatus: undefined,
              });
            } catch (err) {
                return next(err);
            }
        });
        // WARNING: This file was auto-generated with tsoa. Please do not modify it. Re-run tsoa to re-generate this file: https://github.com/lukeautry/tsoa
        app.delete('/v1/organization/:organizationId/remove_member',
            authenticateMiddleware([{"api_key":[]}]),
            ...(fetchMiddlewares<RequestHandler>(OrganizationController)),
            ...(fetchMiddlewares<RequestHandler>(OrganizationController.prototype.removeMemberFromOrganization)),

            async function OrganizationController_removeMemberFromOrganization(request: ExRequest, response: ExResponse, next: any) {
            const args: Record<string, TsoaRoute.ParameterSchema> = {
                    organizationId: {"in":"path","name":"organizationId","required":true,"dataType":"string"},
                    memberId: {"in":"query","name":"memberId","required":true,"dataType":"string"},
                    request: {"in":"request","name":"request","required":true,"dataType":"object"},
            };

            // WARNING: This file was auto-generated with tsoa. Please do not modify it. Re-run tsoa to re-generate this file: https://github.com/lukeautry/tsoa

            let validatedArgs: any[] = [];
            try {
                validatedArgs = templateService.getValidatedArgs({ args, request, response });

                const controller = new OrganizationController();

              await templateService.apiHandler({
                methodName: 'removeMemberFromOrganization',
                controller,
                response,
                next,
                validatedArgs,
                successStatus: undefined,
              });
            } catch (err) {
                return next(err);
            }
        });
        // WARNING: This file was auto-generated with tsoa. Please do not modify it. Re-run tsoa to re-generate this file: https://github.com/lukeautry/tsoa
        app.post('/v1/dashboard/scores/query',
            authenticateMiddleware([{"api_key":[]}]),
            ...(fetchMiddlewares<RequestHandler>(DashboardController)),
            ...(fetchMiddlewares<RequestHandler>(DashboardController.prototype.getScoresOverTime)),

            async function DashboardController_getScoresOverTime(request: ExRequest, response: ExResponse, next: any) {
            const args: Record<string, TsoaRoute.ParameterSchema> = {
                    requestBody: {"in":"body","name":"requestBody","required":true,"ref":"DataOverTimeRequest"},
                    request: {"in":"request","name":"request","required":true,"dataType":"object"},
            };

            // WARNING: This file was auto-generated with tsoa. Please do not modify it. Re-run tsoa to re-generate this file: https://github.com/lukeautry/tsoa

            let validatedArgs: any[] = [];
            try {
                validatedArgs = templateService.getValidatedArgs({ args, request, response });

                const controller = new DashboardController();

              await templateService.apiHandler({
                methodName: 'getScoresOverTime',
                controller,
                response,
                next,
                validatedArgs,
                successStatus: undefined,
              });
            } catch (err) {
                return next(err);
            }
        });
        // WARNING: This file was auto-generated with tsoa. Please do not modify it. Re-run tsoa to re-generate this file: https://github.com/lukeautry/tsoa
        app.get('/v1/settings/query',
            authenticateMiddleware([{"api_key":[]}]),
            ...(fetchMiddlewares<RequestHandler>(SettingController)),
            ...(fetchMiddlewares<RequestHandler>(SettingController.prototype.getSettings)),

            async function SettingController_getSettings(request: ExRequest, response: ExResponse, next: any) {
            const args: Record<string, TsoaRoute.ParameterSchema> = {
                    request: {"in":"request","name":"request","required":true,"dataType":"object"},
            };

            // WARNING: This file was auto-generated with tsoa. Please do not modify it. Re-run tsoa to re-generate this file: https://github.com/lukeautry/tsoa

            let validatedArgs: any[] = [];
            try {
                validatedArgs = templateService.getValidatedArgs({ args, request, response });

                const controller = new SettingController();

              await templateService.apiHandler({
                methodName: 'getSettings',
                controller,
                response,
                next,
                validatedArgs,
                successStatus: undefined,
              });
            } catch (err) {
                return next(err);
            }
        });
        // WARNING: This file was auto-generated with tsoa. Please do not modify it. Re-run tsoa to re-generate this file: https://github.com/lukeautry/tsoa
        app.get('/v1/stripe/subscription/free/usage',
            authenticateMiddleware([{"api_key":[]}]),
            ...(fetchMiddlewares<RequestHandler>(StripeController)),
            ...(fetchMiddlewares<RequestHandler>(StripeController.prototype.getFreeUsage)),

            async function StripeController_getFreeUsage(request: ExRequest, response: ExResponse, next: any) {
            const args: Record<string, TsoaRoute.ParameterSchema> = {
                    request: {"in":"request","name":"request","required":true,"dataType":"object"},
            };

            // WARNING: This file was auto-generated with tsoa. Please do not modify it. Re-run tsoa to re-generate this file: https://github.com/lukeautry/tsoa

            let validatedArgs: any[] = [];
            try {
                validatedArgs = templateService.getValidatedArgs({ args, request, response });

                const controller = new StripeController();

              await templateService.apiHandler({
                methodName: 'getFreeUsage',
                controller,
                response,
                next,
                validatedArgs,
                successStatus: undefined,
              });
            } catch (err) {
                return next(err);
            }
        });
        // WARNING: This file was auto-generated with tsoa. Please do not modify it. Re-run tsoa to re-generate this file: https://github.com/lukeautry/tsoa
        app.post('/v1/stripe/subscription/new-customer/upgrade-to-pro',
            authenticateMiddleware([{"api_key":[]}]),
            ...(fetchMiddlewares<RequestHandler>(StripeController)),
            ...(fetchMiddlewares<RequestHandler>(StripeController.prototype.upgradeToPro)),

            async function StripeController_upgradeToPro(request: ExRequest, response: ExResponse, next: any) {
            const args: Record<string, TsoaRoute.ParameterSchema> = {
                    request: {"in":"request","name":"request","required":true,"dataType":"object"},
                    body: {"in":"body","name":"body","required":true,"ref":"UpgradeToProRequest"},
            };

            // WARNING: This file was auto-generated with tsoa. Please do not modify it. Re-run tsoa to re-generate this file: https://github.com/lukeautry/tsoa

            let validatedArgs: any[] = [];
            try {
                validatedArgs = templateService.getValidatedArgs({ args, request, response });

                const controller = new StripeController();

              await templateService.apiHandler({
                methodName: 'upgradeToPro',
                controller,
                response,
                next,
                validatedArgs,
                successStatus: undefined,
              });
            } catch (err) {
                return next(err);
            }
        });
        // WARNING: This file was auto-generated with tsoa. Please do not modify it. Re-run tsoa to re-generate this file: https://github.com/lukeautry/tsoa
        app.post('/v1/stripe/subscription/existing-customer/upgrade-to-pro',
            authenticateMiddleware([{"api_key":[]}]),
            ...(fetchMiddlewares<RequestHandler>(StripeController)),
            ...(fetchMiddlewares<RequestHandler>(StripeController.prototype.upgradeExistingCustomer)),

            async function StripeController_upgradeExistingCustomer(request: ExRequest, response: ExResponse, next: any) {
            const args: Record<string, TsoaRoute.ParameterSchema> = {
                    request: {"in":"request","name":"request","required":true,"dataType":"object"},
                    body: {"in":"body","name":"body","required":true,"ref":"UpgradeToProRequest"},
            };

            // WARNING: This file was auto-generated with tsoa. Please do not modify it. Re-run tsoa to re-generate this file: https://github.com/lukeautry/tsoa

            let validatedArgs: any[] = [];
            try {
                validatedArgs = templateService.getValidatedArgs({ args, request, response });

                const controller = new StripeController();

              await templateService.apiHandler({
                methodName: 'upgradeExistingCustomer',
                controller,
                response,
                next,
                validatedArgs,
                successStatus: undefined,
              });
            } catch (err) {
                return next(err);
            }
        });
        // WARNING: This file was auto-generated with tsoa. Please do not modify it. Re-run tsoa to re-generate this file: https://github.com/lukeautry/tsoa
        app.post('/v1/stripe/subscription/manage-subscription',
            authenticateMiddleware([{"api_key":[]}]),
            ...(fetchMiddlewares<RequestHandler>(StripeController)),
            ...(fetchMiddlewares<RequestHandler>(StripeController.prototype.manageSubscription)),

            async function StripeController_manageSubscription(request: ExRequest, response: ExResponse, next: any) {
            const args: Record<string, TsoaRoute.ParameterSchema> = {
                    request: {"in":"request","name":"request","required":true,"dataType":"object"},
            };

            // WARNING: This file was auto-generated with tsoa. Please do not modify it. Re-run tsoa to re-generate this file: https://github.com/lukeautry/tsoa

            let validatedArgs: any[] = [];
            try {
                validatedArgs = templateService.getValidatedArgs({ args, request, response });

                const controller = new StripeController();

              await templateService.apiHandler({
                methodName: 'manageSubscription',
                controller,
                response,
                next,
                validatedArgs,
                successStatus: undefined,
              });
            } catch (err) {
                return next(err);
            }
        });
        // WARNING: This file was auto-generated with tsoa. Please do not modify it. Re-run tsoa to re-generate this file: https://github.com/lukeautry/tsoa
        app.post('/v1/stripe/subscription/undo-cancel-subscription',
            authenticateMiddleware([{"api_key":[]}]),
            ...(fetchMiddlewares<RequestHandler>(StripeController)),
            ...(fetchMiddlewares<RequestHandler>(StripeController.prototype.undoCancelSubscription)),

            async function StripeController_undoCancelSubscription(request: ExRequest, response: ExResponse, next: any) {
            const args: Record<string, TsoaRoute.ParameterSchema> = {
                    request: {"in":"request","name":"request","required":true,"dataType":"object"},
            };

            // WARNING: This file was auto-generated with tsoa. Please do not modify it. Re-run tsoa to re-generate this file: https://github.com/lukeautry/tsoa

            let validatedArgs: any[] = [];
            try {
                validatedArgs = templateService.getValidatedArgs({ args, request, response });

                const controller = new StripeController();

              await templateService.apiHandler({
                methodName: 'undoCancelSubscription',
                controller,
                response,
                next,
                validatedArgs,
                successStatus: undefined,
              });
            } catch (err) {
                return next(err);
            }
        });
        // WARNING: This file was auto-generated with tsoa. Please do not modify it. Re-run tsoa to re-generate this file: https://github.com/lukeautry/tsoa
        app.post('/v1/stripe/subscription/add-ons/:productType',
            authenticateMiddleware([{"api_key":[]}]),
            ...(fetchMiddlewares<RequestHandler>(StripeController)),
            ...(fetchMiddlewares<RequestHandler>(StripeController.prototype.addOns)),

            async function StripeController_addOns(request: ExRequest, response: ExResponse, next: any) {
            const args: Record<string, TsoaRoute.ParameterSchema> = {
                    request: {"in":"request","name":"request","required":true,"dataType":"object"},
                    productType: {"in":"path","name":"productType","required":true,"dataType":"union","subSchemas":[{"dataType":"enum","enums":["alerts"]},{"dataType":"enum","enums":["prompts"]}]},
            };

            // WARNING: This file was auto-generated with tsoa. Please do not modify it. Re-run tsoa to re-generate this file: https://github.com/lukeautry/tsoa

            let validatedArgs: any[] = [];
            try {
                validatedArgs = templateService.getValidatedArgs({ args, request, response });

                const controller = new StripeController();

              await templateService.apiHandler({
                methodName: 'addOns',
                controller,
                response,
                next,
                validatedArgs,
                successStatus: undefined,
              });
            } catch (err) {
                return next(err);
            }
        });
        // WARNING: This file was auto-generated with tsoa. Please do not modify it. Re-run tsoa to re-generate this file: https://github.com/lukeautry/tsoa
        app.delete('/v1/stripe/subscription/add-ons/:productType',
            authenticateMiddleware([{"api_key":[]}]),
            ...(fetchMiddlewares<RequestHandler>(StripeController)),
            ...(fetchMiddlewares<RequestHandler>(StripeController.prototype.deleteAddOns)),

            async function StripeController_deleteAddOns(request: ExRequest, response: ExResponse, next: any) {
            const args: Record<string, TsoaRoute.ParameterSchema> = {
                    request: {"in":"request","name":"request","required":true,"dataType":"object"},
                    productType: {"in":"path","name":"productType","required":true,"dataType":"union","subSchemas":[{"dataType":"enum","enums":["alerts"]},{"dataType":"enum","enums":["prompts"]}]},
            };

            // WARNING: This file was auto-generated with tsoa. Please do not modify it. Re-run tsoa to re-generate this file: https://github.com/lukeautry/tsoa

            let validatedArgs: any[] = [];
            try {
                validatedArgs = templateService.getValidatedArgs({ args, request, response });

                const controller = new StripeController();

              await templateService.apiHandler({
                methodName: 'deleteAddOns',
                controller,
                response,
                next,
                validatedArgs,
                successStatus: undefined,
              });
            } catch (err) {
                return next(err);
            }
        });
        // WARNING: This file was auto-generated with tsoa. Please do not modify it. Re-run tsoa to re-generate this file: https://github.com/lukeautry/tsoa
        app.get('/v1/stripe/subscription/preview-invoice',
            authenticateMiddleware([{"api_key":[]}]),
            ...(fetchMiddlewares<RequestHandler>(StripeController)),
            ...(fetchMiddlewares<RequestHandler>(StripeController.prototype.previewInvoice)),

            async function StripeController_previewInvoice(request: ExRequest, response: ExResponse, next: any) {
            const args: Record<string, TsoaRoute.ParameterSchema> = {
                    request: {"in":"request","name":"request","required":true,"dataType":"object"},
            };

            // WARNING: This file was auto-generated with tsoa. Please do not modify it. Re-run tsoa to re-generate this file: https://github.com/lukeautry/tsoa

            let validatedArgs: any[] = [];
            try {
                validatedArgs = templateService.getValidatedArgs({ args, request, response });

                const controller = new StripeController();

              await templateService.apiHandler({
                methodName: 'previewInvoice',
                controller,
                response,
                next,
                validatedArgs,
                successStatus: undefined,
              });
            } catch (err) {
                return next(err);
            }
        });
        // WARNING: This file was auto-generated with tsoa. Please do not modify it. Re-run tsoa to re-generate this file: https://github.com/lukeautry/tsoa
        app.post('/v1/stripe/subscription/cancel-subscription',
            authenticateMiddleware([{"api_key":[]}]),
            ...(fetchMiddlewares<RequestHandler>(StripeController)),
            ...(fetchMiddlewares<RequestHandler>(StripeController.prototype.cancelSubscription)),

            async function StripeController_cancelSubscription(request: ExRequest, response: ExResponse, next: any) {
            const args: Record<string, TsoaRoute.ParameterSchema> = {
                    request: {"in":"request","name":"request","required":true,"dataType":"object"},
            };

            // WARNING: This file was auto-generated with tsoa. Please do not modify it. Re-run tsoa to re-generate this file: https://github.com/lukeautry/tsoa

            let validatedArgs: any[] = [];
            try {
                validatedArgs = templateService.getValidatedArgs({ args, request, response });

                const controller = new StripeController();

              await templateService.apiHandler({
                methodName: 'cancelSubscription',
                controller,
                response,
                next,
                validatedArgs,
                successStatus: undefined,
              });
            } catch (err) {
                return next(err);
            }
        });
        // WARNING: This file was auto-generated with tsoa. Please do not modify it. Re-run tsoa to re-generate this file: https://github.com/lukeautry/tsoa
        app.post('/v1/stripe/subscription/migrate-to-pro',
            authenticateMiddleware([{"api_key":[]}]),
            ...(fetchMiddlewares<RequestHandler>(StripeController)),
            ...(fetchMiddlewares<RequestHandler>(StripeController.prototype.migrateToPro)),

            async function StripeController_migrateToPro(request: ExRequest, response: ExResponse, next: any) {
            const args: Record<string, TsoaRoute.ParameterSchema> = {
                    request: {"in":"request","name":"request","required":true,"dataType":"object"},
            };

            // WARNING: This file was auto-generated with tsoa. Please do not modify it. Re-run tsoa to re-generate this file: https://github.com/lukeautry/tsoa

            let validatedArgs: any[] = [];
            try {
                validatedArgs = templateService.getValidatedArgs({ args, request, response });

                const controller = new StripeController();

              await templateService.apiHandler({
                methodName: 'migrateToPro',
                controller,
                response,
                next,
                validatedArgs,
                successStatus: undefined,
              });
            } catch (err) {
                return next(err);
            }
        });
        // WARNING: This file was auto-generated with tsoa. Please do not modify it. Re-run tsoa to re-generate this file: https://github.com/lukeautry/tsoa
        app.get('/v1/stripe/subscription',
            authenticateMiddleware([{"api_key":[]}]),
            ...(fetchMiddlewares<RequestHandler>(StripeController)),
            ...(fetchMiddlewares<RequestHandler>(StripeController.prototype.getSubscription)),

            async function StripeController_getSubscription(request: ExRequest, response: ExResponse, next: any) {
            const args: Record<string, TsoaRoute.ParameterSchema> = {
                    request: {"in":"request","name":"request","required":true,"dataType":"object"},
            };

            // WARNING: This file was auto-generated with tsoa. Please do not modify it. Re-run tsoa to re-generate this file: https://github.com/lukeautry/tsoa

            let validatedArgs: any[] = [];
            try {
                validatedArgs = templateService.getValidatedArgs({ args, request, response });

                const controller = new StripeController();

              await templateService.apiHandler({
                methodName: 'getSubscription',
                controller,
                response,
                next,
                validatedArgs,
                successStatus: undefined,
              });
            } catch (err) {
                return next(err);
            }
        });
        // WARNING: This file was auto-generated with tsoa. Please do not modify it. Re-run tsoa to re-generate this file: https://github.com/lukeautry/tsoa
        app.post('/v1/stripe/webhook',
            authenticateMiddleware([{"api_key":[]}]),
            ...(fetchMiddlewares<RequestHandler>(StripeController)),
            ...(fetchMiddlewares<RequestHandler>(StripeController.prototype.handleStripeWebhook)),

            async function StripeController_handleStripeWebhook(request: ExRequest, response: ExResponse, next: any) {
            const args: Record<string, TsoaRoute.ParameterSchema> = {
                    body: {"in":"body","name":"body","required":true,"dataType":"any"},
                    request: {"in":"request","name":"request","required":true,"dataType":"object"},
            };

            // WARNING: This file was auto-generated with tsoa. Please do not modify it. Re-run tsoa to re-generate this file: https://github.com/lukeautry/tsoa

            let validatedArgs: any[] = [];
            try {
                validatedArgs = templateService.getValidatedArgs({ args, request, response });

                const controller = new StripeController();

              await templateService.apiHandler({
                methodName: 'handleStripeWebhook',
                controller,
                response,
                next,
                validatedArgs,
                successStatus: undefined,
              });
            } catch (err) {
                return next(err);
            }
        });
        // WARNING: This file was auto-generated with tsoa. Please do not modify it. Re-run tsoa to re-generate this file: https://github.com/lukeautry/tsoa

    // WARNING: This file was auto-generated with tsoa. Please do not modify it. Re-run tsoa to re-generate this file: https://github.com/lukeautry/tsoa


    // WARNING: This file was auto-generated with tsoa. Please do not modify it. Re-run tsoa to re-generate this file: https://github.com/lukeautry/tsoa

    function authenticateMiddleware(security: TsoaRoute.Security[] = []) {
        return async function runAuthenticationMiddleware(request: any, response: any, next: any) {

            // WARNING: This file was auto-generated with tsoa. Please do not modify it. Re-run tsoa to re-generate this file: https://github.com/lukeautry/tsoa

            // keep track of failed auth attempts so we can hand back the most
            // recent one.  This behavior was previously existing so preserving it
            // here
            const failedAttempts: any[] = [];
            const pushAndRethrow = (error: any) => {
                failedAttempts.push(error);
                throw error;
            };

            const secMethodOrPromises: Promise<any>[] = [];
            for (const secMethod of security) {
                if (Object.keys(secMethod).length > 1) {
                    const secMethodAndPromises: Promise<any>[] = [];

                    for (const name in secMethod) {
                        secMethodAndPromises.push(
                            expressAuthenticationRecasted(request, name, secMethod[name], response)
                                .catch(pushAndRethrow)
                        );
                    }

                    // WARNING: This file was auto-generated with tsoa. Please do not modify it. Re-run tsoa to re-generate this file: https://github.com/lukeautry/tsoa

                    secMethodOrPromises.push(Promise.all(secMethodAndPromises)
                        .then(users => { return users[0]; }));
                } else {
                    for (const name in secMethod) {
                        secMethodOrPromises.push(
                            expressAuthenticationRecasted(request, name, secMethod[name], response)
                                .catch(pushAndRethrow)
                        );
                    }
                }
            }

            // WARNING: This file was auto-generated with tsoa. Please do not modify it. Re-run tsoa to re-generate this file: https://github.com/lukeautry/tsoa

            try {
                request['user'] = await Promise.any(secMethodOrPromises);

                // Response was sent in middleware, abort
                if (response.writableEnded) {
                    return;
                }

                next();
            }
            catch(err) {
                // Show most recent error as response
                const error = failedAttempts.pop();
                error.status = error.status || 401;

                // Response was sent in middleware, abort
                if (response.writableEnded) {
                    return;
                }
                next(error);
            }

            // WARNING: This file was auto-generated with tsoa. Please do not modify it. Re-run tsoa to re-generate this file: https://github.com/lukeautry/tsoa
        }
    }

    // WARNING: This file was auto-generated with tsoa. Please do not modify it. Re-run tsoa to re-generate this file: https://github.com/lukeautry/tsoa
}

// WARNING: This file was auto-generated with tsoa. Please do not modify it. Re-run tsoa to re-generate this file: https://github.com/lukeautry/tsoa<|MERGE_RESOLUTION|>--- conflicted
+++ resolved
@@ -42,17 +42,11 @@
 // WARNING: This file was auto-generated with tsoa. Please do not modify it. Re-run tsoa to re-generate this file: https://github.com/lukeautry/tsoa
 import { ExperimentController } from './../../controllers/public/experimentController';
 // WARNING: This file was auto-generated with tsoa. Please do not modify it. Re-run tsoa to re-generate this file: https://github.com/lukeautry/tsoa
-<<<<<<< HEAD
 import { EvaluatorController } from './../../controllers/public/evaluatorController';
 // WARNING: This file was auto-generated with tsoa. Please do not modify it. Re-run tsoa to re-generate this file: https://github.com/lukeautry/tsoa
 import { ExperimentDatasetController } from './../../controllers/public/experimentDatasetController';
 // WARNING: This file was auto-generated with tsoa. Please do not modify it. Re-run tsoa to re-generate this file: https://github.com/lukeautry/tsoa
 import { HeliconeDatasetController } from './../../controllers/public/heliconeDatasetController';
-=======
-import { ExperimentController } from './../../controllers/public/experimentController';
->>>>>>> c881d484
-// WARNING: This file was auto-generated with tsoa. Please do not modify it. Re-run tsoa to re-generate this file: https://github.com/lukeautry/tsoa
-import { EvaluatorController } from './../../controllers/public/evaluatorController';
 // WARNING: This file was auto-generated with tsoa. Please do not modify it. Re-run tsoa to re-generate this file: https://github.com/lukeautry/tsoa
 import { DataIsBeautifulRouter } from './../../controllers/public/dataIsBeautifulController';
 // WARNING: This file was auto-generated with tsoa. Please do not modify it. Re-run tsoa to re-generate this file: https://github.com/lukeautry/tsoa
@@ -1972,7 +1966,6 @@
         "additionalProperties": false,
     },
     // WARNING: This file was auto-generated with tsoa. Please do not modify it. Re-run tsoa to re-generate this file: https://github.com/lukeautry/tsoa
-<<<<<<< HEAD
     "ExperimentRun": {
         "dataType": "refObject",
         "properties": {
@@ -2042,9 +2035,6 @@
     },
     // WARNING: This file was auto-generated with tsoa. Please do not modify it. Re-run tsoa to re-generate this file: https://github.com/lukeautry/tsoa
     "ResultSuccess__datasetId-string__": {
-=======
-    "ResultSuccess__experimentId-string__": {
->>>>>>> c881d484
         "dataType": "refObject",
         "properties": {
             "data": {"dataType":"nestedObjectLiteral","nestedProperties":{"datasetId":{"dataType":"string","required":true}},"required":true},
@@ -2088,7 +2078,6 @@
         "type": {"ref":"Pick_FilterLeaf.request-or-prompts_versions_","validators":{}},
     },
     // WARNING: This file was auto-generated with tsoa. Please do not modify it. Re-run tsoa to re-generate this file: https://github.com/lukeautry/tsoa
-<<<<<<< HEAD
     "DatasetFilterNode": {
         "dataType": "refAlias",
         "type": {"dataType":"union","subSchemas":[{"ref":"FilterLeafSubset_request-or-prompts_versions_"},{"ref":"DatasetFilterBranch"},{"dataType":"enum","enums":["all"]}],"validators":{}},
@@ -2100,37 +2089,6 @@
     },
     // WARNING: This file was auto-generated with tsoa. Please do not modify it. Re-run tsoa to re-generate this file: https://github.com/lukeautry/tsoa
     "RandomDatasetParams": {
-=======
-    "EvaluatorResult": {
-        "dataType": "refObject",
-        "properties": {
-            "id": {"dataType":"string","required":true},
-            "created_at": {"dataType":"string","required":true},
-            "scoring_type": {"dataType":"string","required":true},
-            "llm_template": {"dataType":"any","required":true},
-            "organization_id": {"dataType":"string","required":true},
-            "updated_at": {"dataType":"string","required":true},
-            "name": {"dataType":"string","required":true},
-        },
-        "additionalProperties": false,
-    },
-    // WARNING: This file was auto-generated with tsoa. Please do not modify it. Re-run tsoa to re-generate this file: https://github.com/lukeautry/tsoa
-    "ResultSuccess_EvaluatorResult-Array_": {
-        "dataType": "refObject",
-        "properties": {
-            "data": {"dataType":"array","array":{"dataType":"refObject","ref":"EvaluatorResult"},"required":true},
-            "error": {"dataType":"enum","enums":[null],"required":true},
-        },
-        "additionalProperties": false,
-    },
-    // WARNING: This file was auto-generated with tsoa. Please do not modify it. Re-run tsoa to re-generate this file: https://github.com/lukeautry/tsoa
-    "Result_EvaluatorResult-Array.string_": {
-        "dataType": "refAlias",
-        "type": {"dataType":"union","subSchemas":[{"ref":"ResultSuccess_EvaluatorResult-Array_"},{"ref":"ResultError_string_"}],"validators":{}},
-    },
-    // WARNING: This file was auto-generated with tsoa. Please do not modify it. Re-run tsoa to re-generate this file: https://github.com/lukeautry/tsoa
-    "ResponseObj": {
->>>>>>> c881d484
         "dataType": "refObject",
         "properties": {
             "datasetName": {"dataType":"string","required":true},
@@ -2290,61 +2248,6 @@
         "additionalProperties": false,
     },
     // WARNING: This file was auto-generated with tsoa. Please do not modify it. Re-run tsoa to re-generate this file: https://github.com/lukeautry/tsoa
-<<<<<<< HEAD
-=======
-    "Result_ExperimentRun.string_": {
-        "dataType": "refAlias",
-        "type": {"dataType":"union","subSchemas":[{"ref":"ResultSuccess_ExperimentRun_"},{"ref":"ResultError_string_"}],"validators":{}},
-    },
-    // WARNING: This file was auto-generated with tsoa. Please do not modify it. Re-run tsoa to re-generate this file: https://github.com/lukeautry/tsoa
-    "ResultSuccess_EvaluatorResult_": {
-        "dataType": "refObject",
-        "properties": {
-            "data": {"ref":"EvaluatorResult","required":true},
-            "error": {"dataType":"enum","enums":[null],"required":true},
-        },
-        "additionalProperties": false,
-    },
-    // WARNING: This file was auto-generated with tsoa. Please do not modify it. Re-run tsoa to re-generate this file: https://github.com/lukeautry/tsoa
-    "Result_EvaluatorResult.string_": {
-        "dataType": "refAlias",
-        "type": {"dataType":"union","subSchemas":[{"ref":"ResultSuccess_EvaluatorResult_"},{"ref":"ResultError_string_"}],"validators":{}},
-    },
-    // WARNING: This file was auto-generated with tsoa. Please do not modify it. Re-run tsoa to re-generate this file: https://github.com/lukeautry/tsoa
-    "CreateEvaluatorParams": {
-        "dataType": "refObject",
-        "properties": {
-            "scoring_type": {"dataType":"string","required":true},
-            "llm_template": {"dataType":"any","required":true},
-            "name": {"dataType":"string","required":true},
-        },
-        "additionalProperties": false,
-    },
-    // WARNING: This file was auto-generated with tsoa. Please do not modify it. Re-run tsoa to re-generate this file: https://github.com/lukeautry/tsoa
-    "UpdateEvaluatorParams": {
-        "dataType": "refObject",
-        "properties": {
-            "scoring_type": {"dataType":"string"},
-            "llm_template": {"dataType":"any"},
-        },
-        "additionalProperties": false,
-    },
-    // WARNING: This file was auto-generated with tsoa. Please do not modify it. Re-run tsoa to re-generate this file: https://github.com/lukeautry/tsoa
-    "ResultSuccess__experiment_id-string--experiment_created_at-string_-Array_": {
-        "dataType": "refObject",
-        "properties": {
-            "data": {"dataType":"array","array":{"dataType":"nestedObjectLiteral","nestedProperties":{"experiment_created_at":{"dataType":"string","required":true},"experiment_id":{"dataType":"string","required":true}}},"required":true},
-            "error": {"dataType":"enum","enums":[null],"required":true},
-        },
-        "additionalProperties": false,
-    },
-    // WARNING: This file was auto-generated with tsoa. Please do not modify it. Re-run tsoa to re-generate this file: https://github.com/lukeautry/tsoa
-    "Result__experiment_id-string--experiment_created_at-string_-Array.string_": {
-        "dataType": "refAlias",
-        "type": {"dataType":"union","subSchemas":[{"ref":"ResultSuccess__experiment_id-string--experiment_created_at-string_-Array_"},{"ref":"ResultError_string_"}],"validators":{}},
-    },
-    // WARNING: This file was auto-generated with tsoa. Please do not modify it. Re-run tsoa to re-generate this file: https://github.com/lukeautry/tsoa
->>>>>>> c881d484
     "TotalValuesForAllOfTime": {
         "dataType": "refAlias",
         "type": {"dataType":"nestedObjectLiteral","nestedProperties":{"total_cost":{"dataType":"double","required":true},"total_tokens":{"dataType":"double","required":true},"total_requests":{"dataType":"double","required":true}},"validators":{}},
@@ -5494,199 +5397,199 @@
             }
         });
         // WARNING: This file was auto-generated with tsoa. Please do not modify it. Re-run tsoa to re-generate this file: https://github.com/lukeautry/tsoa
-        app.post('/v1/experiment/new-empty',
-            authenticateMiddleware([{"api_key":[]}]),
-            ...(fetchMiddlewares<RequestHandler>(ExperimentController)),
-            ...(fetchMiddlewares<RequestHandler>(ExperimentController.prototype.createNewEmptyExperiment)),
-
-            async function ExperimentController_createNewEmptyExperiment(request: ExRequest, response: ExResponse, next: any) {
-            const args: Record<string, TsoaRoute.ParameterSchema> = {
-                    requestBody: {"in":"body","name":"requestBody","required":true,"dataType":"nestedObjectLiteral","nestedProperties":{"datasetId":{"dataType":"string","required":true},"metadata":{"ref":"Record_string.string_","required":true}}},
-                    request: {"in":"request","name":"request","required":true,"dataType":"object"},
-            };
-
-            // WARNING: This file was auto-generated with tsoa. Please do not modify it. Re-run tsoa to re-generate this file: https://github.com/lukeautry/tsoa
-
-            let validatedArgs: any[] = [];
-            try {
-                validatedArgs = templateService.getValidatedArgs({ args, request, response });
-
-                const controller = new ExperimentController();
-
-              await templateService.apiHandler({
-                methodName: 'createNewEmptyExperiment',
-                controller,
-                response,
-                next,
-                validatedArgs,
-                successStatus: undefined,
-              });
-            } catch (err) {
-                return next(err);
-            }
-        });
-        // WARNING: This file was auto-generated with tsoa. Please do not modify it. Re-run tsoa to re-generate this file: https://github.com/lukeautry/tsoa
-        app.post('/v1/experiment/update-meta',
-            authenticateMiddleware([{"api_key":[]}]),
-            ...(fetchMiddlewares<RequestHandler>(ExperimentController)),
-            ...(fetchMiddlewares<RequestHandler>(ExperimentController.prototype.updateExperimentMeta)),
-
-            async function ExperimentController_updateExperimentMeta(request: ExRequest, response: ExResponse, next: any) {
-            const args: Record<string, TsoaRoute.ParameterSchema> = {
-                    requestBody: {"in":"body","name":"requestBody","required":true,"dataType":"nestedObjectLiteral","nestedProperties":{"meta":{"ref":"Record_string.string_","required":true},"experimentId":{"dataType":"string","required":true}}},
-                    request: {"in":"request","name":"request","required":true,"dataType":"object"},
-            };
-
-            // WARNING: This file was auto-generated with tsoa. Please do not modify it. Re-run tsoa to re-generate this file: https://github.com/lukeautry/tsoa
-
-            let validatedArgs: any[] = [];
-            try {
-                validatedArgs = templateService.getValidatedArgs({ args, request, response });
-
-                const controller = new ExperimentController();
-
-              await templateService.apiHandler({
-                methodName: 'updateExperimentMeta',
-                controller,
-                response,
-                next,
-                validatedArgs,
-                successStatus: undefined,
-              });
-            } catch (err) {
-                return next(err);
-            }
-        });
-        // WARNING: This file was auto-generated with tsoa. Please do not modify it. Re-run tsoa to re-generate this file: https://github.com/lukeautry/tsoa
-        app.post('/v1/experiment',
-            authenticateMiddleware([{"api_key":[]}]),
-            ...(fetchMiddlewares<RequestHandler>(ExperimentController)),
-            ...(fetchMiddlewares<RequestHandler>(ExperimentController.prototype.createNewExperiment)),
-
-            async function ExperimentController_createNewExperiment(request: ExRequest, response: ExResponse, next: any) {
-            const args: Record<string, TsoaRoute.ParameterSchema> = {
-                    requestBody: {"in":"body","name":"requestBody","required":true,"ref":"NewExperimentParams"},
-                    request: {"in":"request","name":"request","required":true,"dataType":"object"},
-            };
-
-            // WARNING: This file was auto-generated with tsoa. Please do not modify it. Re-run tsoa to re-generate this file: https://github.com/lukeautry/tsoa
-
-            let validatedArgs: any[] = [];
-            try {
-                validatedArgs = templateService.getValidatedArgs({ args, request, response });
-
-                const controller = new ExperimentController();
-
-              await templateService.apiHandler({
-                methodName: 'createNewExperiment',
-                controller,
-                response,
-                next,
-                validatedArgs,
-                successStatus: undefined,
-              });
-            } catch (err) {
-                return next(err);
-            }
-        });
-        // WARNING: This file was auto-generated with tsoa. Please do not modify it. Re-run tsoa to re-generate this file: https://github.com/lukeautry/tsoa
-        app.post('/v1/experiment/hypothesis',
-            authenticateMiddleware([{"api_key":[]}]),
-            ...(fetchMiddlewares<RequestHandler>(ExperimentController)),
-            ...(fetchMiddlewares<RequestHandler>(ExperimentController.prototype.createNewExperimentHypothesis)),
-
-            async function ExperimentController_createNewExperimentHypothesis(request: ExRequest, response: ExResponse, next: any) {
-            const args: Record<string, TsoaRoute.ParameterSchema> = {
-                    requestBody: {"in":"body","name":"requestBody","required":true,"dataType":"nestedObjectLiteral","nestedProperties":{"status":{"dataType":"union","subSchemas":[{"dataType":"enum","enums":["PENDING"]},{"dataType":"enum","enums":["RUNNING"]},{"dataType":"enum","enums":["COMPLETED"]},{"dataType":"enum","enums":["FAILED"]}],"required":true},"providerKeyId":{"dataType":"string","required":true},"promptVersion":{"dataType":"string","required":true},"model":{"dataType":"string","required":true},"experimentId":{"dataType":"string","required":true}}},
-                    request: {"in":"request","name":"request","required":true,"dataType":"object"},
-            };
-
-            // WARNING: This file was auto-generated with tsoa. Please do not modify it. Re-run tsoa to re-generate this file: https://github.com/lukeautry/tsoa
-
-            let validatedArgs: any[] = [];
-            try {
-                validatedArgs = templateService.getValidatedArgs({ args, request, response });
-
-                const controller = new ExperimentController();
-
-              await templateService.apiHandler({
-                methodName: 'createNewExperimentHypothesis',
-                controller,
-                response,
-                next,
-                validatedArgs,
-                successStatus: undefined,
-              });
-            } catch (err) {
-                return next(err);
-            }
-        });
-        // WARNING: This file was auto-generated with tsoa. Please do not modify it. Re-run tsoa to re-generate this file: https://github.com/lukeautry/tsoa
-        app.get('/v1/experiment/:experimentId/evaluators',
-            authenticateMiddleware([{"api_key":[]}]),
-            ...(fetchMiddlewares<RequestHandler>(ExperimentController)),
-            ...(fetchMiddlewares<RequestHandler>(ExperimentController.prototype.getExperimentEvaluators)),
-
-            async function ExperimentController_getExperimentEvaluators(request: ExRequest, response: ExResponse, next: any) {
-            const args: Record<string, TsoaRoute.ParameterSchema> = {
-                    experimentId: {"in":"path","name":"experimentId","required":true,"dataType":"string"},
-                    request: {"in":"request","name":"request","required":true,"dataType":"object"},
-            };
-
-            // WARNING: This file was auto-generated with tsoa. Please do not modify it. Re-run tsoa to re-generate this file: https://github.com/lukeautry/tsoa
-
-            let validatedArgs: any[] = [];
-            try {
-                validatedArgs = templateService.getValidatedArgs({ args, request, response });
-
-                const controller = new ExperimentController();
-
-              await templateService.apiHandler({
-                methodName: 'getExperimentEvaluators',
-                controller,
-                response,
-                next,
-                validatedArgs,
-                successStatus: undefined,
-              });
-            } catch (err) {
-                return next(err);
-            }
-        });
-        // WARNING: This file was auto-generated with tsoa. Please do not modify it. Re-run tsoa to re-generate this file: https://github.com/lukeautry/tsoa
-        app.post('/v1/experiment/:experimentId/evaluators/run',
-            authenticateMiddleware([{"api_key":[]}]),
-            ...(fetchMiddlewares<RequestHandler>(ExperimentController)),
-            ...(fetchMiddlewares<RequestHandler>(ExperimentController.prototype.runExperimentEvaluators)),
-
-            async function ExperimentController_runExperimentEvaluators(request: ExRequest, response: ExResponse, next: any) {
-            const args: Record<string, TsoaRoute.ParameterSchema> = {
-                    experimentId: {"in":"path","name":"experimentId","required":true,"dataType":"string"},
-                    request: {"in":"request","name":"request","required":true,"dataType":"object"},
-            };
-
-            // WARNING: This file was auto-generated with tsoa. Please do not modify it. Re-run tsoa to re-generate this file: https://github.com/lukeautry/tsoa
-
-            let validatedArgs: any[] = [];
-            try {
-                validatedArgs = templateService.getValidatedArgs({ args, request, response });
-
-                const controller = new ExperimentController();
-
-              await templateService.apiHandler({
-                methodName: 'runExperimentEvaluators',
-                controller,
-                response,
-                next,
-                validatedArgs,
-                successStatus: undefined,
-              });
-            } catch (err) {
-                return next(err);
-            }
-        });
-        // WARNING: This file was auto-generated with tsoa. Please do not modify it. Re-run tsoa to re-generate this file: https://github.com/lukeautry/tsoa
-<<<<<<< HEAD
+        app.post('/v1/evaluator',
+            authenticateMiddleware([{"api_key":[]}]),
+            ...(fetchMiddlewares<RequestHandler>(EvaluatorController)),
+            ...(fetchMiddlewares<RequestHandler>(EvaluatorController.prototype.createEvaluator)),
+
+            async function EvaluatorController_createEvaluator(request: ExRequest, response: ExResponse, next: any) {
+            const args: Record<string, TsoaRoute.ParameterSchema> = {
+                    requestBody: {"in":"body","name":"requestBody","required":true,"ref":"CreateEvaluatorParams"},
+                    request: {"in":"request","name":"request","required":true,"dataType":"object"},
+            };
+
+            // WARNING: This file was auto-generated with tsoa. Please do not modify it. Re-run tsoa to re-generate this file: https://github.com/lukeautry/tsoa
+
+            let validatedArgs: any[] = [];
+            try {
+                validatedArgs = templateService.getValidatedArgs({ args, request, response });
+
+                const controller = new EvaluatorController();
+
+              await templateService.apiHandler({
+                methodName: 'createEvaluator',
+                controller,
+                response,
+                next,
+                validatedArgs,
+                successStatus: undefined,
+              });
+            } catch (err) {
+                return next(err);
+            }
+        });
+        // WARNING: This file was auto-generated with tsoa. Please do not modify it. Re-run tsoa to re-generate this file: https://github.com/lukeautry/tsoa
+        app.get('/v1/evaluator/:evaluatorId',
+            authenticateMiddleware([{"api_key":[]}]),
+            ...(fetchMiddlewares<RequestHandler>(EvaluatorController)),
+            ...(fetchMiddlewares<RequestHandler>(EvaluatorController.prototype.getEvaluator)),
+
+            async function EvaluatorController_getEvaluator(request: ExRequest, response: ExResponse, next: any) {
+            const args: Record<string, TsoaRoute.ParameterSchema> = {
+                    request: {"in":"request","name":"request","required":true,"dataType":"object"},
+                    evaluatorId: {"in":"path","name":"evaluatorId","required":true,"dataType":"string"},
+            };
+
+            // WARNING: This file was auto-generated with tsoa. Please do not modify it. Re-run tsoa to re-generate this file: https://github.com/lukeautry/tsoa
+
+            let validatedArgs: any[] = [];
+            try {
+                validatedArgs = templateService.getValidatedArgs({ args, request, response });
+
+                const controller = new EvaluatorController();
+
+              await templateService.apiHandler({
+                methodName: 'getEvaluator',
+                controller,
+                response,
+                next,
+                validatedArgs,
+                successStatus: undefined,
+              });
+            } catch (err) {
+                return next(err);
+            }
+        });
+        // WARNING: This file was auto-generated with tsoa. Please do not modify it. Re-run tsoa to re-generate this file: https://github.com/lukeautry/tsoa
+        app.post('/v1/evaluator/query',
+            authenticateMiddleware([{"api_key":[]}]),
+            ...(fetchMiddlewares<RequestHandler>(EvaluatorController)),
+            ...(fetchMiddlewares<RequestHandler>(EvaluatorController.prototype.queryEvaluators)),
+
+            async function EvaluatorController_queryEvaluators(request: ExRequest, response: ExResponse, next: any) {
+            const args: Record<string, TsoaRoute.ParameterSchema> = {
+                    requestBody: {"in":"body","name":"requestBody","required":true,"dataType":"nestedObjectLiteral","nestedProperties":{}},
+                    request: {"in":"request","name":"request","required":true,"dataType":"object"},
+            };
+
+            // WARNING: This file was auto-generated with tsoa. Please do not modify it. Re-run tsoa to re-generate this file: https://github.com/lukeautry/tsoa
+
+            let validatedArgs: any[] = [];
+            try {
+                validatedArgs = templateService.getValidatedArgs({ args, request, response });
+
+                const controller = new EvaluatorController();
+
+              await templateService.apiHandler({
+                methodName: 'queryEvaluators',
+                controller,
+                response,
+                next,
+                validatedArgs,
+                successStatus: undefined,
+              });
+            } catch (err) {
+                return next(err);
+            }
+        });
+        // WARNING: This file was auto-generated with tsoa. Please do not modify it. Re-run tsoa to re-generate this file: https://github.com/lukeautry/tsoa
+        app.put('/v1/evaluator/:evaluatorId',
+            authenticateMiddleware([{"api_key":[]}]),
+            ...(fetchMiddlewares<RequestHandler>(EvaluatorController)),
+            ...(fetchMiddlewares<RequestHandler>(EvaluatorController.prototype.updateEvaluator)),
+
+            async function EvaluatorController_updateEvaluator(request: ExRequest, response: ExResponse, next: any) {
+            const args: Record<string, TsoaRoute.ParameterSchema> = {
+                    evaluatorId: {"in":"path","name":"evaluatorId","required":true,"dataType":"string"},
+                    requestBody: {"in":"body","name":"requestBody","required":true,"ref":"UpdateEvaluatorParams"},
+                    request: {"in":"request","name":"request","required":true,"dataType":"object"},
+            };
+
+            // WARNING: This file was auto-generated with tsoa. Please do not modify it. Re-run tsoa to re-generate this file: https://github.com/lukeautry/tsoa
+
+            let validatedArgs: any[] = [];
+            try {
+                validatedArgs = templateService.getValidatedArgs({ args, request, response });
+
+                const controller = new EvaluatorController();
+
+              await templateService.apiHandler({
+                methodName: 'updateEvaluator',
+                controller,
+                response,
+                next,
+                validatedArgs,
+                successStatus: undefined,
+              });
+            } catch (err) {
+                return next(err);
+            }
+        });
+        // WARNING: This file was auto-generated with tsoa. Please do not modify it. Re-run tsoa to re-generate this file: https://github.com/lukeautry/tsoa
+        app.delete('/v1/evaluator/:evaluatorId',
+            authenticateMiddleware([{"api_key":[]}]),
+            ...(fetchMiddlewares<RequestHandler>(EvaluatorController)),
+            ...(fetchMiddlewares<RequestHandler>(EvaluatorController.prototype.deleteEvaluator)),
+
+            async function EvaluatorController_deleteEvaluator(request: ExRequest, response: ExResponse, next: any) {
+            const args: Record<string, TsoaRoute.ParameterSchema> = {
+                    request: {"in":"request","name":"request","required":true,"dataType":"object"},
+                    evaluatorId: {"in":"path","name":"evaluatorId","required":true,"dataType":"string"},
+            };
+
+            // WARNING: This file was auto-generated with tsoa. Please do not modify it. Re-run tsoa to re-generate this file: https://github.com/lukeautry/tsoa
+
+            let validatedArgs: any[] = [];
+            try {
+                validatedArgs = templateService.getValidatedArgs({ args, request, response });
+
+                const controller = new EvaluatorController();
+
+              await templateService.apiHandler({
+                methodName: 'deleteEvaluator',
+                controller,
+                response,
+                next,
+                validatedArgs,
+                successStatus: undefined,
+              });
+            } catch (err) {
+                return next(err);
+            }
+        });
+        // WARNING: This file was auto-generated with tsoa. Please do not modify it. Re-run tsoa to re-generate this file: https://github.com/lukeautry/tsoa
+        app.get('/v1/evaluator/:evaluatorId/experiments',
+            authenticateMiddleware([{"api_key":[]}]),
+            ...(fetchMiddlewares<RequestHandler>(EvaluatorController)),
+            ...(fetchMiddlewares<RequestHandler>(EvaluatorController.prototype.getExperimentsForEvaluator)),
+
+            async function EvaluatorController_getExperimentsForEvaluator(request: ExRequest, response: ExResponse, next: any) {
+            const args: Record<string, TsoaRoute.ParameterSchema> = {
+                    request: {"in":"request","name":"request","required":true,"dataType":"object"},
+                    evaluatorId: {"in":"path","name":"evaluatorId","required":true,"dataType":"string"},
+            };
+
+            // WARNING: This file was auto-generated with tsoa. Please do not modify it. Re-run tsoa to re-generate this file: https://github.com/lukeautry/tsoa
+
+            let validatedArgs: any[] = [];
+            try {
+                validatedArgs = templateService.getValidatedArgs({ args, request, response });
+
+                const controller = new EvaluatorController();
+
+              await templateService.apiHandler({
+                methodName: 'getExperimentsForEvaluator',
+                controller,
+                response,
+                next,
+                validatedArgs,
+                successStatus: undefined,
+              });
+            } catch (err) {
+                return next(err);
+            }
+        });
+        // WARNING: This file was auto-generated with tsoa. Please do not modify it. Re-run tsoa to re-generate this file: https://github.com/lukeautry/tsoa
         app.post('/v1/experiment/dataset',
             authenticateMiddleware([{"api_key":[]}]),
             ...(fetchMiddlewares<RequestHandler>(ExperimentDatasetController)),
@@ -5695,17 +5598,6 @@
             async function ExperimentDatasetController_addDataset(request: ExRequest, response: ExResponse, next: any) {
             const args: Record<string, TsoaRoute.ParameterSchema> = {
                     requestBody: {"in":"body","name":"requestBody","required":true,"ref":"NewDatasetParams"},
-=======
-        app.post('/v1/experiment/:experimentId/evaluators',
-            authenticateMiddleware([{"api_key":[]}]),
-            ...(fetchMiddlewares<RequestHandler>(ExperimentController)),
-            ...(fetchMiddlewares<RequestHandler>(ExperimentController.prototype.createExperimentEvaluator)),
-
-            async function ExperimentController_createExperimentEvaluator(request: ExRequest, response: ExResponse, next: any) {
-            const args: Record<string, TsoaRoute.ParameterSchema> = {
-                    experimentId: {"in":"path","name":"experimentId","required":true,"dataType":"string"},
-                    requestBody: {"in":"body","name":"requestBody","required":true,"dataType":"nestedObjectLiteral","nestedProperties":{"evaluatorId":{"dataType":"string","required":true}}},
->>>>>>> c881d484
                     request: {"in":"request","name":"request","required":true,"dataType":"object"},
             };
 
@@ -5718,23 +5610,18 @@
                 const controller = new ExperimentDatasetController();
 
               await templateService.apiHandler({
-<<<<<<< HEAD
                 methodName: 'addDataset',
-=======
-                methodName: 'createExperimentEvaluator',
->>>>>>> c881d484
-                controller,
-                response,
-                next,
-                validatedArgs,
-                successStatus: undefined,
-              });
-            } catch (err) {
-                return next(err);
-            }
-        });
-        // WARNING: This file was auto-generated with tsoa. Please do not modify it. Re-run tsoa to re-generate this file: https://github.com/lukeautry/tsoa
-<<<<<<< HEAD
+                controller,
+                response,
+                next,
+                validatedArgs,
+                successStatus: undefined,
+              });
+            } catch (err) {
+                return next(err);
+            }
+        });
+        // WARNING: This file was auto-generated with tsoa. Please do not modify it. Re-run tsoa to re-generate this file: https://github.com/lukeautry/tsoa
         app.post('/v1/experiment/dataset/random',
             authenticateMiddleware([{"api_key":[]}]),
             ...(fetchMiddlewares<RequestHandler>(ExperimentDatasetController)),
@@ -5743,17 +5630,6 @@
             async function ExperimentDatasetController_addRandomDataset(request: ExRequest, response: ExResponse, next: any) {
             const args: Record<string, TsoaRoute.ParameterSchema> = {
                     requestBody: {"in":"body","name":"requestBody","required":true,"ref":"RandomDatasetParams"},
-=======
-        app.delete('/v1/experiment/:experimentId/evaluators/:evaluatorId',
-            authenticateMiddleware([{"api_key":[]}]),
-            ...(fetchMiddlewares<RequestHandler>(ExperimentController)),
-            ...(fetchMiddlewares<RequestHandler>(ExperimentController.prototype.deleteExperimentEvaluator)),
-
-            async function ExperimentController_deleteExperimentEvaluator(request: ExRequest, response: ExResponse, next: any) {
-            const args: Record<string, TsoaRoute.ParameterSchema> = {
-                    experimentId: {"in":"path","name":"experimentId","required":true,"dataType":"string"},
-                    evaluatorId: {"in":"path","name":"evaluatorId","required":true,"dataType":"string"},
->>>>>>> c881d484
                     request: {"in":"request","name":"request","required":true,"dataType":"object"},
             };
 
@@ -5766,23 +5642,18 @@
                 const controller = new ExperimentDatasetController();
 
               await templateService.apiHandler({
-<<<<<<< HEAD
                 methodName: 'addRandomDataset',
-=======
-                methodName: 'deleteExperimentEvaluator',
->>>>>>> c881d484
-                controller,
-                response,
-                next,
-                validatedArgs,
-                successStatus: undefined,
-              });
-            } catch (err) {
-                return next(err);
-            }
-        });
-        // WARNING: This file was auto-generated with tsoa. Please do not modify it. Re-run tsoa to re-generate this file: https://github.com/lukeautry/tsoa
-<<<<<<< HEAD
+                controller,
+                response,
+                next,
+                validatedArgs,
+                successStatus: undefined,
+              });
+            } catch (err) {
+                return next(err);
+            }
+        });
+        // WARNING: This file was auto-generated with tsoa. Please do not modify it. Re-run tsoa to re-generate this file: https://github.com/lukeautry/tsoa
         app.post('/v1/experiment/dataset/query',
             authenticateMiddleware([{"api_key":[]}]),
             ...(fetchMiddlewares<RequestHandler>(ExperimentDatasetController)),
@@ -5791,16 +5662,6 @@
             async function ExperimentDatasetController_getDatasets(request: ExRequest, response: ExResponse, next: any) {
             const args: Record<string, TsoaRoute.ParameterSchema> = {
                     requestBody: {"in":"body","name":"requestBody","required":true,"dataType":"nestedObjectLiteral","nestedProperties":{"promptVersionId":{"dataType":"string"}}},
-=======
-        app.post('/v1/experiment/query',
-            authenticateMiddleware([{"api_key":[]}]),
-            ...(fetchMiddlewares<RequestHandler>(ExperimentController)),
-            ...(fetchMiddlewares<RequestHandler>(ExperimentController.prototype.getExperiments)),
-
-            async function ExperimentController_getExperiments(request: ExRequest, response: ExResponse, next: any) {
-            const args: Record<string, TsoaRoute.ParameterSchema> = {
-                    requestBody: {"in":"body","name":"requestBody","required":true,"dataType":"nestedObjectLiteral","nestedProperties":{"include":{"ref":"IncludeExperimentKeys"},"filter":{"ref":"ExperimentFilterNode","required":true}}},
->>>>>>> c881d484
                     request: {"in":"request","name":"request","required":true,"dataType":"object"},
             };
 
@@ -5813,23 +5674,18 @@
                 const controller = new ExperimentDatasetController();
 
               await templateService.apiHandler({
-<<<<<<< HEAD
                 methodName: 'getDatasets',
-=======
-                methodName: 'getExperiments',
->>>>>>> c881d484
-                controller,
-                response,
-                next,
-                validatedArgs,
-                successStatus: undefined,
-              });
-            } catch (err) {
-                return next(err);
-            }
-        });
-        // WARNING: This file was auto-generated with tsoa. Please do not modify it. Re-run tsoa to re-generate this file: https://github.com/lukeautry/tsoa
-<<<<<<< HEAD
+                controller,
+                response,
+                next,
+                validatedArgs,
+                successStatus: undefined,
+              });
+            } catch (err) {
+                return next(err);
+            }
+        });
+        // WARNING: This file was auto-generated with tsoa. Please do not modify it. Re-run tsoa to re-generate this file: https://github.com/lukeautry/tsoa
         app.post('/v1/experiment/dataset/:datasetId/row/insert',
             authenticateMiddleware([{"api_key":[]}]),
             ...(fetchMiddlewares<RequestHandler>(ExperimentDatasetController)),
@@ -5838,16 +5694,6 @@
             async function ExperimentDatasetController_insertDatasetRow(request: ExRequest, response: ExResponse, next: any) {
             const args: Record<string, TsoaRoute.ParameterSchema> = {
                     requestBody: {"in":"body","name":"requestBody","required":true,"dataType":"nestedObjectLiteral","nestedProperties":{"inputRecordId":{"dataType":"string","required":true}}},
-=======
-        app.post('/v1/experiment/run',
-            authenticateMiddleware([{"api_key":[]}]),
-            ...(fetchMiddlewares<RequestHandler>(ExperimentController)),
-            ...(fetchMiddlewares<RequestHandler>(ExperimentController.prototype.runExperiment)),
-
-            async function ExperimentController_runExperiment(request: ExRequest, response: ExResponse, next: any) {
-            const args: Record<string, TsoaRoute.ParameterSchema> = {
-                    requestBody: {"in":"body","name":"requestBody","required":true,"dataType":"nestedObjectLiteral","nestedProperties":{"datasetRowIds":{"dataType":"array","array":{"dataType":"string"},"required":true},"hypothesisId":{"dataType":"string","required":true},"experimentId":{"dataType":"string","required":true}}},
->>>>>>> c881d484
                     request: {"in":"request","name":"request","required":true,"dataType":"object"},
                     datasetId: {"in":"path","name":"datasetId","required":true,"dataType":"string"},
             };
@@ -5861,23 +5707,18 @@
                 const controller = new ExperimentDatasetController();
 
               await templateService.apiHandler({
-<<<<<<< HEAD
                 methodName: 'insertDatasetRow',
-=======
-                methodName: 'runExperiment',
->>>>>>> c881d484
-                controller,
-                response,
-                next,
-                validatedArgs,
-                successStatus: undefined,
-              });
-            } catch (err) {
-                return next(err);
-            }
-        });
-        // WARNING: This file was auto-generated with tsoa. Please do not modify it. Re-run tsoa to re-generate this file: https://github.com/lukeautry/tsoa
-<<<<<<< HEAD
+                controller,
+                response,
+                next,
+                validatedArgs,
+                successStatus: undefined,
+              });
+            } catch (err) {
+                return next(err);
+            }
+        });
+        // WARNING: This file was auto-generated with tsoa. Please do not modify it. Re-run tsoa to re-generate this file: https://github.com/lukeautry/tsoa
         app.post('/v1/experiment/dataset/:datasetId/version/:promptVersionId/row/new',
             authenticateMiddleware([{"api_key":[]}]),
             ...(fetchMiddlewares<RequestHandler>(ExperimentDatasetController)),
@@ -5886,16 +5727,6 @@
             async function ExperimentDatasetController_createDatasetRow(request: ExRequest, response: ExResponse, next: any) {
             const args: Record<string, TsoaRoute.ParameterSchema> = {
                     requestBody: {"in":"body","name":"requestBody","required":true,"dataType":"nestedObjectLiteral","nestedProperties":{"sourceRequest":{"dataType":"string"},"experimentTableId":{"dataType":"string","required":true},"rowIndex":{"dataType":"double","required":true},"inputs":{"ref":"Record_string._value-string--columnId-string--rowIndex-number__","required":true}}},
-=======
-        app.post('/v1/evaluator',
-            authenticateMiddleware([{"api_key":[]}]),
-            ...(fetchMiddlewares<RequestHandler>(EvaluatorController)),
-            ...(fetchMiddlewares<RequestHandler>(EvaluatorController.prototype.createEvaluator)),
-
-            async function EvaluatorController_createEvaluator(request: ExRequest, response: ExResponse, next: any) {
-            const args: Record<string, TsoaRoute.ParameterSchema> = {
-                    requestBody: {"in":"body","name":"requestBody","required":true,"ref":"CreateEvaluatorParams"},
->>>>>>> c881d484
                     request: {"in":"request","name":"request","required":true,"dataType":"object"},
                     datasetId: {"in":"path","name":"datasetId","required":true,"dataType":"string"},
                     promptVersionId: {"in":"path","name":"promptVersionId","required":true,"dataType":"string"},
@@ -5907,29 +5738,21 @@
             try {
                 validatedArgs = templateService.getValidatedArgs({ args, request, response });
 
-<<<<<<< HEAD
                 const controller = new ExperimentDatasetController();
 
               await templateService.apiHandler({
                 methodName: 'createDatasetRow',
-=======
-                const controller = new EvaluatorController();
-
-              await templateService.apiHandler({
-                methodName: 'createEvaluator',
->>>>>>> c881d484
-                controller,
-                response,
-                next,
-                validatedArgs,
-                successStatus: undefined,
-              });
-            } catch (err) {
-                return next(err);
-            }
-        });
-        // WARNING: This file was auto-generated with tsoa. Please do not modify it. Re-run tsoa to re-generate this file: https://github.com/lukeautry/tsoa
-<<<<<<< HEAD
+                controller,
+                response,
+                next,
+                validatedArgs,
+                successStatus: undefined,
+              });
+            } catch (err) {
+                return next(err);
+            }
+        });
+        // WARNING: This file was auto-generated with tsoa. Please do not modify it. Re-run tsoa to re-generate this file: https://github.com/lukeautry/tsoa
         app.post('/v1/experiment/dataset/:datasetId/inputs/query',
             authenticateMiddleware([{"api_key":[]}]),
             ...(fetchMiddlewares<RequestHandler>(ExperimentDatasetController)),
@@ -5939,48 +5762,29 @@
             const args: Record<string, TsoaRoute.ParameterSchema> = {
                     request: {"in":"request","name":"request","required":true,"dataType":"object"},
                     datasetId: {"in":"path","name":"datasetId","required":true,"dataType":"string"},
-=======
-        app.get('/v1/evaluator/:evaluatorId',
-            authenticateMiddleware([{"api_key":[]}]),
-            ...(fetchMiddlewares<RequestHandler>(EvaluatorController)),
-            ...(fetchMiddlewares<RequestHandler>(EvaluatorController.prototype.getEvaluator)),
-
-            async function EvaluatorController_getEvaluator(request: ExRequest, response: ExResponse, next: any) {
-            const args: Record<string, TsoaRoute.ParameterSchema> = {
-                    request: {"in":"request","name":"request","required":true,"dataType":"object"},
-                    evaluatorId: {"in":"path","name":"evaluatorId","required":true,"dataType":"string"},
->>>>>>> c881d484
-            };
-
-            // WARNING: This file was auto-generated with tsoa. Please do not modify it. Re-run tsoa to re-generate this file: https://github.com/lukeautry/tsoa
-
-            let validatedArgs: any[] = [];
-            try {
-                validatedArgs = templateService.getValidatedArgs({ args, request, response });
-
-<<<<<<< HEAD
+            };
+
+            // WARNING: This file was auto-generated with tsoa. Please do not modify it. Re-run tsoa to re-generate this file: https://github.com/lukeautry/tsoa
+
+            let validatedArgs: any[] = [];
+            try {
+                validatedArgs = templateService.getValidatedArgs({ args, request, response });
+
                 const controller = new ExperimentDatasetController();
 
               await templateService.apiHandler({
                 methodName: 'getDataset',
-=======
-                const controller = new EvaluatorController();
-
-              await templateService.apiHandler({
-                methodName: 'getEvaluator',
->>>>>>> c881d484
-                controller,
-                response,
-                next,
-                validatedArgs,
-                successStatus: undefined,
-              });
-            } catch (err) {
-                return next(err);
-            }
-        });
-        // WARNING: This file was auto-generated with tsoa. Please do not modify it. Re-run tsoa to re-generate this file: https://github.com/lukeautry/tsoa
-<<<<<<< HEAD
+                controller,
+                response,
+                next,
+                validatedArgs,
+                successStatus: undefined,
+              });
+            } catch (err) {
+                return next(err);
+            }
+        });
+        // WARNING: This file was auto-generated with tsoa. Please do not modify it. Re-run tsoa to re-generate this file: https://github.com/lukeautry/tsoa
         app.post('/v1/experiment/dataset/:datasetId/mutate',
             authenticateMiddleware([{"api_key":[]}]),
             ...(fetchMiddlewares<RequestHandler>(ExperimentDatasetController)),
@@ -5989,48 +5793,30 @@
             async function ExperimentDatasetController_mutateDataset(request: ExRequest, response: ExResponse, next: any) {
             const args: Record<string, TsoaRoute.ParameterSchema> = {
                     requestBody: {"in":"body","name":"requestBody","required":true,"dataType":"nestedObjectLiteral","nestedProperties":{"removeRequests":{"dataType":"array","array":{"dataType":"string"},"required":true},"addRequests":{"dataType":"array","array":{"dataType":"string"},"required":true}}},
-=======
-        app.post('/v1/evaluator/query',
-            authenticateMiddleware([{"api_key":[]}]),
-            ...(fetchMiddlewares<RequestHandler>(EvaluatorController)),
-            ...(fetchMiddlewares<RequestHandler>(EvaluatorController.prototype.queryEvaluators)),
-
-            async function EvaluatorController_queryEvaluators(request: ExRequest, response: ExResponse, next: any) {
-            const args: Record<string, TsoaRoute.ParameterSchema> = {
-                    requestBody: {"in":"body","name":"requestBody","required":true,"dataType":"nestedObjectLiteral","nestedProperties":{}},
->>>>>>> c881d484
-                    request: {"in":"request","name":"request","required":true,"dataType":"object"},
-            };
-
-            // WARNING: This file was auto-generated with tsoa. Please do not modify it. Re-run tsoa to re-generate this file: https://github.com/lukeautry/tsoa
-
-            let validatedArgs: any[] = [];
-            try {
-                validatedArgs = templateService.getValidatedArgs({ args, request, response });
-
-<<<<<<< HEAD
+                    request: {"in":"request","name":"request","required":true,"dataType":"object"},
+            };
+
+            // WARNING: This file was auto-generated with tsoa. Please do not modify it. Re-run tsoa to re-generate this file: https://github.com/lukeautry/tsoa
+
+            let validatedArgs: any[] = [];
+            try {
+                validatedArgs = templateService.getValidatedArgs({ args, request, response });
+
                 const controller = new ExperimentDatasetController();
 
               await templateService.apiHandler({
                 methodName: 'mutateDataset',
-=======
-                const controller = new EvaluatorController();
-
-              await templateService.apiHandler({
-                methodName: 'queryEvaluators',
->>>>>>> c881d484
-                controller,
-                response,
-                next,
-                validatedArgs,
-                successStatus: undefined,
-              });
-            } catch (err) {
-                return next(err);
-            }
-        });
-        // WARNING: This file was auto-generated with tsoa. Please do not modify it. Re-run tsoa to re-generate this file: https://github.com/lukeautry/tsoa
-<<<<<<< HEAD
+                controller,
+                response,
+                next,
+                validatedArgs,
+                successStatus: undefined,
+              });
+            } catch (err) {
+                return next(err);
+            }
+        });
+        // WARNING: This file was auto-generated with tsoa. Please do not modify it. Re-run tsoa to re-generate this file: https://github.com/lukeautry/tsoa
         app.post('/v1/helicone-dataset',
             authenticateMiddleware([{"api_key":[]}]),
             ...(fetchMiddlewares<RequestHandler>(HeliconeDatasetController)),
@@ -6039,49 +5825,30 @@
             async function HeliconeDatasetController_addHeliconeDataset(request: ExRequest, response: ExResponse, next: any) {
             const args: Record<string, TsoaRoute.ParameterSchema> = {
                     requestBody: {"in":"body","name":"requestBody","required":true,"ref":"NewHeliconeDatasetParams"},
-=======
-        app.put('/v1/evaluator/:evaluatorId',
-            authenticateMiddleware([{"api_key":[]}]),
-            ...(fetchMiddlewares<RequestHandler>(EvaluatorController)),
-            ...(fetchMiddlewares<RequestHandler>(EvaluatorController.prototype.updateEvaluator)),
-
-            async function EvaluatorController_updateEvaluator(request: ExRequest, response: ExResponse, next: any) {
-            const args: Record<string, TsoaRoute.ParameterSchema> = {
-                    evaluatorId: {"in":"path","name":"evaluatorId","required":true,"dataType":"string"},
-                    requestBody: {"in":"body","name":"requestBody","required":true,"ref":"UpdateEvaluatorParams"},
->>>>>>> c881d484
-                    request: {"in":"request","name":"request","required":true,"dataType":"object"},
-            };
-
-            // WARNING: This file was auto-generated with tsoa. Please do not modify it. Re-run tsoa to re-generate this file: https://github.com/lukeautry/tsoa
-
-            let validatedArgs: any[] = [];
-            try {
-                validatedArgs = templateService.getValidatedArgs({ args, request, response });
-
-<<<<<<< HEAD
+                    request: {"in":"request","name":"request","required":true,"dataType":"object"},
+            };
+
+            // WARNING: This file was auto-generated with tsoa. Please do not modify it. Re-run tsoa to re-generate this file: https://github.com/lukeautry/tsoa
+
+            let validatedArgs: any[] = [];
+            try {
+                validatedArgs = templateService.getValidatedArgs({ args, request, response });
+
                 const controller = new HeliconeDatasetController();
 
               await templateService.apiHandler({
                 methodName: 'addHeliconeDataset',
-=======
-                const controller = new EvaluatorController();
-
-              await templateService.apiHandler({
-                methodName: 'updateEvaluator',
->>>>>>> c881d484
-                controller,
-                response,
-                next,
-                validatedArgs,
-                successStatus: undefined,
-              });
-            } catch (err) {
-                return next(err);
-            }
-        });
-        // WARNING: This file was auto-generated with tsoa. Please do not modify it. Re-run tsoa to re-generate this file: https://github.com/lukeautry/tsoa
-<<<<<<< HEAD
+                controller,
+                response,
+                next,
+                validatedArgs,
+                successStatus: undefined,
+              });
+            } catch (err) {
+                return next(err);
+            }
+        });
+        // WARNING: This file was auto-generated with tsoa. Please do not modify it. Re-run tsoa to re-generate this file: https://github.com/lukeautry/tsoa
         app.post('/v1/helicone-dataset/:datasetId/mutate',
             authenticateMiddleware([{"api_key":[]}]),
             ...(fetchMiddlewares<RequestHandler>(HeliconeDatasetController)),
@@ -6091,48 +5858,30 @@
             const args: Record<string, TsoaRoute.ParameterSchema> = {
                     datasetId: {"in":"path","name":"datasetId","required":true,"dataType":"string"},
                     requestBody: {"in":"body","name":"requestBody","required":true,"ref":"MutateParams"},
-=======
-        app.delete('/v1/evaluator/:evaluatorId',
-            authenticateMiddleware([{"api_key":[]}]),
-            ...(fetchMiddlewares<RequestHandler>(EvaluatorController)),
-            ...(fetchMiddlewares<RequestHandler>(EvaluatorController.prototype.deleteEvaluator)),
-
-            async function EvaluatorController_deleteEvaluator(request: ExRequest, response: ExResponse, next: any) {
-            const args: Record<string, TsoaRoute.ParameterSchema> = {
->>>>>>> c881d484
-                    request: {"in":"request","name":"request","required":true,"dataType":"object"},
-                    evaluatorId: {"in":"path","name":"evaluatorId","required":true,"dataType":"string"},
-            };
-
-            // WARNING: This file was auto-generated with tsoa. Please do not modify it. Re-run tsoa to re-generate this file: https://github.com/lukeautry/tsoa
-
-            let validatedArgs: any[] = [];
-            try {
-                validatedArgs = templateService.getValidatedArgs({ args, request, response });
-
-<<<<<<< HEAD
+                    request: {"in":"request","name":"request","required":true,"dataType":"object"},
+            };
+
+            // WARNING: This file was auto-generated with tsoa. Please do not modify it. Re-run tsoa to re-generate this file: https://github.com/lukeautry/tsoa
+
+            let validatedArgs: any[] = [];
+            try {
+                validatedArgs = templateService.getValidatedArgs({ args, request, response });
+
                 const controller = new HeliconeDatasetController();
 
               await templateService.apiHandler({
                 methodName: 'mutateHeliconeDataset',
-=======
-                const controller = new EvaluatorController();
-
-              await templateService.apiHandler({
-                methodName: 'deleteEvaluator',
->>>>>>> c881d484
-                controller,
-                response,
-                next,
-                validatedArgs,
-                successStatus: undefined,
-              });
-            } catch (err) {
-                return next(err);
-            }
-        });
-        // WARNING: This file was auto-generated with tsoa. Please do not modify it. Re-run tsoa to re-generate this file: https://github.com/lukeautry/tsoa
-<<<<<<< HEAD
+                controller,
+                response,
+                next,
+                validatedArgs,
+                successStatus: undefined,
+              });
+            } catch (err) {
+                return next(err);
+            }
+        });
+        // WARNING: This file was auto-generated with tsoa. Please do not modify it. Re-run tsoa to re-generate this file: https://github.com/lukeautry/tsoa
         app.post('/v1/helicone-dataset/:datasetId/query',
             authenticateMiddleware([{"api_key":[]}]),
             ...(fetchMiddlewares<RequestHandler>(HeliconeDatasetController)),
@@ -6142,26 +5891,15 @@
             const args: Record<string, TsoaRoute.ParameterSchema> = {
                     datasetId: {"in":"path","name":"datasetId","required":true,"dataType":"string"},
                     requestBody: {"in":"body","name":"requestBody","required":true,"dataType":"nestedObjectLiteral","nestedProperties":{"limit":{"dataType":"double","required":true},"offset":{"dataType":"double","required":true}}},
-=======
-        app.get('/v1/evaluator/:evaluatorId/experiments',
-            authenticateMiddleware([{"api_key":[]}]),
-            ...(fetchMiddlewares<RequestHandler>(EvaluatorController)),
-            ...(fetchMiddlewares<RequestHandler>(EvaluatorController.prototype.getExperimentsForEvaluator)),
-
-            async function EvaluatorController_getExperimentsForEvaluator(request: ExRequest, response: ExResponse, next: any) {
-            const args: Record<string, TsoaRoute.ParameterSchema> = {
->>>>>>> c881d484
-                    request: {"in":"request","name":"request","required":true,"dataType":"object"},
-                    evaluatorId: {"in":"path","name":"evaluatorId","required":true,"dataType":"string"},
-            };
-
-            // WARNING: This file was auto-generated with tsoa. Please do not modify it. Re-run tsoa to re-generate this file: https://github.com/lukeautry/tsoa
-
-            let validatedArgs: any[] = [];
-            try {
-                validatedArgs = templateService.getValidatedArgs({ args, request, response });
-
-<<<<<<< HEAD
+                    request: {"in":"request","name":"request","required":true,"dataType":"object"},
+            };
+
+            // WARNING: This file was auto-generated with tsoa. Please do not modify it. Re-run tsoa to re-generate this file: https://github.com/lukeautry/tsoa
+
+            let validatedArgs: any[] = [];
+            try {
+                validatedArgs = templateService.getValidatedArgs({ args, request, response });
+
                 const controller = new HeliconeDatasetController();
 
               await templateService.apiHandler({
@@ -6264,12 +6002,6 @@
 
               await templateService.apiHandler({
                 methodName: 'updateHeliconeDatasetRequest',
-=======
-                const controller = new EvaluatorController();
-
-              await templateService.apiHandler({
-                methodName: 'getExperimentsForEvaluator',
->>>>>>> c881d484
                 controller,
                 response,
                 next,
