--- conflicted
+++ resolved
@@ -1,13 +1,7 @@
 import generateApiKey from "generate-api-key";
+import { hashAuth } from "../../../utils/hash";
 import { supabaseServer } from "../../db/supabase";
 import { Result, err, ok } from "../../shared/result";
-<<<<<<< HEAD
-import { uuid } from "uuidv4";
-import { dbExecute } from "../../shared/db/dbExecute";
-import { hashAuth } from "../../../utils/hash";
-=======
-import { hashAuth } from "../../db/hash";
->>>>>>> 25ee7810
 import { BaseTempKey } from "./baseTempKey";
 
 async function getHeliconeApiKey() {
