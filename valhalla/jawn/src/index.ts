require("dotenv").config({
  path: "./.env",
});

import express, { NextFunction } from "express";
import swaggerUi from "swagger-ui-express";
import { tokenRouter } from "./lib/routers/tokenRouter";
import { runLoopsOnce, runMainLoops } from "./mainLoops";
import { authMiddleware } from "./middleware/auth";
import { IS_RATE_LIMIT_ENABLED, limiter } from "./middleware/ratelimitter";
import { RegisterRoutes as registerPrivateTSOARoutes } from "./tsoa-build/private/routes";
import { RegisterRoutes as registerPublicTSOARoutes } from "./tsoa-build/public/routes";
import * as publicSwaggerDoc from "./tsoa-build/public/swagger.json";
import { initLogs } from "./utils/injectLogs";
import { initSentry } from "./utils/injectSentry";
import { startConsumers } from "./workers/consumerInterface";
import {
  DLQ_WORKER_COUNT,
  NORMAL_WORKER_COUNT,
} from "./lib/clients/kafkaConsumers/constant";
<<<<<<< HEAD
import { proxyRouter } from "./controllers/public/proxyController";
=======
import { cacheMiddleware } from "./middleware/cache";
import bodyParser from "body-parser";
>>>>>>> 25ee7810

export const ENVIRONMENT: "production" | "development" = (process.env
  .VERCEL_ENV ?? "development") as any;

if (ENVIRONMENT === "production" || process.env.ENABLE_CRON_JOB === "true") {
  runMainLoops();
}
const allowedOriginsEnv = {
  production: [
    /^https?:\/\/(www\.)?helicone\.ai$/,
    /^https?:\/\/(www\.)?.*-helicone\.vercel\.app$/,
    /^https?:\/\/(www\.)?helicone\.vercel\.app$/,
    /^https?:\/\/(www\.)?helicone-git-valhalla-use-jawn-to-read-helicone\.vercel\.app$/,
    /^http:\/\/localhost:3000$/,
    /^http:\/\/localhost:3001$/,
    /^https?:\/\/(www\.)?eu\.helicone\.ai$/, // Added eu.helicone.ai
    /^https?:\/\/(www\.)?us\.helicone\.ai$/,
  ],
  development: [/^http:\/\/localhost:3000$/, /^http:\/\/localhost:3001$/],
  preview: [/^http:\/\/localhost:3000$/, /^http:\/\/localhost:3001$/],
};

const allowedOrigins = allowedOriginsEnv[ENVIRONMENT];

const app = express();

app.use(bodyParser.json({ limit: "50mb" }));
app.use(
  bodyParser.urlencoded({
    limit: "50mb",
    extended: true,
    parameterLimit: 50000,
  })
);

const KAFKA_CREDS = JSON.parse(process.env.KAFKA_CREDS ?? "{}");
const KAFKA_ENABLED = (KAFKA_CREDS?.KAFKA_ENABLED ?? "false") === "true";

if (KAFKA_ENABLED) {
  startConsumers({
    dlqCount: DLQ_WORKER_COUNT,
    normalCount: NORMAL_WORKER_COUNT,
  });
}

app.get("/healthcheck", (req, res) => {
  res.json({
    status: "healthy :)",
  });
});

if (ENVIRONMENT !== "production") {
  app.get("/run-loops/:index", async (req, res) => {
    const index = parseInt(req.params.index);
    await runLoopsOnce(index);
    res.json({
      status: "done",
    });
  });
}

initSentry(app);
initLogs(app);

app.options("*", (req, res) => {
  if (
    req.headers.origin &&
    allowedOrigins.some((allowedOrigin) =>
      allowedOrigin.test(req.headers.origin ?? "")
    )
  ) {
    res.setHeader("Access-Control-Allow-Origin", req.headers.origin);
  } else {
    res.setHeader("Access-Control-Allow-Origin", "");
  }
  res.setHeader("Access-Control-Allow-Methods", "*");
  res.setHeader(
    "Access-Control-Allow-Headers",
    "Content-Type, Authorization, Helicone-Authorization"
  );
  res.setHeader("Access-Control-Allow-Credentials", "true");
  res.status(200).send();
});

const v1APIRouter = express.Router();
const unAuthenticatedRouter = express.Router();
const v1ProxyRouter = express.Router();

v1ProxyRouter.use(
  "/docs",
  swaggerUi.serve,
  swaggerUi.setup(publicSwaggerDoc as any)
);

v1ProxyRouter.use(proxyRouter);

v1ProxyRouter.use("/download/swagger.json", (req, res) => {
  res.json(publicSwaggerDoc as any);
});

v1ProxyRouter.use(authMiddleware);

unAuthenticatedRouter.use(
  "/docs",
  swaggerUi.serve,
  swaggerUi.setup(publicSwaggerDoc as any)
);

unAuthenticatedRouter.use(tokenRouter);

unAuthenticatedRouter.use("/download/swagger.json", (req, res) => {
  res.json(publicSwaggerDoc as any);
});

v1APIRouter.use(authMiddleware);

v1APIRouter.use("/v1/public", cacheMiddleware);

// Create and use the rate limiter
if (IS_RATE_LIMIT_ENABLED) {
  v1APIRouter.use(limiter);
}

v1APIRouter.use(bodyParser.json({ limit: "50mb" }));
v1APIRouter.use(
  bodyParser.urlencoded({
    limit: "50mb",
    extended: true,
    parameterLimit: 50000,
  })
);
registerPublicTSOARoutes(v1APIRouter);
registerPrivateTSOARoutes(v1APIRouter);

app.use((req, res, next) => {
  const origin = req.headers.origin;
  if (!origin) {
    return next();
  }
  if (allowedOrigins.some((allowedOrigin) => allowedOrigin.test(origin))) {
    res.setHeader("Access-Control-Allow-Origin", origin);
  } else {
    res.setHeader("Access-Control-Allow-Origin", "");
  }
  res.setHeader(
    "Access-Control-Allow-Methods",
    "GET, POST, OPTIONS, PATCH, PUT"
  );
  res.setHeader(
    "Access-Control-Allow-Headers",
    "Content-Type, Authorization, Helicone-Authorization"
  );
  res.setHeader("Access-Control-Allow-Credentials", "true");
  next();
});

app.use(unAuthenticatedRouter);
<<<<<<< HEAD
app.use(v1ProxyRouter);
=======
>>>>>>> 25ee7810
app.use(v1APIRouter);

function setRouteTimeout(
  req: express.Request,
  res: express.Response,
  next: NextFunction
) {
  const timeout = setTimeout(() => {
    if (!res.headersSent) {
      res.status(408).send("Request timed out");
    }
  }, 10000); // 10 seconds

  res.on("finish", () => clearTimeout(timeout));
  next();
}

app.use(setRouteTimeout);

const server = app.listen(
  parseInt(process.env.PORT ?? "8585"),
  "0.0.0.0",
  () => {
    console.log(`Server is running on http://localhost:8585`);
  }
);

server.on("error", console.error);

// Thisp
server.setTimeout(1000 * 60 * 10); // 10 minutes<|MERGE_RESOLUTION|>--- conflicted
+++ resolved
@@ -2,11 +2,18 @@
   path: "./.env",
 });
 
+import bodyParser from "body-parser";
 import express, { NextFunction } from "express";
 import swaggerUi from "swagger-ui-express";
+import { proxyRouter } from "./controllers/public/proxyController";
+import {
+  DLQ_WORKER_COUNT,
+  NORMAL_WORKER_COUNT,
+} from "./lib/clients/kafkaConsumers/constant";
 import { tokenRouter } from "./lib/routers/tokenRouter";
 import { runLoopsOnce, runMainLoops } from "./mainLoops";
 import { authMiddleware } from "./middleware/auth";
+import { cacheMiddleware } from "./middleware/cache";
 import { IS_RATE_LIMIT_ENABLED, limiter } from "./middleware/ratelimitter";
 import { RegisterRoutes as registerPrivateTSOARoutes } from "./tsoa-build/private/routes";
 import { RegisterRoutes as registerPublicTSOARoutes } from "./tsoa-build/public/routes";
@@ -14,16 +21,6 @@
 import { initLogs } from "./utils/injectLogs";
 import { initSentry } from "./utils/injectSentry";
 import { startConsumers } from "./workers/consumerInterface";
-import {
-  DLQ_WORKER_COUNT,
-  NORMAL_WORKER_COUNT,
-} from "./lib/clients/kafkaConsumers/constant";
-<<<<<<< HEAD
-import { proxyRouter } from "./controllers/public/proxyController";
-=======
-import { cacheMiddleware } from "./middleware/cache";
-import bodyParser from "body-parser";
->>>>>>> 25ee7810
 
 export const ENVIRONMENT: "production" | "development" = (process.env
   .VERCEL_ENV ?? "development") as any;
@@ -181,10 +178,7 @@
 });
 
 app.use(unAuthenticatedRouter);
-<<<<<<< HEAD
 app.use(v1ProxyRouter);
-=======
->>>>>>> 25ee7810
 app.use(v1APIRouter);
 
 function setRouteTimeout(
