require("dotenv").config({
  path: "./.env",
});

import { Provider } from "@supabase/supabase-js";
import bodyParser from "body-parser";
import express, {
  Request as ExpressRequest,
  NextFunction,
  Response as ExpressResponse,
} from "express";
import { IncomingMessage } from "http";
import swaggerUi from "swagger-ui-express";
import { proxyRouter } from "./controllers/public/proxyController";
import { ENVIRONMENT } from "./lib/clients/constant";
import {
  DLQ_WORKER_COUNT,
  NORMAL_WORKER_COUNT,
  SCORES_WORKER_COUNT,
} from "./lib/clients/kafkaConsumers/constant";
import { RequestWrapper } from "./lib/requestWrapper/requestWrapper";
import { tokenRouter } from "./lib/routers/tokenRouter";
import { DelayedOperationService } from "./lib/shared/delayedOperationService";
import { runLoopsOnce, runMainLoops } from "./mainLoops";
import { authMiddleware } from "./middleware/auth";
import { IS_RATE_LIMIT_ENABLED, limiter } from "./middleware/ratelimitter";
import { RegisterRoutes as registerPrivateTSOARoutes } from "./tsoa-build/private/routes";
import { RegisterRoutes as registerPublicTSOARoutes } from "./tsoa-build/public/routes";
import * as publicSwaggerDoc from "./tsoa-build/public/swagger.json";
import { initLogs } from "./utils/injectLogs";
import { initSentry } from "./utils/injectSentry";
import { startConsumers } from "./workers/consumerInterface";
import { webSocketProxyForwarder } from "./lib/proxy/WebSocketProxyForwarder";

if (ENVIRONMENT === "production" || process.env.ENABLE_CRON_JOB === "true") {
  runMainLoops();
}
const allowedOriginsEnv = {
  production: [
    /^https?:\/\/(www\.)?helicone\.ai$/,
    /^https?:\/\/(www\.)?.*-helicone\.vercel\.app$/,
    /^https?:\/\/(www\.)?helicone\.vercel\.app$/,
    /^https?:\/\/(www\.)?helicone-git-valhalla-use-jawn-to-read-helicone\.vercel\.app$/,
    /^http:\/\/localhost:3000$/,
    /^http:\/\/localhost:3001$/,
    /^http:\/\/localhost:3002$/,
    /^https?:\/\/(www\.)?eu\.helicone\.ai$/, // Added eu.helicone.ai
    /^https?:\/\/(www\.)?us\.helicone\.ai$/,
  ],
  development: [
    /^http:\/\/localhost:3000$/,
    /^http:\/\/localhost:3001$/,
    /^http:\/\/localhost:3002$/,
  ],
  preview: [
    /^http:\/\/localhost:3000$/,
    /^http:\/\/localhost:3001$/,
    /^http:\/\/localhost:3002$/,
  ],
};

const allowedOrigins = allowedOriginsEnv[ENVIRONMENT];

const app = express();

var rawBodySaver = function (req: any, res: any, buf: any, encoding: any) {
  if (buf && buf.length) {
    req.rawBody = buf.toString(encoding || "utf8");
  }
};

app.use(bodyParser.json({ verify: rawBodySaver, limit: "50mb" }));
app.use(
  bodyParser.urlencoded({
    verify: rawBodySaver,
    extended: true,
    limit: "50mb",
    parameterLimit: 50000,
  })
);
app.use(bodyParser.raw({ verify: rawBodySaver, type: "*/*", limit: "50mb" }));

const KAFKA_CREDS = JSON.parse(process.env.KAFKA_CREDS ?? "{}");
const KAFKA_ENABLED = (KAFKA_CREDS?.KAFKA_ENABLED ?? "false") === "true";

if (KAFKA_ENABLED) {
  startConsumers({
    dlqCount: DLQ_WORKER_COUNT,
    normalCount: NORMAL_WORKER_COUNT,
    scoresCount: SCORES_WORKER_COUNT,
    scoresDlqCount: SCORES_WORKER_COUNT,
    backFillCount: 0,
  });
}

app.get("/healthcheck", (req, res) => {
  res.json({
    status: "healthy :)",
  });
});

if (ENVIRONMENT !== "production") {
  app.get("/run-loops/:index", async (req, res) => {
    const index = parseInt(req.params.index);
    await runLoopsOnce(index);
    res.json({
      status: "done",
    });
  });
}

initSentry(app);
initLogs(app);

app.options("*", (req, res) => {
  if (
    req.headers.origin &&
    allowedOrigins.some((allowedOrigin) =>
      allowedOrigin.test(req.headers.origin ?? "")
    )
  ) {
    res.setHeader("Access-Control-Allow-Origin", req.headers.origin);
  } else {
    res.setHeader("Access-Control-Allow-Origin", "");
  }
  res.setHeader("Access-Control-Allow-Methods", "*");
  res.setHeader(
    "Access-Control-Allow-Headers",
    "Content-Type, Authorization, Helicone-Authorization, x-vercel-set-bypass-cookie, x-vercel-protection-bypass"
  );
  res.setHeader("Access-Control-Allow-Credentials", "true");
  res.status(200).send();
});

const v1APIRouter = express.Router();
const unAuthenticatedRouter = express.Router();
const v1ProxyRouter = express.Router();

v1ProxyRouter.use(proxyRouter);
app.use(v1ProxyRouter);

unAuthenticatedRouter.use(
  "/docs",
  swaggerUi.serve,
  swaggerUi.setup(publicSwaggerDoc as any)
);

unAuthenticatedRouter.use(tokenRouter);

unAuthenticatedRouter.use("/download/swagger.json", (req, res) => {
  res.json(publicSwaggerDoc as any);
});

// v1APIRouter.use(
//   "/v1/public/dataisbeautiful",
//   unauthorizedCacheMiddleware("/v1/public/dataisbeautiful")
// );

v1APIRouter.use(authMiddleware);

// Create and use the rate limiter
if (IS_RATE_LIMIT_ENABLED) {
  v1APIRouter.use(limiter);
}

v1APIRouter.use(bodyParser.json({ limit: "50mb" }));
v1APIRouter.use(
  bodyParser.urlencoded({
    limit: "50mb",
    extended: true,
    parameterLimit: 50000,
  })
);
registerPublicTSOARoutes(v1APIRouter);
registerPrivateTSOARoutes(v1APIRouter);

app.use((req, res, next) => {
  const origin = req.headers.origin;
  if (!origin) {
    return next();
  }
  if (allowedOrigins.some((allowedOrigin) => allowedOrigin.test(origin))) {
    res.setHeader("Access-Control-Allow-Origin", origin);
  } else {
    res.setHeader("Access-Control-Allow-Origin", "");
  }
  res.setHeader(
    "Access-Control-Allow-Methods",
    "GET, POST, OPTIONS, PATCH, PUT"
  );
  res.setHeader(
    "Access-Control-Allow-Headers",
    "Content-Type, Authorization, Helicone-Authorization, x-vercel-set-bypass-cookie, x-vercel-protection-bypass"
  );
  res.setHeader("Access-Control-Allow-Credentials", "true");
  next();
});

app.use(unAuthenticatedRouter);
app.use(v1APIRouter);

function setRouteTimeout(
  req: express.Request,
  res: express.Response,
  next: NextFunction
) {
  const timeout = setTimeout(() => {
    if (!res.headersSent) {
      res.status(408).send("Request timed out");
    }
  }, 10000); // 10 seconds

  res.on("finish", () => clearTimeout(timeout));
  next();
}

app.use(setRouteTimeout);

const server = app.listen(
  parseInt(process.env.PORT ?? "8585"),
  "0.0.0.0",
  () => {
    console.log(`Server is running on http://localhost:8585`);
  }
);

<<<<<<< HEAD
const ws = require("ws");

=======
>>>>>>> d11da91c
server.on("upgrade", async (req, socket, head) => {
  console.log("realtime");

  const expressRequest: ExpressRequest = {
    url: req.url!,
    method: req.method!,
    headers: req.headers!,
    body: "{}",
    // Express Request interface implementation
    get: function (this: { headers: any }, name: string) {
      return this.headers[name];
    },
    header: function (this: { headers: any }, name: string) {
      return this.headers[name];
    },
    is: function () {
      return false;
    },
    protocol: "http",
    secure: false,
    ip: "::1",
    ips: [],
    subdomains: [],
    hostname: "localhost",
    host: "localhost",
    fresh: false,
    stale: true,
    xhr: false,
    cookies: {},
    signedCookies: {},
    query: {},
    route: {},
    originalUrl: req.url!,
    baseUrl: "",
    next: function () {},
  } as unknown as ExpressRequest;
  const { data: requestWrapper, error: requestWrapperErr } =
    await RequestWrapper.create(expressRequest);

  if (requestWrapperErr || !requestWrapper) {
    throw new Error("Error creating request wrapper");
  }
  webSocketProxyForwarder(requestWrapper, socket, head);
});

<<<<<<< HEAD
// wsServer.on("connection", (ws: WebSocket, req: IncomingMessage) => {
//   // Parse the URL to determine the route
//   const url = new URL(req.url!, `http://${req.headers.host}`);
//   ws.on("message", (message: Buffer) => {
//     // Handle incoming messages
//     console.log("Received:", message.toString());

//     // Send a response back
//     ws.send(JSON.stringify({ status: "received" }));
//   });
//   ws.on("close", () => {
//     console.log("Client disconnected");
//   });
// });

=======
>>>>>>> d11da91c
// ... existing code ...
server.on("error", console.error);

server.setTimeout(1000 * 60 * 10); // 10 minutes

// This shuts down the server and all delayed operations with delay only locally, on AWS it will be killed by the OS with no delay
// Please wait few minutes before terminating the original task on AWS
async function gracefulShutdown(signal: string) {
  console.log(`Received ${signal}. Starting graceful shutdown...`);

  server.close(async () => {
    console.log("HTTP server closed.");

    await DelayedOperationService.getInstance().executeShutdown();

    console.log("Graceful shutdown completed.");
    process.exit(0);
  });

  // If server hasn't closed in 30 seconds, force shutdown
  setTimeout(() => {
    console.error(
      "Could not close connections in time, forcefully shutting down"
    );
    process.exit(1);
  }, 30000);
}

process.on("SIGTERM", () => gracefulShutdown("SIGTERM"));
process.on("SIGINT", () => gracefulShutdown("SIGINT"));<|MERGE_RESOLUTION|>--- conflicted
+++ resolved
@@ -224,11 +224,6 @@
   }
 );
 
-<<<<<<< HEAD
-const ws = require("ws");
-
-=======
->>>>>>> d11da91c
 server.on("upgrade", async (req, socket, head) => {
   console.log("realtime");
 
@@ -274,24 +269,6 @@
   webSocketProxyForwarder(requestWrapper, socket, head);
 });
 
-<<<<<<< HEAD
-// wsServer.on("connection", (ws: WebSocket, req: IncomingMessage) => {
-//   // Parse the URL to determine the route
-//   const url = new URL(req.url!, `http://${req.headers.host}`);
-//   ws.on("message", (message: Buffer) => {
-//     // Handle incoming messages
-//     console.log("Received:", message.toString());
-
-//     // Send a response back
-//     ws.send(JSON.stringify({ status: "received" }));
-//   });
-//   ws.on("close", () => {
-//     console.log("Client disconnected");
-//   });
-// });
-
-=======
->>>>>>> d11da91c
 // ... existing code ...
 server.on("error", console.error);
 
