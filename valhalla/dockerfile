# This docker file must be built using the context of it's parent directory
# docker build -t valhalla .. -f dockerfile

# Use an official Node.js runtime as the base image
FROM --platform=linux/amd64 node:20-bookworm-slim

WORKDIR /usr/src/app/valhalla/prompt_security

SHELL ["/bin/bash", "-c"]
RUN apt-get update && apt-get install -y python3-venv python3
RUN python3 -m venv venv
# Install supervisor
RUN apt-get update && apt-get install -y supervisor

# Apply security updates
RUN apt-get update && apt-get upgrade -y && apt-get autoremove -y && apt-get clean

# Fix CVE-2023-6879 by installing fixed aom version from testing
RUN echo "deb https://deb.debian.org/debian testing main" > /etc/apt/sources.list.d/testing.list && \
    apt-get update && \
    apt-get install -y -t testing libaom3=3.12.1-1 && \
    rm /etc/apt/sources.list.d/testing.list && \
    apt-get update

# Install FFMEG and FFPROBE
RUN apt-get install -y ffmpeg
ENV FFMPEG_PATH="/usr/bin/ffmpeg"
ENV FFPROBE_PATH="/usr/bin/ffprobe"

COPY ./valhalla/prompt_security/requirements.txt ./
RUN . venv/bin/activate && \
    pip3 install torch==2.3.1+cpu torchvision==0.18.1+cpu -f https://download.pytorch.org/whl/torch_stable.html && \
    pip3 install "transformers[torch]"

RUN . venv/bin/activate && \
    pip3 install tokenizers safetensors fastapi tqdm uvicorn boto3

RUN . venv/bin/activate && \
    pip3 install regex numpy packaging requests tqdm filelock typing-extensions


WORKDIR /usr/src/app
COPY ./shared ./shared
COPY ./packages ./packages
COPY ./package.json ./package.json
COPY ./packages/cost/package.json ./packages/cost/
COPY ./packages/llm-mapper/package.json ./packages/llm-mapper/
COPY ./valhalla/jawn/package.json ./valhalla/jawn/

# Install dependencies and build everything
RUN yarn install --frozen-lockfile
RUN yarn build:packages

WORKDIR /usr/src/app/valhalla/jawn
COPY ./valhalla/jawn .

RUN find /usr/src/app/valhalla/jawn -name ".env.*" -exec rm {} \;

ENV PORT=8585

<<<<<<< HEAD
=======
# Install dependencies and build packages in the correct order
WORKDIR /usr/src/app
RUN yarn install
RUN yarn build:types && yarn build:cost && yarn build:llm-mapper

# Build the jawn package
WORKDIR /usr/src/app/valhalla/jawn
>>>>>>> 4ee8fed8
RUN yarn build

COPY ./valhalla/prompt_security/main.py /usr/src/app/valhalla/prompt_security/main.py
COPY ./valhalla/prompt_security/run_service.sh /usr/src/app/valhalla/prompt_security/run_service.sh
RUN chmod +x /usr/src/app/valhalla/prompt_security/run_service.sh


ENV PYTHONUNBUFFERED=1
ENV PYTHONFAULTHANDLER=1

ENV DLQ_MESSAGES_PER_MINI_BATCH=1
ENV DLQ_WORKER_COUNT=1
ENV NORMAL_WORKER_COUNT=3
ENV CSB_API_KEY="1234567890"
ENV ENABLE_PROMPT_SECURITY="true"



# Add supervisor configuration
COPY ./valhalla/supervisord.conf /etc/supervisor/conf.d/supervisord.conf

CMD ["/usr/bin/supervisord", "-n", "-c", "/etc/supervisor/supervisord.conf"]<|MERGE_RESOLUTION|>--- conflicted
+++ resolved
@@ -38,7 +38,6 @@
 RUN . venv/bin/activate && \
     pip3 install regex numpy packaging requests tqdm filelock typing-extensions
 
-
 WORKDIR /usr/src/app
 COPY ./shared ./shared
 COPY ./packages ./packages
@@ -47,7 +46,7 @@
 COPY ./packages/llm-mapper/package.json ./packages/llm-mapper/
 COPY ./valhalla/jawn/package.json ./valhalla/jawn/
 
-# Install dependencies and build everything
+# Install dependencies and build packages
 RUN yarn install --frozen-lockfile
 RUN yarn build:packages
 
@@ -58,22 +57,12 @@
 
 ENV PORT=8585
 
-<<<<<<< HEAD
-=======
-# Install dependencies and build packages in the correct order
-WORKDIR /usr/src/app
-RUN yarn install
-RUN yarn build:types && yarn build:cost && yarn build:llm-mapper
-
 # Build the jawn package
-WORKDIR /usr/src/app/valhalla/jawn
->>>>>>> 4ee8fed8
 RUN yarn build
 
 COPY ./valhalla/prompt_security/main.py /usr/src/app/valhalla/prompt_security/main.py
 COPY ./valhalla/prompt_security/run_service.sh /usr/src/app/valhalla/prompt_security/run_service.sh
 RUN chmod +x /usr/src/app/valhalla/prompt_security/run_service.sh
-
 
 ENV PYTHONUNBUFFERED=1
 ENV PYTHONFAULTHANDLER=1
@@ -84,8 +73,6 @@
 ENV CSB_API_KEY="1234567890"
 ENV ENABLE_PROMPT_SECURITY="true"
 
-
-
 # Add supervisor configuration
 COPY ./valhalla/supervisord.conf /etc/supervisor/conf.d/supervisord.conf
 
