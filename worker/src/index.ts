import { createClient } from "@supabase/supabase-js";
import { Database } from "../supabase/database.types";
import { AtomicRateLimiter } from "./db/AtomicRateLimiter";
import { RequestWrapper } from "./lib/RequestWrapper";
import { RosettaWrapper } from "./lib/rosetta/RosettaWrapper";
import { updateLoopUsers } from "./lib/updateLoopsUsers";
import { buildRouter } from "./routers/routerFactory";
import { AlertManager } from "./AlertManager";
import { AlertStore } from "./db/AlertStore";
import { ClickhouseClientWrapper } from "./lib/db/clickhouse";

const FALLBACK_QUEUE = "fallback-queue";

export type Provider = "OPENAI" | "ANTHROPIC" | "CUSTOM" | string;

export interface Env {
  SUPABASE_SERVICE_ROLE_KEY: string;
  SUPABASE_URL: string;
  TOKENIZER_COUNT_API: string;
  TOKEN_COUNT_URL: string;
  RATE_LIMIT_KV: KVNamespace;
  CACHE_KV: KVNamespace;
  REQUEST_AND_RESPONSE_QUEUE_KV: KVNamespace;
  UTILITY_KV: KVNamespace;
  CLICKHOUSE_HOST: string;
  CLICKHOUSE_USER: string;
  CLICKHOUSE_PASSWORD: string;
  WORKER_TYPE:
    | "OPENAI_PROXY"
    | "ANTHROPIC_PROXY"
    | "HELICONE_API"
    | "GATEWAY_API"
    | "CUSTOMER_GATEWAY";
  TOKEN_CALC_URL: string;
  VAULT_ENABLED: string;
  STORAGE_URL: string;
  FALLBACK_QUEUE: Queue<unknown>;
  LOOPS_API_KEY: string;
  REQUEST_CACHE_KEY: string;
  SECURE_CACHE: KVNamespace;
  RATE_LIMITER: DurableObjectNamespace;
  OPENAI_API_KEY: string;
  OPENAI_ORG_ID: string;
  ROSETTA_HELICONE_API_KEY: string;
  CUSTOMER_GATEWAY_URL?: string;
<<<<<<< HEAD
  VALHALLA_URL: string;
  ALERTER: DurableObjectNamespace;
=======
>>>>>>> e7680470
  RESEND_API_KEY: string;
}

export async function hash(key: string): Promise<string> {
  const encoder = new TextEncoder();
  const hashedKey = await crypto.subtle.digest(
    { name: "SHA-256" },
    encoder.encode(key)
  );
  const byteArray = Array.from(new Uint8Array(hashedKey));
  const hexCodes = byteArray.map((value) => {
    const hexCode = value.toString(16);
    const paddedHexCode = hexCode.padStart(2, "0");
    return paddedHexCode;
  });
  return hexCodes.join("");
}

// If the url starts with oai.*.<>.com then we know WORKER_TYPE is OPENAI_PROXY
function modifyEnvBasedOnPath(env: Env, request: RequestWrapper): Env {
  if (env.WORKER_TYPE) {
    return env;
  }
  const url = new URL(request.getUrl());
  const host = url.host;
  const hostParts = host.split(".");
  if (hostParts.length >= 3 && hostParts[0].includes("2yfv")) {
    return {
      ...env,
      WORKER_TYPE: "CUSTOMER_GATEWAY",
    };
  } else if (hostParts.length >= 3 && hostParts[0].includes("gateway")) {
    return {
      ...env,
      WORKER_TYPE: "GATEWAY_API",
    };
  } else if (hostParts.length >= 3 && hostParts[0].includes("oai")) {
    return {
      ...env,
      WORKER_TYPE: "OPENAI_PROXY",
    };
  } else if (hostParts.length >= 3 && hostParts[0].includes("anthropic")) {
    return {
      ...env,
      WORKER_TYPE: "ANTHROPIC_PROXY",
    };
  } else if (hostParts.length >= 3 && hostParts[0].includes("api")) {
    return {
      ...env,
      WORKER_TYPE: "HELICONE_API",
    };
  } else {
    throw new Error("Could not determine worker type");
  }
}

export default {
  async fetch(
    request: Request,
    env: Env,
    ctx: ExecutionContext
  ): Promise<Response> {
    try {
      const requestWrapper = await RequestWrapper.create(request, env);
      if (requestWrapper.error || !requestWrapper.data) {
        return handleError(requestWrapper.error);
      }
      env = modifyEnvBasedOnPath(env, requestWrapper.data);
      const router = buildRouter(env.WORKER_TYPE);
      return router
        .handle(request, requestWrapper.data, env, ctx)
        .catch(handleError);
    } catch (e) {
      return handleError(e);
    }
  },
  async queue(_batch: MessageBatch<string>, _env: Env): Promise<void> {
    if (_batch.queue.includes(FALLBACK_QUEUE)) {
      throw new Error("Fallback queue not implemented");
    } else {
      console.error(`Unknown queue: ${_batch.queue}`);
    }
  },
  async scheduled(
    controller: ScheduledController,
    env: Env,
    _ctx: ExecutionContext
  ): Promise<void> {
    const supabaseClient = createClient<Database>(
      env.SUPABASE_URL,
      env.SUPABASE_SERVICE_ROLE_KEY
    );
    if (controller.cron === "0 * * * *") {
      const rosetta = new RosettaWrapper(supabaseClient, env);
      await rosetta.generateMappers();
    } else {
      await updateLoopUsers(env);
      const alertManager = new AlertManager(
        new AlertStore(supabaseClient, new ClickhouseClientWrapper(env)),
        env
      );

      const { error: checkAlertErr } = await alertManager.checkAlerts();

      if (checkAlertErr) {
        console.error(`Failed to check alerts: ${checkAlertErr}`);
      }
    }
  },
};

function handleError(e: unknown): Response {
  console.error(e);
  return new Response(
    JSON.stringify({
      "helicone-message":
        "Helicone ran into an error servicing your request: " + e,
      support:
        "Please reach out on our discord or email us at help@helicone.ai, we'd love to help!",
      "helicone-error": JSON.stringify(e),
    }),
    {
      status: 500,
      headers: {
        "content-type": "application/json;charset=UTF-8",
        "helicone-error": "true",
      },
    }
  );
}
export { AtomicRateLimiter };<|MERGE_RESOLUTION|>--- conflicted
+++ resolved
@@ -43,11 +43,8 @@
   OPENAI_ORG_ID: string;
   ROSETTA_HELICONE_API_KEY: string;
   CUSTOMER_GATEWAY_URL?: string;
-<<<<<<< HEAD
   VALHALLA_URL: string;
   ALERTER: DurableObjectNamespace;
-=======
->>>>>>> e7680470
   RESEND_API_KEY: string;
 }
 
