import { SupabaseClient } from "@supabase/supabase-js";
import { Database, Json } from "../../../supabase/database.types";
import { Result } from "../../results";
import { ClickhouseClientWrapper } from "../db/clickhouse";
import { ResponseCopyV3 } from "../db/clickhouse";
import { formatTimeString } from "./clickhouseLog";
import { Valhalla } from "../db/valhalla";

export interface RequestPayload {
  request: Database["public"]["Tables"]["request"]["Insert"];
  properties: Database["public"]["Tables"]["properties"]["Insert"][];
  responseId: string;
}
export async function insertIntoRequest(
  database: SupabaseClient<Database>,
  requestPayload: RequestPayload
): Promise<Result<null, string>> {
  const { request, properties, responseId } = requestPayload;
  if (!request.id) {
    return { data: null, error: "Missing request.id" };
  }

  const requestInsertResult = await database.from("request").insert([request]);
  const createdAt = request.created_at
    ? request.created_at
    : new Date().toISOString();
  const responseInsertResult = await database.from("response").insert([
    {
      request: request.id,
      id: responseId,
      delay_ms: -1,
      body: {},
      status: -2,
      created_at: createdAt,
    },
  ]);
  const propertiesInsertResult = await database
    .from("properties")
    .insert(properties);
  if (
    requestInsertResult.error ||
    responseInsertResult.error ||
    propertiesInsertResult.error
  ) {
    return {
      data: null,
      error: JSON.stringify({
        requestError: requestInsertResult.error,
        responseError: responseInsertResult.error,
        propertiesError: propertiesInsertResult.error,
      }),
    };
  }
  return { data: null, error: null };
}

export async function updateResponse(
  database: SupabaseClient<Database>,
  responsePayload: ResponsePayload
): Promise<Result<null, string>> {
  const { responseId, requestId, response } = responsePayload;
  if (!responseId) {
    return { data: null, error: "Missing responseId" };
  }
  return database
    .from("response")
    .update(response)
    .match({ id: responseId, request: requestId })
    .then((res) => {
      if (res.error) {
        return { data: null, error: res.error.message };
      }
      return { data: null, error: null };
    });
}

export interface ResponsePayload {
  responseId: string;
  requestId: string;
  response: Database["public"]["Tables"]["response"]["Update"];
}

export class InsertQueue {
  constructor(
    private database: SupabaseClient<Database>,
    private valhalla: Valhalla,
    private clickhouseWrapper: ClickhouseClientWrapper,
    public fallBackQueue: Queue,
    public responseAndResponseQueueKV: KVNamespace
  ) {}

  async addRequestNodeRelationship(
    job_id: string,
    node_id: string,
    request_id: string
  ): Promise<Result<null, string>> {
    const insertResult = await this.database
      .from("job_node_request")
      .insert([{ job_id, node_id, request_id }]);
    if (insertResult.error) {
      return { data: null, error: JSON.stringify(insertResult) };
    }
    return { data: null, error: null };
  }

  async addJob(
    run: Database["public"]["Tables"]["job"]["Insert"]
  ): Promise<Result<null, string>> {
    const insertResult = await this.database.from("job").insert([run]);
    if (insertResult.error) {
      return { data: null, error: JSON.stringify(insertResult) };
    }
    return { data: null, error: null };
  }

  async updateJobStatus(
    jobId: string,
    status: Database["public"]["Tables"]["job"]["Insert"]["status"]
  ): Promise<Result<null, string>> {
    const updateResult = await this.database
      .from("job")
      .update({ status, updated_at: new Date().toISOString() })
      .eq("id", jobId);

    if (updateResult.error) {
      return { data: null, error: JSON.stringify(updateResult.error) };
    }
    return { data: null, error: null };
  }
  async updateNodeStatus(
    nodeId: string,
    status: Database["public"]["Tables"]["job_node"]["Insert"]["status"]
  ): Promise<Result<null, string>> {
    const updateResult = await this.database
      .from("job_node")
      .update({ status, updated_at: new Date().toISOString() })
      .eq("id", nodeId);
    if (updateResult.error) {
      return { data: null, error: JSON.stringify(updateResult.error) };
    }
    return { data: null, error: null };
  }

  async addNode(
    node: Database["public"]["Tables"]["job_node"]["Insert"],
    options: { parent_job_id?: string }
  ): Promise<Result<null, string>> {
    const insertResult = await this.database.from("job_node").insert([node]);
    if (insertResult.error) {
      return { data: null, error: JSON.stringify(insertResult) };
    }
    if (options.parent_job_id) {
      const insertResult = await this.database
        .from("job_node_relationships")
        .insert([
          {
            node_id: node.id,
            parent_node_id: options.parent_job_id,
            job_id: node.job,
          },
        ]);
      if (insertResult.error) {
        return { data: null, error: JSON.stringify(insertResult) };
      }
    }

    return { data: null, error: null };
  }

  async addRequest(
    requestData: Database["public"]["Tables"]["request"]["Insert"],
    propertiesData: Database["public"]["Tables"]["properties"]["Insert"][],
    responseId: string
  ): Promise<Result<null, string>> {
    const payload: RequestPayload = {
      request: requestData,
      properties: propertiesData,
      responseId,
    };
    console.log("adding request");
    const val = await this.valhalla.post("/v1/request", {
      provider: requestData.provider ?? "unknown",
      url_href: requestData.path,
      user_id: requestData.user_id,
      body: requestData.body as any,
    });
    console.log("valhalla post", val);
    const res = await insertIntoRequest(this.database, payload);
    if (res.error) {
      const key = crypto.randomUUID();
      await this.responseAndResponseQueueKV.put(
        key,
        JSON.stringify({ _type: "request", payload })
      );
      await this.fallBackQueue.send(key);
      return res;
    }
    return { data: null, error: null };
  }

  async updateResponse(
    responseId: string,
    requestId: string,
    response: Database["public"]["Tables"]["response"]["Update"]
  ): Promise<Result<null, string>> {
    const payload: ResponsePayload = {
      responseId,
      requestId,
      response,
    };
    const res = await updateResponse(this.database, payload);
    if (res.error) {
      // delay the insert to the fallBackQueue to mitigate any race conditions

      await new Promise((resolve) => setTimeout(resolve, 5_000)); // 5 seconds
      const key = crypto.randomUUID();
      await this.responseAndResponseQueueKV.put(
        key,
        JSON.stringify({ _type: "response", payload })
      );
      await this.fallBackQueue.send(key);
      return res;
    }
    return { data: null, error: null };
  }

  async putRequestProperty(
    requestId: string,
    properties: Json,
    property: {
      key: string;
      value: string;
    },
    orgId: string,
    values: Database["public"]["Tables"]["request"]["Row"]
  ): Promise<void> {
    await this.database
      .from("request")
      .update({ properties: properties })
      .match({
        id: requestId,
      })
      .eq("helicone_org_id", orgId);

    await this.database.from("properties").insert({
      request_id: requestId,
      key: property.key,
      value: property.value,
      auth_hash: values.auth_hash,
    });

    const query = `
        SELECT * 
        FROM response_copy_v3
        WHERE (
          request_id={val_0: UUID} AND
          organization_id={val_1: UUID}
        )
    `;
    const { data, error } = await this.clickhouseWrapper.dbQuery(query, [
      requestId,
      orgId,
    ]);

    if (error || data === null || data?.length == 0) {
      return Promise.reject("No response found.");
    }
    const response: ResponseCopyV3 = data[0] as ResponseCopyV3;

    if (
      response.user_id === null ||
      response.status === null ||
      response.model === null
    ) {
      return Promise.reject("Missing response data.");
    }

<<<<<<< HEAD
    const { data: d, error: e } =
      await this.clickhouseWrapper.dbInsertClickhouse(
        "property_with_response_v1",
        [
          {
            response_id: response.response_id,
            response_created_at: response.response_created_at,
            latency: response.latency,
            status: response.status,
            completion_tokens: response.completion_tokens,
            prompt_tokens: response.prompt_tokens,
            model: response.model,
            request_id: values.id,
            request_created_at: formatTimeString(values.created_at),
            auth_hash: values.auth_hash,
            user_id: response.user_id,
            organization_id: orgId,
            property_key: property.key,
            property_value: property.value,
          },
        ]
      );

    this.clickhouseWrapper.dbInsertClickhouse("properties_copy_v2", [
=======
    const { error: e } = await this.clickhouseWrapper.dbInsertClickhouse(
      "property_with_response_v1",
      [
        {
          response_id: response.response_id,
          response_created_at: response.response_created_at,
          latency: response.latency,
          status: response.status,
          completion_tokens: response.completion_tokens,
          prompt_tokens: response.prompt_tokens,
          model: response.model,
          request_id: values.id,
          request_created_at: formatTimeString(values.created_at),
          auth_hash: values.auth_hash,
          user_id: response.user_id,
          organization_id: orgId,
          property_key: property.key,
          property_value: property.value,
        },
      ]
    );
    if (e) {
      console.error("Error inserting into clickhouse:", e);
    }
    await this.clickhouseWrapper.dbInsertClickhouse("properties_copy_v2", [
>>>>>>> 035a3305
      {
        id: 1,
        request_id: requestId,
        key: property.key,
        value: property.value,
        organization_id: orgId,
        created_at: formatTimeString(new Date().toISOString()),
      },
    ]);
  }
}<|MERGE_RESOLUTION|>--- conflicted
+++ resolved
@@ -275,32 +275,6 @@
       return Promise.reject("Missing response data.");
     }
 
-<<<<<<< HEAD
-    const { data: d, error: e } =
-      await this.clickhouseWrapper.dbInsertClickhouse(
-        "property_with_response_v1",
-        [
-          {
-            response_id: response.response_id,
-            response_created_at: response.response_created_at,
-            latency: response.latency,
-            status: response.status,
-            completion_tokens: response.completion_tokens,
-            prompt_tokens: response.prompt_tokens,
-            model: response.model,
-            request_id: values.id,
-            request_created_at: formatTimeString(values.created_at),
-            auth_hash: values.auth_hash,
-            user_id: response.user_id,
-            organization_id: orgId,
-            property_key: property.key,
-            property_value: property.value,
-          },
-        ]
-      );
-
-    this.clickhouseWrapper.dbInsertClickhouse("properties_copy_v2", [
-=======
     const { error: e } = await this.clickhouseWrapper.dbInsertClickhouse(
       "property_with_response_v1",
       [
@@ -326,7 +300,6 @@
       console.error("Error inserting into clickhouse:", e);
     }
     await this.clickhouseWrapper.dbInsertClickhouse("properties_copy_v2", [
->>>>>>> 035a3305
       {
         id: 1,
         request_id: requestId,
