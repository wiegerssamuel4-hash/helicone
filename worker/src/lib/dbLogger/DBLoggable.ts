import { Headers } from "@cloudflare/workers-types";
import { SupabaseClient } from "@supabase/supabase-js";
import { Env, Provider } from "../..";
import { Database, Json } from "../../../supabase/database.types";
<<<<<<< HEAD
import { Alerts } from "../../alerts";
import { AlertMetricEvent } from "../../db/AtomicAlerter";
import { DBWrapper } from "../../db/DBWrapper";
=======
import { DBWrapper, HeliconeAuth } from "../../db/DBWrapper";
>>>>>>> e7680470
import { withTimeout } from "../../helpers";
import { Result, err, ok } from "../../results";
import { HeliconeHeaders } from "../HeliconeHeaders";
import { HeliconeProxyRequest } from "../HeliconeProxyRequest/mapper";
import { RequestWrapper } from "../RequestWrapper";
import { INTERNAL_ERRORS } from "../constants";
import { ClickhouseClientWrapper } from "../db/clickhouse";
import { AsyncLogModel } from "../models/AsyncLog";
import { logInClickhouse } from "./clickhouseLog";
import { InsertQueue } from "./insertQueue";
import { logRequest } from "./logResponse";
import { anthropicAIStream } from "./parsers/anthropicStreamParser";
import { parseOpenAIStream } from "./parsers/openAIStreamParser";
import { getTokenCount } from "./tokenCounter";

export interface DBLoggableProps {
  response: {
    responseId: string;
    getResponseBody: () => Promise<string>;
    status: () => Promise<number>;
    responseHeaders: Headers;
    omitLog: boolean;
  };
  request: {
    requestId: string;
    userId?: string;
    heliconeProxyKeyId?: string;
    promptId?: string;
    startTime: Date;
    bodyText?: string;
    path: string;
    properties: Record<string, string>;
    isStream: boolean;
    omitLog: boolean;
    provider: Provider;
    nodeId: string | null;
  };
  timing: {
    startTime: Date;
    endTime?: Date;
  };
  tokenCalcUrl: string;
}

export interface AuthParams {
  organizationId: string;
  userId?: string;
  heliconeApiKeyId?: number;
}

export function dbLoggableRequestFromProxyRequest(
  proxyRequest: HeliconeProxyRequest
): DBLoggableProps["request"] {
  return {
    requestId: proxyRequest.requestId,
    heliconeProxyKeyId: proxyRequest.heliconeProxyKeyId,
    promptId: proxyRequest.requestWrapper.heliconeHeaders.promptId ?? undefined,
    userId: proxyRequest.userId,
    startTime: proxyRequest.startTime,
    bodyText: proxyRequest.bodyText ?? undefined,
    path: proxyRequest.requestWrapper.url.href,
    properties: proxyRequest.requestWrapper.heliconeHeaders.heliconeProperties,
    isStream: proxyRequest.isStream,
    omitLog: proxyRequest.omitOptions.omitRequest,
    provider: proxyRequest.provider,
    nodeId: proxyRequest.nodeId,
  };
}

interface DBLoggableRequestFromAsyncLogModelProps {
  requestWrapper: RequestWrapper;
  env: Env;
  asyncLogModel: AsyncLogModel;
  providerRequestHeaders: HeliconeHeaders;
  providerResponseHeaders: Headers;
  provider: Provider;
}

function getResponseBody(json: Record<string, Json>): string {
  // This will mock the response as if it came from OpenAI
  if (json.streamed_data) {
    const streamedData = json.streamed_data as Json[];
    return streamedData.map((d) => "data: " + JSON.stringify(d)).join("\n");
  }
  return JSON.stringify(json);
}

type UnPromise<T> = T extends Promise<infer U> ? U : T;

export async function dbLoggableRequestFromAsyncLogModel(
  props: DBLoggableRequestFromAsyncLogModelProps
): Promise<DBLoggable> {
  const {
    requestWrapper,
    env,
    asyncLogModel,
    providerRequestHeaders,
    providerResponseHeaders,
    provider,
  } = props;
  return new DBLoggable({
    request: {
      requestId: providerRequestHeaders.requestId ?? crypto.randomUUID(),
      promptId: providerRequestHeaders.promptId ?? undefined,
      userId: providerRequestHeaders.userId ?? undefined,
      startTime: new Date(
        asyncLogModel.timing.startTime.seconds * 1000 +
          asyncLogModel.timing.startTime.milliseconds
      ),
      bodyText: JSON.stringify(asyncLogModel.providerRequest.json),
      path: asyncLogModel.providerRequest.url,
      properties: providerRequestHeaders.heliconeProperties,
      isStream: asyncLogModel.providerRequest.json?.stream == true ?? false,
      omitLog: false,
      provider,
      nodeId: requestWrapper.getNodeId(),
    },
    response: {
      responseId: crypto.randomUUID(),
      getResponseBody: async () =>
        getResponseBody(asyncLogModel.providerResponse.json),
      responseHeaders: providerResponseHeaders,
      status: async () => asyncLogModel.providerResponse.status,
      omitLog: false,
    },
    timing: {
      startTime: new Date(
        asyncLogModel.timing.startTime.seconds * 1000 +
          asyncLogModel.timing.startTime.milliseconds
      ),
      endTime: new Date(
        asyncLogModel.timing.endTime.seconds * 1000 +
          asyncLogModel.timing.endTime.milliseconds
      ),
    },
    tokenCalcUrl: env.TOKEN_COUNT_URL,
  });
}

// Represents an object that can be logged to the database
export class DBLoggable {
  private response: DBLoggableProps["response"];
  private request: DBLoggableProps["request"];
  private timing: DBLoggableProps["timing"];
  private provider: Provider;
  private tokenCalcUrl: string;

  constructor(props: DBLoggableProps) {
    this.response = props.response;
    this.request = props.request;
    this.timing = props.timing;
    this.provider = props.request.provider;
    this.tokenCalcUrl = props.tokenCalcUrl;
  }

  async waitForResponse(): Promise<string> {
    return await this.response.getResponseBody();
  }

  async tokenCounter(text: string): Promise<number> {
    return getTokenCount(text, this.provider, this.tokenCalcUrl);
  }

  async parseResponse(
    responseBody: string,
    status: number
    // eslint-disable-next-line @typescript-eslint/no-explicit-any
  ): Promise<Result<any, string>> {
    let result = responseBody;
    const isStream = this.request.isStream;
    const responseStatus = await this.response.status();
    const requestBody = this.request.bodyText;
    const tokenCounter = (t: string) => this.tokenCounter(t);
    if (isStream && status === INTERNAL_ERRORS["Cancelled"]) {
      // Remove last line of stream from result
      result = result.split("\n").slice(0, -1).join("\n");
    }

    const HTTPSErrorRange = responseStatus >= 400 && responseStatus < 600;
    const HTTPSRedirect = responseStatus >= 300 && responseStatus < 400;

    try {
      if (HTTPSErrorRange || HTTPSRedirect) {
        return ok(JSON.parse(result));
      } else if (!isStream && this.provider === "ANTHROPIC" && requestBody) {
        const responseJson = JSON.parse(result);
        const prompt = JSON.parse(requestBody)?.prompt ?? "";
        const completion = responseJson?.completion ?? "";
        const completionTokens = await tokenCounter(completion);
        const promptTokens = await tokenCounter(prompt);

        return ok({
          ...responseJson,
          usage: {
            total_tokens: promptTokens + completionTokens,
            prompt_tokens: promptTokens,
            completion_tokens: completionTokens,
            helicone_calculated: true,
          },
        });
      } else if (isStream && this.provider === "ANTHROPIC") {
        return anthropicAIStream(result, tokenCounter, requestBody);
      } else if (isStream) {
        return parseOpenAIStream(result, tokenCounter, requestBody);
      } else {
        return ok(JSON.parse(result));
      }
    } catch (e) {
      console.log("Error parsing response", e);
      return {
        data: null,
        error: "error parsing response, " + e + ", " + result,
      };
    }
  }

  // eslint-disable-next-line @typescript-eslint/no-explicit-any
  tryJsonParse(text: string): any {
    try {
      return JSON.parse(text);
    } catch (e) {
      return {
        error: "error parsing response, " + e + ", " + text,
      };
    }
  }

  async getResponse() {
    const responseBody = await this.response.getResponseBody();

    const endTime = this.timing.endTime ?? new Date();
    const delay_ms = endTime.getTime() - this.timing.startTime.getTime();
    const status = await this.response.status();
    const parsedResponse = await this.parseResponse(responseBody, status);

    return parsedResponse.error === null
      ? {
          id: this.response.responseId,
          created_at: endTime.toISOString(),
          request: this.request.requestId,
          body: this.response.omitLog
            ? {
                usage: parsedResponse.data?.usage,
              }
            : parsedResponse.data,
          status: await this.response.status(),
          completion_tokens: parsedResponse.data.usage?.completion_tokens,
          prompt_tokens: parsedResponse.data.usage?.prompt_tokens,
          delay_ms,
        }
      : {
          id: this.response.responseId,
          request: this.request.requestId,
          created_at: endTime.toISOString(),
          body: {
            helicone_error: "error parsing response",
            parse_response_error: parsedResponse.error,
            body: this.tryJsonParse(responseBody),
          },
          status: await this.response.status(),
        };
  }

  async readAndLogResponse(
    queue: InsertQueue
  ): Promise<
    Result<Database["public"]["Tables"]["response"]["Insert"], string>
  > {
    try {
      const response = await withTimeout(this.getResponse(), 1000 * 60 * 30); // 30 minutes
      const { error } = await queue.updateResponse(
        this.response.responseId,
        this.request.requestId,
        response
      );
      if (error !== null) {
        return err(error);
      }
      return ok(response);
    } catch (e) {
      const { error } = await queue.updateResponse(
        this.response.responseId,
        this.request.requestId,
        {
          status: -1,
          body: {
            helicone_error: "error getting response, " + e,
            helicone_repsonse_body_as_string:
              await this.response.getResponseBody(),
          },
        }
      );
      if (error !== null) {
        return err(error);
      }
      return err("error getting response, " + e);
    }
  }

  async sendToWebhook(
    dbClient: SupabaseClient<Database>,
    payload: {
      request: UnPromise<ReturnType<typeof logRequest>>["data"];
      response: Database["public"]["Tables"]["response"]["Insert"];
    },
    webhook: Database["public"]["Tables"]["webhooks"]["Row"]
  ): Promise<Result<undefined, string>> {
    // Check FF
    const checkWebhookFF = await dbClient
      .from("feature_flags")
      .select("*")
      .eq("feature", "webhook_beta")
      .eq("org_id", payload.request?.request.helicone_org_id ?? "");
    if (checkWebhookFF.error !== null || checkWebhookFF.data.length === 0) {
      console.error(
        "Error checking webhook ff or webhooks not enabled for user trying to use them",
        checkWebhookFF.error
      );
      return {
        data: undefined,
        error: null,
      };
    }

    const subscriptions =
      (
        await dbClient
          .from("webhook_subscriptions")
          .select("*")
          .eq("webhook_id", webhook.id)
      ).data ?? [];

    const shouldSend =
      subscriptions
        .map((subscription) => {
          return subscription.event === "beta";
        })
        .filter((x) => x).length > 0;

    if (shouldSend) {
      console.log("SENDING", webhook.destination, payload.request?.request.id);
      await fetch(webhook.destination, {
        method: "POST",
        body: JSON.stringify({
          request_id: payload.request?.request.id,
        }),
        headers: {
          "Content-Type": "application/json",
        },
      });
    }
    return {
      data: undefined,
      error: null,
    };
  }

  async sendToWebhooks(
    dbClient: SupabaseClient<Database>,
    payload: {
      request: UnPromise<ReturnType<typeof logRequest>>["data"];
      response: Database["public"]["Tables"]["response"]["Insert"];
    }
  ): Promise<Result<undefined, string>> {
    if (!payload.request?.request.helicone_org_id) {
      return {
        data: null,
        error: "Org id undefined",
      };
    }

    const webhooks = await dbClient
      .from("webhooks")
      .select("*")
      .eq("org_id", payload.request?.request.helicone_org_id ?? "")
      .eq("is_verified", true);
    if (webhooks.error !== null) {
      return {
        data: null,
        error: webhooks.error.message,
      };
    }
    for (const webhook of webhooks.data ?? []) {
      const res = await this.sendToWebhook(dbClient, payload, webhook);
      if (res.error !== null) {
        return res;
      }
    }

    return {
      data: undefined,
      error: null,
    };
  }

  isSuccessResponse = (status: number | undefined | null): boolean =>
    status != null && status >= 200 && status <= 299;

  async log(db: {
    supabase: SupabaseClient<Database>; // TODO : Deprecate
    dbWrapper: DBWrapper;
    clickhouse: ClickhouseClientWrapper;
    queue: InsertQueue;
  }): Promise<Result<null, string>> {
    const { data: authParams, error } = await db.dbWrapper.getAuthParams();
    if (error || !authParams?.organizationId) {
      return err(`Auth failed! ${error}` ?? "Helicone organization not found");
    }

    const rateLimiter = await db.dbWrapper.getRateLimiter();
    if (rateLimiter.error !== null) {
      return rateLimiter;
    }

    const tier = await db.dbWrapper.getTier();

    if (tier.error !== null) {
      return err(tier.error);
    }

    const rateLimit = await rateLimiter.data.checkRateLimit(tier.data);

    if (rateLimit.shouldLogInDB) {
      console.log("LOGGING RATE LIMIT IN DB");
      await db.dbWrapper.recordRateLimitHit(
        authParams.organizationId,
        rateLimit.rlIncrementDB
      );
    }

    if (rateLimit.isRateLimited) {
      console.log("RATE LIMITED");
      return err("Rate limited");
    }

    const requestResult = await logRequest(
      this.request,
      this.response.responseId,
      db.supabase,
      db.queue,
      authParams
    );

    // If no data or error, return
    if (!requestResult.data || requestResult.error) {
      return requestResult;
    }

    const responseResult = await this.readAndLogResponse(db.queue);

    // If no data or error, return
    if (!responseResult.data || responseResult.error) {
      return responseResult;
    }

    await logInClickhouse(
      requestResult.data.request,
      responseResult.data,
      requestResult.data.properties,
      requestResult.data.node,
      db.clickhouse
    );

    // TODO We should probably move the webhook stuff out of dbLogger
    const { error: webhookError } = await this.sendToWebhooks(db.supabase, {
      request: requestResult.data,
      response: responseResult.data,
    });

    if (webhookError !== null) {
      console.error("Error sending to webhooks", webhookError);
      return {
        data: null,
        error: webhookError,
      };
    }

    return ok(null);
  }
}<|MERGE_RESOLUTION|>--- conflicted
+++ resolved
@@ -2,13 +2,7 @@
 import { SupabaseClient } from "@supabase/supabase-js";
 import { Env, Provider } from "../..";
 import { Database, Json } from "../../../supabase/database.types";
-<<<<<<< HEAD
-import { Alerts } from "../../alerts";
-import { AlertMetricEvent } from "../../db/AtomicAlerter";
 import { DBWrapper } from "../../db/DBWrapper";
-=======
-import { DBWrapper, HeliconeAuth } from "../../db/DBWrapper";
->>>>>>> e7680470
 import { withTimeout } from "../../helpers";
 import { Result, err, ok } from "../../results";
 import { HeliconeHeaders } from "../HeliconeHeaders";
