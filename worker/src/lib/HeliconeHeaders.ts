import { Headers } from "@cloudflare/workers-types";

type Nullable<T> = T | null;

export type HeliconeFallbackCode = number | { from: number; to: number };

export type HeliconeFallback = {
  "target-url": string;
  headers: Record<string, string>;
  onCodes: HeliconeFallbackCode[];
  bodyKeyOverride?: object;
};

export interface IHeliconeHeaders {
  heliconeAuth: Nullable<string>;
  heliconeAuthV2: Nullable<{
    _type: "jwt" | "bearer";
    token: string;
  }>;
  rateLimitPolicy: Nullable<string>;
  featureFlags: {
    streamForceFormat: boolean;
    increaseTimeout: boolean;
  };
  retryHeaders: Nullable<{
    enabled: boolean;
    retries: number;
    factor: number;
    minTimeout: number;
    maxTimeout: number;
  }>;
  openaiBaseUrl: Nullable<string>;
  targetBaseUrl: Nullable<string>;
  promptFormat: Nullable<string>;
  requestId: Nullable<string>;
  promptId: Nullable<string>;
  promptName: Nullable<string>;
  userId: Nullable<string>;
  omitHeaders: {
    omitResponse: boolean;
    omitRequest: boolean;
  };
  nodeId: Nullable<string>;
  fallBacks: Nullable<HeliconeFallback[]>;
}

export class HeliconeHeaders implements IHeliconeHeaders {
  heliconeProperties: Record<string, string>;
  heliconeAuth: Nullable<string>;
  heliconeAuthV2: Nullable<{
    _type: "jwt" | "bearer";
    token: string;
    orgId?: string;
  }>;
  rateLimitPolicy: Nullable<string>;
  featureFlags: { streamForceFormat: boolean; increaseTimeout: boolean };
  retryHeaders: Nullable<{
    enabled: boolean;
    retries: number;
    factor: number;
    minTimeout: number;
    maxTimeout: number;
  }>;
  openaiBaseUrl: Nullable<string>;
  targetBaseUrl: Nullable<string>;
  promptFormat: Nullable<string>;
  requestId: Nullable<string>;
  promptId: Nullable<string>;
  promptName: Nullable<string>;
  userId: Nullable<string>;
  omitHeaders: { omitResponse: boolean; omitRequest: boolean };
  nodeId: Nullable<string>;
  fallBacks: Nullable<HeliconeFallback[]>;

  constructor(private headers: Headers) {
    const heliconeHeaders = this.getHeliconeHeaders();
    this.heliconeAuth = heliconeHeaders.heliconeAuth;
    this.heliconeAuthV2 = heliconeHeaders.heliconeAuthV2;
    this.rateLimitPolicy = heliconeHeaders.rateLimitPolicy;
    this.featureFlags = heliconeHeaders.featureFlags;
    this.retryHeaders = heliconeHeaders.retryHeaders;
    this.openaiBaseUrl = heliconeHeaders.openaiBaseUrl;
    this.targetBaseUrl = heliconeHeaders.targetBaseUrl;
    this.promptFormat = heliconeHeaders.promptFormat;
    this.requestId = heliconeHeaders.requestId;
    this.promptId = heliconeHeaders.promptId;
    this.promptName = heliconeHeaders.promptName;
    this.omitHeaders = heliconeHeaders.omitHeaders;
    this.userId = heliconeHeaders.userId;
    this.heliconeProperties = this.getHeliconeProperties();
    this.nodeId = heliconeHeaders.nodeId;
    this.fallBacks = this.getFallBacks();
  }

  private getFallBacks(): Nullable<HeliconeFallback[]> {
    const fallBacks = this.headers.get("helicone-fallbacks");
    if (!fallBacks) {
      return null;
    }
    const parsedFallBacks = JSON.parse(fallBacks);
    if (!Array.isArray(parsedFallBacks)) {
      throw new Error("helicone-fallbacks must be an array");
    }
    return parsedFallBacks.map((fb) => {
      if (!fb["target-url"] || !fb.headers || !fb.onCodes) {
        throw new Error(
          "helicone-fallbacks must have target-url, headers, and onCodes"
        );
      }

      if (typeof fb["target-url"] !== "string") {
        throw new Error("helicone-fallbacks target-url must be a string");
      }

      if (
        typeof fb.headers !== "object" &&
        fb.headers.entries.every(
          ([key, value]: [object, object]) =>
            typeof key === "string" && typeof value === "string"
        )
      ) {
        throw new Error("helicone-fallbacks headers must be an object");
      }

      if (
        !Array.isArray(fb.onCodes) &&
        fb.onCodes.every(
          (x: HeliconeFallbackCode) =>
            typeof x === "number" ||
            (typeof x === "object" &&
              typeof x.from === "number" &&
              typeof x.to === "number")
        )
      ) {
        throw new Error("helicone-fallbacks onCodes must be an array");
      }

      return {
        "target-url": fb["target-url"],
        headers: fb.headers,
        onCodes: fb.onCodes,
        bodyKeyOverride: fb.bodyKeyOverride,
      };
    });
  }

  private getHeliconeAuthV2(): Nullable<{
    _type: "jwt" | "bearer";
    token: string;
    orgId?: string;
  }> {
    const heliconeAuth = this.headers.get("helicone-auth");
<<<<<<< HEAD
=======

>>>>>>> 20426a26
    if (heliconeAuth) {
      return {
        _type: "bearer",
        token: heliconeAuth,
<<<<<<< HEAD
      };
    }
    const heliconeAuthFallback = this.headers.get("authorization");
    if (heliconeAuthFallback) {
      return {
        _type: "bearer",
        token: heliconeAuthFallback,
      };
    }
=======
      };
    }
    const heliconeAuthFallback = this.headers.get("authorization");
    if (heliconeAuthFallback) {
      return {
        _type: "bearer",
        token: heliconeAuthFallback,
      };
    }
>>>>>>> 20426a26
    const heliconeAuthJWT = this.headers.get("helicone-jwt");
    if (heliconeAuthJWT) {
      return {
        _type: "jwt",
        token: heliconeAuthJWT,
        orgId: this.headers.get("helicone-org-id") ?? undefined,
      };
    }
    return null;
  }

  private getHeliconeHeaders(): IHeliconeHeaders {
    return {
      heliconeAuth: this.headers.get("helicone-auth") ?? null,
      heliconeAuthV2: this.getHeliconeAuthV2(),
      featureFlags: this.getHeliconeFeatureFlags(),
      rateLimitPolicy: this.headers.get("Helicone-RateLimit-Policy") ?? null,
      openaiBaseUrl: this.headers.get("Helicone-OpenAI-Api-Base") ?? null,
      targetBaseUrl: this.headers.get("Helicone-Target-URL") ?? null,
      retryHeaders: this.getRetryHeaders(),
      promptFormat: this.headers.get("Helicone-Prompt-Format") ?? null,
      requestId: this.headers.get("Helicone-Request-Id") ?? crypto.randomUUID(),
      promptId: this.headers.get("Helicone-Prompt-Id") ?? null,
      promptName: this.headers.get("Helicone-Prompt-Name") ?? null,
      userId: this.headers.get("Helicone-User-Id") ?? null,
      omitHeaders: {
        omitResponse: this.headers.get("Helicone-Omit-Response") === "true",
        omitRequest: this.headers.get("Helicone-Omit-Request") === "true",
      },
      nodeId: this.headers.get("Helicone-Node-Id") ?? null,
      fallBacks: this.getFallBacks(),
    };
  }

  private getRetryHeaders(): IHeliconeHeaders["retryHeaders"] {
    const retryEnabled = this.headers.get("helicone-retry-enabled");
    if (retryEnabled === null) {
      return null;
    }
    return {
      enabled: retryEnabled === "true",
      retries: parseInt(this.headers.get("helicone-retry-num") ?? "5", 10),
      factor: parseFloat(this.headers.get("helicone-retry-factor") ?? "2"),
      minTimeout: parseInt(
        this.headers.get("helicone-retry-min-timeout") ?? "1000",
        10
      ),
      maxTimeout: parseInt(
        this.headers.get("helicone-retry-max-timeout") ?? "10000",
        10
      ),
    };
  }

  private getHeliconeFeatureFlags(): IHeliconeHeaders["featureFlags"] {
    const streamForceFormat = this.headers.get("helicone-stream-force-format");
    const increaseTimeout = this.headers.get("helicone-increase-timeout");
    return {
      streamForceFormat: streamForceFormat === "true",
      increaseTimeout: increaseTimeout === "true",
    };
  }

  private getHeliconeProperties(): Record<string, string> {
    const propTag = "helicone-property-";
    const heliconeHeaders = Object.fromEntries(
      [...this.headers.entries()]
        .filter(
          ([key]) =>
            key.toLowerCase().startsWith(propTag.toLowerCase()) &&
            key.length > propTag.length
        )
        .map(([key, value]) => [key.substring(propTag.length), value])
    );
    return heliconeHeaders;
  }
}<|MERGE_RESOLUTION|>--- conflicted
+++ resolved
@@ -150,15 +150,11 @@
     orgId?: string;
   }> {
     const heliconeAuth = this.headers.get("helicone-auth");
-<<<<<<< HEAD
-=======
-
->>>>>>> 20426a26
+
     if (heliconeAuth) {
       return {
         _type: "bearer",
         token: heliconeAuth,
-<<<<<<< HEAD
       };
     }
     const heliconeAuthFallback = this.headers.get("authorization");
@@ -168,17 +164,6 @@
         token: heliconeAuthFallback,
       };
     }
-=======
-      };
-    }
-    const heliconeAuthFallback = this.headers.get("authorization");
-    if (heliconeAuthFallback) {
-      return {
-        _type: "bearer",
-        token: heliconeAuthFallback,
-      };
-    }
->>>>>>> 20426a26
     const heliconeAuthJWT = this.headers.get("helicone-jwt");
     if (heliconeAuthJWT) {
       return {
