--- conflicted
+++ resolved
@@ -102,29 +102,6 @@
     this.baseURLOverride = url;
   }
 
-<<<<<<< HEAD
-  async auth(): Promise<HeliconeAuth> {
-    switch (this.heliconeHeaders.heliconeAuthV2?._type) {
-      case "jwt":
-        return {
-          _type: "jwt",
-          token: this.heliconeHeaders.heliconeAuthV2.token,
-          orgId: this.heliconeHeaders.heliconeAuthV2.orgId,
-        };
-      default:
-        return this.heliconeProxyKeyId
-          ? {
-              _type: "bearerProxy",
-              proxyKeyId: this.heliconeProxyKeyId,
-              tokenHash: await hash(
-                this.heliconeHeaders.heliconeAuthV2?.token ?? ""
-              ),
-            }
-          : {
-              _type: "bearer",
-              tokenHash: (await this.getProviderAuthHeader()) ?? "",
-            };
-=======
   async auth(): Promise<Result<HeliconeAuth, string>> {
     if (!this.heliconeHeaders.heliconeAuthV2?._type) {
       return err("invalid auth key");
@@ -151,7 +128,6 @@
         return err(res.error);
       }
       return ok({ _type: "bearer", token });
->>>>>>> 035a3305
     }
     throw new Error("Unreachable");
   }
