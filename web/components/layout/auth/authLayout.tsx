/* eslint-disable @next/next/no-img-element */

import { ErrorBoundary } from "@/components/ui/error-boundary";
import { useRouter } from "next/router";
<<<<<<< HEAD
import { useEffect, useMemo, useState } from "react";
=======
import { useMemo, useRef, useState } from "react";
>>>>>>> f45fe7a1
import { useAlertBanners, useChangelog } from "../../../services/hooks/admin";
import UpgradeProModal from "../../shared/upgradeProModal";
import { Row } from "../common";
import MetaData from "../public/authMetaData";
import DemoModal from "./DemoModal";
import MainContent from "./MainContent";
import Sidebar from "./Sidebar";
<<<<<<< HEAD
import { ErrorBoundary } from "@/components/ui/error-boundary";
import { useUser } from "@supabase/auth-helpers-react";
=======
import { OnboardingBackground, OnboardingProvider } from "../onboardingContext";
import { useOrg } from "../org/organizationContext";
>>>>>>> f45fe7a1

interface AuthLayoutProps {
  children: React.ReactNode;
}

const AuthLayout = (props: AuthLayoutProps) => {
  const { children } = props;
  const router = useRouter();
  const { pathname } = router;
<<<<<<< HEAD
  const org = useOrg();
  const user = useUser();
=======
>>>>>>> f45fe7a1

  const [open, setOpen] = useState(false);

  const currentPage = useMemo(() => {
    const path = pathname.split("/")[1];
    return path.charAt(0).toUpperCase() + path.slice(1);
  }, [pathname]);

  const { alertBanners, isAlertBannersLoading, refetch } = useAlertBanners();
  const org = useOrg();

  const banner = useMemo(() => {
    const activeBanner = alertBanners?.data?.find((x) => x.active);
    if (activeBanner) {
      return {
        message: activeBanner.message,
        title: activeBanner.title,
        active: activeBanner.active,
        created_at: activeBanner.created_at,
        id: activeBanner.id,
        updated_at: activeBanner.updated_at,
      };
    }
    if (org?.currentOrg?.tier === "demo") {
      return {
        message: (
          <>
            Click <span className="font-semibold">Ready to Integrate</span> on
            the bottom left to get started.
          </>
        ),
        title: "Demo Organization",
        active: true,
      };
    }
  }, [alertBanners?.data, org?.currentOrg?.tier]);

  const { changelog, isLoading: isChangelogLoading } = useChangelog();

<<<<<<< HEAD
  useEffect(() => {
    if (!user) {
      router.push("/signin?unauthorized=true");
    }
  }, [router, user]);

  if (!user) {
    return null;
  }
=======
  const sidebarRef = useRef<HTMLDivElement>(null);
>>>>>>> f45fe7a1

  return (
    <MetaData title={currentPage}>
      <div>
        <DemoModal />
        <OnboardingProvider sidebarRef={sidebarRef}>
          <Row className="flex-col md:flex-row">
            <div className=" w-full md:w-min ">
              <Sidebar
                sidebarRef={sidebarRef}
                changelog={
                  changelog
                    ? changelog.slice(0, 2).map((item) => ({
                        title: item.title || "",
                        image: item.enclosure,
                        description: item.description || "",
                        link: item.link || "",
                        content: item.content || "",
                        "content:encoded": item["content:encoded"] || "",
                        "content:encodedSnippet":
                          item["content:encodedSnippet"] || "",
                        contentSnippet: item.contentSnippet || "",
                        isoDate: item.isoDate || "",
                        pubDate: item.pubDate || "",
                      }))
                    : []
                }
                setOpen={setOpen}
              />
            </div>
            <div className="flex-grow max-w-full overflow-hidden relative">
              <OnboardingBackground />
              <MainContent banner={banner} pathname={pathname}>
                <ErrorBoundary>{children}</ErrorBoundary>
              </MainContent>
            </div>
          </Row>
        </OnboardingProvider>
      </div>

      <UpgradeProModal open={open} setOpen={setOpen} />
      {/* <AcceptTermsModal /> */}
    </MetaData>
  );
};

export default AuthLayout;<|MERGE_RESOLUTION|>--- conflicted
+++ resolved
@@ -2,11 +2,8 @@
 
 import { ErrorBoundary } from "@/components/ui/error-boundary";
 import { useRouter } from "next/router";
-<<<<<<< HEAD
 import { useEffect, useMemo, useState } from "react";
-=======
 import { useMemo, useRef, useState } from "react";
->>>>>>> f45fe7a1
 import { useAlertBanners, useChangelog } from "../../../services/hooks/admin";
 import UpgradeProModal from "../../shared/upgradeProModal";
 import { Row } from "../common";
@@ -14,13 +11,10 @@
 import DemoModal from "./DemoModal";
 import MainContent from "./MainContent";
 import Sidebar from "./Sidebar";
-<<<<<<< HEAD
 import { ErrorBoundary } from "@/components/ui/error-boundary";
 import { useUser } from "@supabase/auth-helpers-react";
-=======
 import { OnboardingBackground, OnboardingProvider } from "../onboardingContext";
 import { useOrg } from "../org/organizationContext";
->>>>>>> f45fe7a1
 
 interface AuthLayoutProps {
   children: React.ReactNode;
@@ -30,11 +24,8 @@
   const { children } = props;
   const router = useRouter();
   const { pathname } = router;
-<<<<<<< HEAD
   const org = useOrg();
   const user = useUser();
-=======
->>>>>>> f45fe7a1
 
   const [open, setOpen] = useState(false);
 
@@ -74,7 +65,6 @@
 
   const { changelog, isLoading: isChangelogLoading } = useChangelog();
 
-<<<<<<< HEAD
   useEffect(() => {
     if (!user) {
       router.push("/signin?unauthorized=true");
@@ -84,9 +74,7 @@
   if (!user) {
     return null;
   }
-=======
   const sidebarRef = useRef<HTMLDivElement>(null);
->>>>>>> f45fe7a1
 
   return (
     <MetaData title={currentPage}>
