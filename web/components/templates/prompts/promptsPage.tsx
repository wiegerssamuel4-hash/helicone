import {
  DocumentPlusIcon,
  DocumentTextIcon,
  EyeIcon,
  PencilIcon,
  Square2StackIcon,
  TableCellsIcon,
} from "@heroicons/react/24/outline";
import { TextInput } from "@tremor/react";
import Link from "next/link";
import { useRouter } from "next/router";
import { Fragment, useRef, useState, useCallback, useMemo } from "react";
import { usePrompts } from "../../../services/hooks/prompts/prompts";
import { DiffHighlight } from "../welcome/diffHighlight";
import PromptCard from "./promptCard";
import { SimpleTable } from "../../shared/table/simpleTable";
import HcButton from "../../ui/hcButton";
import { MagnifyingGlassIcon } from "@heroicons/react/20/solid";
import {
  Dialog,
  DialogContent,
  DialogHeader,
  DialogTitle,
  DialogTrigger,
} from "../../ui/dialog";
import PromptDelete from "./promptDelete";
import LoadingAnimation from "../../shared/loadingAnimation";
import PromptUsageChart from "./promptUsageChart";
import ThemedTabs from "../../shared/themed/themedTabs";
import useSearchParams from "../../shared/utils/useSearchParams";
import AuthHeader from "../../shared/authHeader";
import HcBadge from "../../ui/hcBadge";
import { Switch } from "../../ui/switch";
import { Label } from "../../ui/label";
import { Button } from "../../ui/button";
import { useJawnClient } from "../../../lib/clients/jawnHook";
import useNotification from "../../shared/notification/useNotification";
import { Textarea } from "../../ui/textarea";
import { Badge } from "../../ui/badge";
import {
  Select,
  SelectContent,
  SelectItem,
  SelectTrigger,
  SelectValue,
} from "../../ui/select";
import { MODEL_LIST } from "../playground/new/modelList";
<<<<<<< HEAD
import { ProFeatureWrapper } from "@/components/shared/ProBlockerComponents/ProFeatureWrapper";
import { useOrg } from "@/components/layout/organizationContext";
import { InfoBox } from "@/components/ui/helicone/infoBox";
import {
  Card,
  CardContent,
  CardFooter,
  CardHeader,
  CardTitle,
} from "../../ui/card";
import { ChevronDownIcon } from "@heroicons/react/24/outline";
import { PricingCompare } from "../pricing/pricingCompare";
=======
import { Tooltip, TooltipContent, TooltipTrigger } from "../../ui/tooltip";
>>>>>>> 62af67ae

interface PromptsPageProps {
  defaultIndex: number;
}

const PromptsPage = (props: PromptsPageProps) => {
  const { prompts, isLoading, refetch } = usePrompts();
  const [searchName, setSearchName] = useState<string>("");
  const router = useRouter();
  const searchParams = useSearchParams();
  const [imNotTechnical, setImNotTechnical] = useState<boolean>(false);
  const [newPromptName, setNewPromptName] = useState<string>("");
  const [newPromptModel, setNewPromptModel] = useState(MODEL_LIST[0].value);
  const [newPromptContent, setNewPromptContent] = useState("");
  const [promptVariables, setPromptVariables] = useState<string[]>([]);
  const newPromptInputRef = useRef<HTMLInputElement>(null);
  const notification = useNotification();
  const filteredPrompts = prompts?.filter((prompt) =>
    prompt.user_defined_id.toLowerCase().includes(searchName.toLowerCase())
  );
  const jawn = useJawnClient();

  const extractVariables = useCallback((content: string) => {
    const regex = /\{\{([^}]+)\}\}/g;
    const matches = content.match(regex);
    return matches ? matches.map((match) => match.slice(2, -2).trim()) : [];
  }, []);

  const replaceVariablesWithTags = useCallback((content: string) => {
    return content.replace(
      /\{\{([^}]+)\}\}/g,
      (match, p1) => `<helicone-prompt-input key="${p1.trim()}" />`
    );
  }, []);

  const createPrompt = async (userDefinedId: string) => {
    // Check if a prompt with this name already exists
    const existingPrompt = prompts?.find(
      (prompt) =>
        prompt.user_defined_id.toLowerCase() === userDefinedId.toLowerCase()
    );

    if (existingPrompt) {
      notification.setNotification(
        `A prompt with the name "${userDefinedId}" already exists`,
        "error"
      );
      return;
    }

    const promptData = {
      model: newPromptModel,
      messages: [
        {
          role: "user",
          content: [
            {
              text: replaceVariablesWithTags(newPromptContent),
              type: "text",
            },
          ],
        },
      ],
    };

    const res = await jawn.POST("/v1/prompt/create", {
      body: {
        userDefinedId,
        prompt: promptData,
        metadata: {
          createdFromUi: true,
        },
      },
    });

    if (res.error || !res.data.data?.id) {
      notification.setNotification("Error creating prompt", "error");
    } else {
      notification.setNotification("Prompt created successfully", "success");
      router.push(`/prompts/${res.data.data?.id}`);
    }
  };
  const org = useOrg();

  const hasAccess = useMemo(() => {
    return (
      org?.currentOrg?.tier === "pro-20240913" &&
      (org?.currentOrg?.stripe_metadata as { addons?: { prompts?: boolean } })
        ?.addons?.prompts
    );
  }, [org?.currentOrg?.tier, org?.currentOrg?.stripe_metadata]);

  const hasLimitedAccess = useMemo(() => {
    return !hasAccess && (prompts?.length ?? 0) > 0;
  }, [hasAccess, prompts?.length]);

  const [showPricingCompare, setShowPricingCompare] = useState(false);

  return (
    <>
      <div className="flex flex-col space-y-4 w-full">
        <AuthHeader
          title={
            <div className="flex items-center gap-2">
              Prompts <HcBadge title="Beta" size="sm" />
              {hasLimitedAccess && (
                <InfoBox className="ml-4">
                  <p className="text-sm font-medium flex gap-2">
                    <b>Need to create new prompts?</b>
                    <ProFeatureWrapper featureName="Prompts">
                      <button className="underline">
                        Get unlimited prompts & more.
                      </button>
                    </ProFeatureWrapper>
                  </p>
                </InfoBox>
              )}
            </div>
          }
        />

        <div className="flex flex-col space-y-4 w-full py-2">
          {isLoading ? (
            <div className="flex flex-col w-full mt-16 justify-center items-center">
              <LoadingAnimation title="Loading Prompts..." />
            </div>
          ) : (
            <>
              {(hasAccess || hasLimitedAccess) && (
                <div
                  id="util"
                  className="flex flex-row justify-between items-center"
                >
                  <div className="flex flex-row items-center space-x-2 w-full">
                    <div className="max-w-xs w-full">
                      <TextInput
                        icon={MagnifyingGlassIcon}
                        value={searchName}
                        onValueChange={(value) => setSearchName(value)}
                        placeholder="Search prompts..."
                      />
                    </div>

                    <Dialog>
                      <DialogTrigger asChild className="w-min">
                        <ProFeatureWrapper
                          featureName="Prompts"
                          enabled={hasAccess}
                        >
                          <HcButton
                            variant={"primary"}
                            size={"sm"}
                            title={"Create new prompt"}
                            icon={DocumentPlusIcon}
                          />
                        </ProFeatureWrapper>
                      </DialogTrigger>
                      <DialogContent className="w-[900px] ">
                        <DialogHeader className="flex flex-row justify-between items-center">
                          <DialogTitle>Create a new prompt</DialogTitle>
                          <div className="flex items-center space-x-2">
                            <Switch
                              id="im-not-technical"
                              checked={imNotTechnical}
                              onCheckedChange={setImNotTechnical}
                            />
                            <Label htmlFor="im-not-technical">
                              I&apos;m not technical
                            </Label>
                          </div>
                        </DialogHeader>
                        <div className="flex flex-col space-y-4 h-[570px] justify-between">
                          {imNotTechnical ? (
                            <>
                              <div className="flex flex-col space-y-6">
                                <div className="flex flex-col space-y-2">
                                  <Label
                                    className="text-lg"
                                    htmlFor="new-prompt-name"
                                  >
                                    Name
                                  </Label>
                                  <TextInput
                                    id="new-prompt-name"
                                    value={newPromptName}
                                    onChange={(e) =>
                                      setNewPromptName(e.target.value)
                                    }
                                    ref={newPromptInputRef}
                                  />
                                </div>
                                <div className="flex flex-col space-y-2">
                                  <Label
                                    className="text-lg"
                                    htmlFor="new-prompt-model"
                                  >
                                    Model
                                  </Label>
                                  <Select
                                    value={newPromptModel}
                                    onValueChange={setNewPromptModel}
                                  >
                                    <SelectTrigger className="w-[200px]">
                                      <SelectValue placeholder="Select a model" />
                                    </SelectTrigger>
                                    <SelectContent>
                                      {MODEL_LIST.map((model) => (
                                        <SelectItem
                                          key={model.value}
                                          value={model.value}
                                        >
                                          {model.label}
                                        </SelectItem>
                                      ))}
                                    </SelectContent>
                                  </Select>
                                </div>
                                <div className="flex flex-col space-y-2">
                                  <Label
                                    className="text-lg"
                                    htmlFor="new-prompt-content"
                                  >
                                    Prompt
                                  </Label>
                                  <Textarea
                                    id="new-prompt-content"
                                    value={newPromptContent}
                                    onChange={(e) => {
                                      const newContent = e.target.value;
                                      setNewPromptContent(newContent);
                                      setPromptVariables(
                                        extractVariables(newContent)
                                      );
                                    }}
                                    placeholder="Type your prompt here"
                                    rows={4}
                                  />
                                  <p className="text-sm text-gray-500">
                                    Use &#123;&#123; sample_variable
                                    &#125;&#125; to insert variables into your
                                    prompt.
                                  </p>
                                </div>
                                {promptVariables.length > 0 && (
                                  <div className="flex flex-col space-y-2">
                                    <Label className="text-lg">
                                      Your variables
                                    </Label>
                                    <div className="flex flex-wrap gap-2">
                                      {promptVariables.map(
                                        (variable, index) => (
                                          <Badge
                                            key={index}
                                            variant="secondary"
                                            className="text-sm px-4 py-2 rounded-md"
                                          >
                                            {variable}
                                          </Badge>
                                        )
                                      )}
                                    </div>
                                  </div>
                                )}
                              </div>
                              <div className="flex justify-end items-center mt-4">
                                <Button
                                  className="w-auto"
                                  onClick={() => createPrompt(newPromptName)}
                                >
                                  Create prompt
                                </Button>
                              </div>
                            </>
                          ) : (
                            <>
                              <p className="text-gray-500 mb-2">
                                TS/JS Quick Start
                              </p>
                              <DiffHighlight
                                code={`
// 1. Add this line
import { hprompt } from "@helicone/helicone";

const chatCompletion = await openai.chat.completions.create(
  {
    messages: [
      {
        role: "user",
        // 2: Add hprompt to any string, and nest any variable in additional brackets \`{}\`
        content: hprompt\`Write a story about \${{ scene }}\`,
      },
    ],
    model: "gpt-3.5-turbo",
  },
  {
    // 3. Add Prompt Id Header
    headers: {
      "Helicone-Prompt-Id": "prompt_story",
    },
  }
);
                              `}
                                language="typescript"
                                newLines={[]}
                                oldLines={[]}
                                minHeight={false}
                              />
                            </>
                          )}
                        </div>
                      </DialogContent>
                    </Dialog>
                  </div>

                  <ThemedTabs
                    options={[
                      {
                        label: "table",
                        icon: TableCellsIcon,
                      },
                      {
                        label: "card",
                        icon: Square2StackIcon,
                      },
                    ]}
                    onOptionSelect={function (option: string): void {
                      if (option === "table") {
                        searchParams.set("view", "table");
                      } else {
                        searchParams.set("view", "card");
                      }
                    }}
                    initialIndex={searchParams.get("view") === "card" ? 1 : 0}
                  />
                </div>
              )}

              {filteredPrompts && hasLimitedAccess ? (
                searchParams.get("view") === "card" ? (
                  <ul className="w-full h-full grid grid-cols-2 xl:grid-cols-4 gap-4">
                    {filteredPrompts.map((prompt, i) => (
                      <li key={i} className="col-span-1">
                        <PromptCard prompt={prompt} />
                      </li>
                    ))}
                  </ul>
                ) : (
                  <SimpleTable
                    data={filteredPrompts}
                    columns={[
                      {
                        key: "user_defined_id",
                        header: "Name",
                        render: (prompt) => (
                          <div className="text-black dark:text-white font-semibold underline flex items-center">
                            <DocumentTextIcon className="h-4 w-4 mr-1" />
                            {prompt.user_defined_id}
                          </div>
                        ),
                      },
                      {
                        key: "created_at",
                        header: "Created At",
                        render: (prompt) => (
                          <div className="text-gray-500">
                            {new Date(prompt.created_at).toLocaleString()}
                          </div>
                        ),
                      },
                      {
                        key: "major_version",
                        header: "Major Versions",
                        render: (prompt) => (
                          <div className="text-gray-500">
                            {prompt.major_version}
                          </div>
                        ),
                      },
                      {
                        key: undefined,
                        header: "Last 30 days",
                        render: (prompt) => (
                          <PromptUsageChart promptId={prompt.user_defined_id} />
                        ),
                      },
                      {
                        key: undefined,
                        header: "Permission",
                        render: (prompt) => (
                          <div className="text-gray-500">
                            {prompt.metadata?.createdFromUi === true ? (
                              <Tooltip>
                                <TooltipTrigger asChild>
                                  <div className="flex items-center justify-center text-center bg-[#F1F5F9] rounded-md p-2 border border-[#CBD5E1] text-black max-w-28">
                                    <PencilIcon className="h-4 w-4 mr-1" />
                                    <p>Editable</p>
                                  </div>
                                </TooltipTrigger>
                                <TooltipContent align="center">
                                  <p>
                                    This prompt was created{" "}
                                    <span className="font-semibold">
                                      in the UI
                                    </span>
                                    . You can edit / delete them, or promote to
                                    prod.
                                  </p>
                                </TooltipContent>
                              </Tooltip>
                            ) : (
                              <Tooltip>
                                <TooltipTrigger asChild>
                                  <div className="flex items-center justify-center bg-[#F1F5F9] rounded-md p-2 border border-[#CBD5E1] text-black max-w-28">
                                    <EyeIcon className="h-4 w-4 mr-1" />
                                    <p>View only</p>
                                  </div>
                                </TooltipTrigger>
                                <TooltipContent align="center">
                                  <p>
                                    This prompt was created{" "}
                                    <span className="font-semibold">
                                      in code
                                    </span>
                                    . You won&apos;t be able to edit this from
                                    the UI.
                                  </p>
                                </TooltipContent>
                              </Tooltip>
                            )}
                          </div>
                        ),
                      },
                      {
                        key: undefined,
                        header: "",
                        render: (prompt) => (
                          <PromptDelete
                            promptId={prompt.id}
                            promptName={prompt.user_defined_id}
                            onSuccess={() => {
                              refetch();
                            }}
                          />
                        ),
                      },
                    ]}
                    onSelect={(prompt) => {
                      router.push(`/prompts/${prompt.id}`);
                    }}
                  />
                )
              ) : (
                <div className="flex justify-center items-center min-h-[calc(100vh-200px)]">
                  <Card className="max-w-4xl">
                    <CardHeader>
                      <CardTitle>Need Prompts?</CardTitle>
                      <p className="text-sm text-muted-foreground">
                        The Free plan does not include the Prompts feature,
                        upgrade to Pro to enable Prompts.
                      </p>
                    </CardHeader>
                    <CardContent className="space-y-4">
                      <InfoBox>
                        <p className="text-sm font-medium">
                          Version prompts, create prompt templates, and run
                          experiments to improve prompt outputs.
                        </p>
                      </InfoBox>
                      <div className="bg-muted p-4 rounded-lg">
                        <div className="flex space-x-2 mb-2">
                          <Button variant="outline" size="sm">
                            Code
                          </Button>
                        </div>

                        <DiffHighlight
                          code={`
// 1. Add this line
import { hprompt } from "@helicone/helicone";
 
const chatCompletion = await openai.chat.completions.create(
  {
    messages: [
      {
        role: "user",
        // 2: Add hprompt to any string, and nest any variable in additional brackets \`{}\`
        content: hprompt\`Write a story about \${{ scene }}\`,
      },
    ],
    model: "gpt-3.5-turbo",
  },
  {
    // 3. Add Prompt Id Header
    headers: {
      "Helicone-Prompt-Id": "prompt_story",
    },
  }
);
 `}
                          language="typescript"
                          newLines={[]}
                          oldLines={[]}
                        />
                      </div>
                    </CardContent>
                    <CardFooter className="flex flex-col items-start">
                      <Button
                        variant="link"
                        className="px-0 mb-4"
                        onClick={() =>
                          setShowPricingCompare(!showPricingCompare)
                        }
                      >
                        Compare my plan with Pro + Prompts{" "}
                        <ChevronDownIcon
                          className={`ml-1 h-4 w-4 transition-transform ${
                            showPricingCompare ? "rotate-180" : ""
                          }`}
                        />
                      </Button>
                      <div className="w-full">
                        {showPricingCompare && (
                          <PricingCompare featureName="Prompts" />
                        )}
                      </div>
                      <div className="space-x-2 mt-5">
                        <Button variant="outline" asChild>
                          <Link href="https://docs.helicone.ai/features/prompts">
                            View documentation
                          </Link>
                        </Button>
                        {showPricingCompare || (
                          <Button asChild>
                            <Link href="/settings/billing">
                              Start 14-day free trial
                            </Link>
                          </Button>
                        )}
                      </div>
                    </CardFooter>
                  </Card>
                </div>
              )}
            </>
          )}
        </div>
      </div>
    </>
  );
};

export default PromptsPage;<|MERGE_RESOLUTION|>--- conflicted
+++ resolved
@@ -1,4 +1,9 @@
+import { useOrg } from "@/components/layout/organizationContext";
+import { ProFeatureWrapper } from "@/components/shared/ProBlockerComponents/ProFeatureWrapper";
+import { InfoBox } from "@/components/ui/helicone/infoBox";
+import { MagnifyingGlassIcon } from "@heroicons/react/20/solid";
 import {
+  ChevronDownIcon,
   DocumentPlusIcon,
   DocumentTextIcon,
   EyeIcon,
@@ -9,13 +14,24 @@
 import { TextInput } from "@tremor/react";
 import Link from "next/link";
 import { useRouter } from "next/router";
-import { Fragment, useRef, useState, useCallback, useMemo } from "react";
+import { useCallback, useMemo, useRef, useState } from "react";
+import { useJawnClient } from "../../../lib/clients/jawnHook";
 import { usePrompts } from "../../../services/hooks/prompts/prompts";
-import { DiffHighlight } from "../welcome/diffHighlight";
-import PromptCard from "./promptCard";
+import AuthHeader from "../../shared/authHeader";
+import LoadingAnimation from "../../shared/loadingAnimation";
+import useNotification from "../../shared/notification/useNotification";
 import { SimpleTable } from "../../shared/table/simpleTable";
-import HcButton from "../../ui/hcButton";
-import { MagnifyingGlassIcon } from "@heroicons/react/20/solid";
+import ThemedTabs from "../../shared/themed/themedTabs";
+import useSearchParams from "../../shared/utils/useSearchParams";
+import { Badge } from "../../ui/badge";
+import { Button } from "../../ui/button";
+import {
+  Card,
+  CardContent,
+  CardFooter,
+  CardHeader,
+  CardTitle,
+} from "../../ui/card";
 import {
   Dialog,
   DialogContent,
@@ -23,20 +39,9 @@
   DialogTitle,
   DialogTrigger,
 } from "../../ui/dialog";
-import PromptDelete from "./promptDelete";
-import LoadingAnimation from "../../shared/loadingAnimation";
-import PromptUsageChart from "./promptUsageChart";
-import ThemedTabs from "../../shared/themed/themedTabs";
-import useSearchParams from "../../shared/utils/useSearchParams";
-import AuthHeader from "../../shared/authHeader";
 import HcBadge from "../../ui/hcBadge";
-import { Switch } from "../../ui/switch";
+import HcButton from "../../ui/hcButton";
 import { Label } from "../../ui/label";
-import { Button } from "../../ui/button";
-import { useJawnClient } from "../../../lib/clients/jawnHook";
-import useNotification from "../../shared/notification/useNotification";
-import { Textarea } from "../../ui/textarea";
-import { Badge } from "../../ui/badge";
 import {
   Select,
   SelectContent,
@@ -44,23 +49,15 @@
   SelectTrigger,
   SelectValue,
 } from "../../ui/select";
+import { Switch } from "../../ui/switch";
+import { Textarea } from "../../ui/textarea";
+import { Tooltip, TooltipContent, TooltipTrigger } from "../../ui/tooltip";
 import { MODEL_LIST } from "../playground/new/modelList";
-<<<<<<< HEAD
-import { ProFeatureWrapper } from "@/components/shared/ProBlockerComponents/ProFeatureWrapper";
-import { useOrg } from "@/components/layout/organizationContext";
-import { InfoBox } from "@/components/ui/helicone/infoBox";
-import {
-  Card,
-  CardContent,
-  CardFooter,
-  CardHeader,
-  CardTitle,
-} from "../../ui/card";
-import { ChevronDownIcon } from "@heroicons/react/24/outline";
 import { PricingCompare } from "../pricing/pricingCompare";
-=======
-import { Tooltip, TooltipContent, TooltipTrigger } from "../../ui/tooltip";
->>>>>>> 62af67ae
+import { DiffHighlight } from "../welcome/diffHighlight";
+import PromptCard from "./promptCard";
+import PromptDelete from "./promptDelete";
+import PromptUsageChart from "./promptUsageChart";
 
 interface PromptsPageProps {
   defaultIndex: number;
