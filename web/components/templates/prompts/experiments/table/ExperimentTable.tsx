import React, { useRef, useEffect, useState } from "react";
import { useOrg } from "@/components/layout/organizationContext";
import { Button } from "@/components/ui/button";
import { getJawnClient } from "@/lib/clients/jawn";
import { useJawnClient } from "@/lib/clients/jawnHook";
import { useQuery } from "@tanstack/react-query";
import {
  ColDef,
  GridReadyEvent,
  ColumnResizedEvent,
  ColumnMovedEvent,
  GridApi,
} from "ag-grid-community";
import "ag-grid-community/styles/ag-grid.css";
import { AgGridReact } from "ag-grid-react";
import { useCallback, useMemo } from "react";
import AddColumnHeader from "./AddColumnHeader";
import {
  HypothesisCellRenderer,
  OriginalMessagesCellRenderer,
  OriginalOutputCellRenderer,
} from "./HypothesisCellRenderer";
import {
  PlusIcon,
  ChevronDownIcon,
  ArrowDownTrayIcon,
  FunnelIcon,
} from "@heroicons/react/24/outline";
import ExperimentInputSelector from "../experimentInputSelector";
import { useMutation } from "@tanstack/react-query";

import SettingsPanel from "./components/settingsPannel";
import {
  InputCellRenderer,
  CustomHeaderComponent,
  RowNumberHeaderComponent,
  RowNumberCellRenderer,
  InputsHeaderComponent,
} from "./components/tableElementsRenderer";
import {
  ColumnsDropdown,
  ProviderKeyDropdown,
} from "./components/customButtonts";
import ScoresTable from "./ScoresTable";

interface ExperimentTableProps {
  promptSubversionId: string;
  experimentId: string;
}

export function ExperimentTable({
  promptSubversionId,
  experimentId,
}: ExperimentTableProps) {
  const org = useOrg();
  const orgId = org?.currentOrg?.id;
  const jawn = useJawnClient();

  const [wrapText, setWrapText] = useState(false);
  const [columnView, setColumnView] = useState<"all" | "inputs" | "outputs">(
    "all"
  );
  const [showScoresTable, setShowScoresTable] = useState(false);

  // State to control ExperimentInputSelector
  const [showExperimentInputSelector, setShowExperimentInputSelector] =
    useState(false);

  const experimentTableRef = useRef<HTMLDivElement>(null);
  const gridRef = useRef<GridApi | null>(null);

  const onGridReady = useCallback((params: GridReadyEvent) => {
    params.api.sizeColumnsToFit();
    gridRef.current = params.api;
  }, []);

  const fetchExperiments = useCallback(async () => {
    if (!orgId || !experimentId) return null;
    const jawnClient = getJawnClient(orgId);
    const res = await jawnClient.POST("/v1/experiment/query", {
      body: {
        filter: {
          experiment: {
            id: {
              equals: experimentId,
            },
          },
        },
        include: {
          responseBodies: true,
          promptVersion: true,
        },
      },
    });

    return res.data?.data?.[0];
  }, [orgId, experimentId]);

  const { data: experimentData, refetch: refetchExperiments } = useQuery(
    ["experiments", orgId, experimentId],
    fetchExperiments
  );

  const providerKey = useMemo(
    () => (experimentData?.meta as any)?.provider_key,
    [experimentData]
  );

  const fetchInputRecords = useCallback(async () => {
    const datasetId = experimentData?.dataset.id;
    if (!orgId || !datasetId) return [];
    const jawnClient = getJawnClient(orgId);
    const res = await jawnClient.POST(
      "/v1/experiment/dataset/{datasetId}/inputs/query",
      {
        params: {
          path: {
            datasetId,
          },
        },
      }
    );
    return res.data?.data;
  }, [orgId, experimentData?.dataset?.id]);

  // Define fetchPromptVersionTemplate
  const fetchPromptVersionTemplate = useCallback(async () => {
    const jawnClient = getJawnClient(orgId);
    const res = await jawnClient.GET("/v1/prompt/version/{promptVersionId}", {
      params: {
        path: {
          promptVersionId: promptSubversionId,
        },
      },
    });
    return res.data?.data;
  }, [orgId, promptSubversionId]);

  // Use useQuery to fetch promptVersionTemplateData
  const { data: promptVersionTemplateData } = useQuery(
    ["promptVersionTemplate", promptSubversionId],
    fetchPromptVersionTemplate,
    {
      staleTime: Infinity, // Data will never be considered stale
      cacheTime: Infinity, // Keep the data in cache indefinitely
      enabled: !!orgId && !!promptSubversionId, // Enable query only if values are available
    }
  );

  // Memoize promptVersionTemplate
  const promptVersionTemplate = promptVersionTemplateData;

  // Store promptVersionTemplate in a ref
  const promptVersionTemplateRef = useRef(promptVersionTemplate);

  // Update the ref when promptVersionTemplate changes
  useEffect(() => {
    promptVersionTemplateRef.current = promptVersionTemplate;
  }, [promptVersionTemplate]);

  const fetchRandomInputRecords = useCallback(async () => {
    const jawnClient = getJawnClient(orgId);
    console.log("promptVersionIdRandom", promptSubversionId);
    const res = await jawnClient.POST(
      "/v1/prompt/version/{promptVersionId}/inputs/query",
      {
        params: {
          path: {
            promptVersionId: promptSubversionId,
          },
        },
        body: {
          limit: 100,
          random: true,
        },
      }
    );

    return res.data?.data;
  }, [orgId, promptSubversionId]);

  const { data: inputRecordsData, refetch: refetchInputRecords } = useQuery(
    ["inputRecords", orgId, experimentData?.dataset?.id],
    fetchInputRecords,
    {
      enabled: !!experimentData?.dataset?.id,
    }
  );

  const { data: randomInputRecordsData } = useQuery(
    ["randomInputRecords", orgId, promptSubversionId],
    fetchRandomInputRecords,
    {
      enabled: true,
    }
  );

  const randomInputRecords = useMemo(() => {
    return (
      randomInputRecordsData?.map((row) => ({
        id: row.id,
        inputs: row.inputs,
        source_request: row.source_request,
        prompt_version: row.prompt_version,
        created_at: row.created_at,
        response: row.response_body,
      })) ?? []
    );
  }, [randomInputRecordsData]);

  // Use useState to manage rowData
  const [rowData, setRowData] = useState<any[]>([]);
  // Keep track of all input keys
  const [inputKeys, setInputKeys] = useState<Set<string>>(new Set(["Input 1"]));
  const [tempRowId, setTempRowId] = useState(0);

  // After defining inputKeys
  const inputColumnFields = Array.from(inputKeys);

  // Function to update rowData based on fetched data
  const updateRowData = useCallback(
    (experimentData: any, inputRecordsData: any[]) => {
      const newInputKeys = new Set<string>();
      if (inputRecordsData && inputRecordsData.length > 0) {
        inputRecordsData.forEach((row) => {
          Object.keys(row.inputs).forEach((key) => newInputKeys.add(key));
        });
      }

      if (newInputKeys.size === 0) {
        newInputKeys.add("Input 1");
      }

      setInputKeys(newInputKeys);

      const newRowData = inputRecordsData.map((row) => {
        const hypothesisRowData: Record<string, string> = {};

        // Always populate "Messages" and "Original" columns
        hypothesisRowData["messages"] = JSON.stringify(
          //@ts-ignore
          row?.request_body?.messages || {},
          null,
          2
        );
        let content = row?.response_body?.choices?.[0]?.message?.content || "";

        // Parse the content if it's a JSON string
        try {
          hypothesisRowData["original"] = JSON.parse(content);
        } catch (error) {
          hypothesisRowData["original"] = content; // Use original content if parsing fails
        }

        // Add data for other hypotheses if they exist
        experimentData.hypotheses.forEach((hypothesis: any) => {
          const hypothesisRun = hypothesis.runs?.find(
            (r: any) => r.datasetRowId === row.dataset_row_id
          );
          if (hypothesisRun) {
            hypothesisRowData[hypothesis.id] = JSON.stringify(
              hypothesisRun.response,
              null,
              2
            );
          }
        });

        // Find existing row to preserve isLoading state
        const existingRow = rowData.find(
          (existingRow) => existingRow.dataset_row_id === row.dataset_row_id
        );

        return {
          id: row.dataset_row_id,
          dataset_row_id: row.dataset_row_id,
          // Spread inputs to individual fields
          ...row.inputs,
          ...hypothesisRowData,
          isLoading: existingRow?.isLoading || {}, // Preserve isLoading state
        };
      });

      setRowData(newRowData);
    },
    [experimentData, inputRecordsData]
  );

  // Add useEffect to update rowData when experimentData or inputRecordsData change
  useEffect(() => {
    if (experimentData && inputRecordsData) {
      updateRowData(experimentData, inputRecordsData);
    }
  }, [experimentData, inputRecordsData]);

  // Add an empty row if rowData is empty
  useEffect(() => {
    if (rowData.length === 0) {
      const inputFields = Array.from(inputKeys).reduce((acc, key) => {
        acc[key] = "";
        return acc as Record<string, string>;
      }, {} as Record<string, string>);

      const newRow = {
        id: `temp-${Date.now()}`,
        dataset_row_id: null,
        ...inputFields,
        isLoading: {},
      };

      setRowData([newRow]);
    }
  }, [inputKeys, rowData.length]);

  const defaultColDef = useMemo<ColDef>(
    () => ({
      sortable: true,
      filter: false,
      resizable: true,
      wrapText: wrapText,
      autoHeight: wrapText,
      cellStyle: {
        wordBreak: "normal",
        whiteSpace: wrapText ? "normal" : "nowrap",
        overflow: "hidden",
        textOverflow: "ellipsis",
      },
      cellClass: "border-r border-[#E2E8F0]",
      headerClass: "border-r border-[#E2E8F0]",
    }),
    [wrapText]
  );
  const [loadingStates, setLoadingStates] = useState<Record<string, boolean>>(
    {}
  );

  const getRowId = useCallback((params: any) => params.data.id, []);

  const runHypothesisMutation = useMutation(
    async ({
      hypothesisId,
      datasetRowIds,
    }: {
      hypothesisId: string;
      datasetRowIds: string[];
    }) => {
      await jawn.POST("/v1/experiment/run", {
        body: {
          experimentId,
          hypothesisId,
          datasetRowIds,
        },
      });
    },
    {
      onMutate: ({ hypothesisId, datasetRowIds }) => {
        // Update loading state in rowData
        setRowData((prevData) =>
          prevData.map((row) => {
            if (datasetRowIds.includes(row.dataset_row_id)) {
              return {
                ...row,
                isLoading: {
                  ...(row.isLoading || {}),
                  [hypothesisId]: true,
                },
              };
            }
            return row;
          })
        );
      },
      onSettled: async (_, __, { hypothesisId, datasetRowIds }) => {
        // Refetch data
        await refetchExperiments();
        await refetchInputRecords();

        // Reset loading state in rowData
        setRowData((prevData) =>
          prevData.map((row) => {
            if (datasetRowIds.includes(row.dataset_row_id)) {
              const newIsLoading = { ...(row.isLoading || {}) };
              delete newIsLoading[hypothesisId];
              return {
                ...row,
                isLoading: newIsLoading,
              };
            }
            return row;
          })
        );
      },
      onError: (error) => {
        console.error("Error running hypothesis:", error);
      },
    }
  );

  const handleRunHypothesis = useCallback(
    (hypothesisId: string, datasetRowIds: string[]) => {
      runHypothesisMutation.mutate({ hypothesisId, datasetRowIds });
    },
    [runHypothesisMutation]
  );

  const refetchData = () => {
    refetchExperiments();
    refetchInputRecords();
  };

  // Determine the hypotheses to run (excluding the first one)
  const hypothesesToRun = useMemo(() => {
    return experimentData?.hypotheses.map((h: any) => h.id) || [];
  }, [experimentData?.hypotheses]);

  // Define sortedHypotheses
  const sortedHypotheses = useMemo(() => {
    return experimentData?.hypotheses
      ? [...experimentData.hypotheses].sort((a, b) => {
          return (
            new Date(a.createdAt).getTime() - new Date(b.createdAt).getTime()
          );
        })
      : [];
  }, [experimentData?.hypotheses]);

  const [columnWidths, setColumnWidths] = useState<{ [key: string]: number }>(
    {}
  );

  const onColumnResized = useCallback((event: ColumnResizedEvent) => {
    if (event.finished && event.columns && event.columns.length > 0) {
      const newWidths: { [key: string]: number } = {};
      event.columns.forEach((column) => {
        if (column && column.getColId()) {
          newWidths[column.getColId()] = column.getActualWidth();
        }
      });
      setColumnWidths((prev) => ({
        ...prev,
        ...newWidths,
      }));
    }
  }, []);

  const [columnOrder, setColumnOrder] = useState<string[]>([]);

  const onColumnMoved = useCallback((event: ColumnMovedEvent) => {
    const newOrder = event.api.getAllGridColumns().map((col) => col.getColId());
    setColumnOrder(newOrder);
  }, []);

  const handleAddRow = useCallback(() => {
    const newRowId = `temp-${tempRowId}`;
    setTempRowId((prevId) => prevId + 1);

    const inputFields = Array.from(inputKeys).reduce((acc, key) => {
      acc[key] = "";
      return acc as Record<string, string>;
    }, {} as Record<string, string>);

    const newRow = {
      id: newRowId,
      dataset_row_id: null,
      ...inputFields,
      isLoading: {},
    };

    setRowData((prevData) => [...prevData, newRow]);
  }, [inputKeys, tempRowId]);

  const handleCellValueChanged = useCallback(
    (event: any) => {
      if (inputColumnFields.includes(event.colDef.field)) {
        const updatedRow = { ...event.data };
        setRowData((prevData) =>
          prevData.map((row) =>
            row.dataset_row_id === updatedRow.dataset_row_id ? updatedRow : row
          )
        );

        // If this is the last input column, add a new row
        if (
          event.colDef.field === inputColumnFields[inputColumnFields.length - 1]
        ) {
          handleAddRow();
        }
      }
    },
    [inputColumnFields, handleAddRow]
  );

  const [activePopoverCell, setActivePopoverCell] = useState<{
    rowIndex: number;
    colId: string;
  } | null>(null);

  const [currentRowInputs, setCurrentRowInputs] = useState<
    Record<string, string>
  >({});

  const handleInputChange = useCallback((key: string, value: string) => {
    setCurrentRowInputs((prev) => ({ ...prev, [key]: value.trim() }));
  }, []);

  const handleLastInputSubmit = useCallback(async () => {
    // Check if all inputs are filled
    const allInputsFilled = Array.from(inputKeys).every(
      (key) => currentRowInputs[key] && currentRowInputs[key].trim() !== ""
    );

    if (!allInputsFilled) {
      console.log(
        "Not all inputs are filled. Please fill all inputs before submitting."
      );
      return;
    }

    try {
      await jawn.POST(
        "/v1/experiment/dataset/{datasetId}/version/{promptVersionId}/row/new",
        {
          body: {
            inputs: currentRowInputs,
          },
          params: {
            path: {
              promptVersionId: promptSubversionId,
              datasetId: experimentData?.dataset?.id ?? "",
            },
          },
        }
      );

      // Clear the current row inputs after successful submission
      setCurrentRowInputs({});

      // Reset the activePopoverCell to prevent the popover from showing up
      setActivePopoverCell(null);

      // Refetch input records to update the table
      refetchInputRecords();
    } catch (error) {
      console.error("Error submitting row:", error);
    }
  }, [
    currentRowInputs,
    jawn,
    promptSubversionId,
    experimentData?.dataset?.id,
    inputKeys,
    refetchInputRecords,
    setActivePopoverCell,
  ]);

  const columnDefs = useMemo<ColDef[]>(() => {
    let columns: ColDef[] = [
      // Row number column (keep as is)
      {
        headerComponent: RowNumberHeaderComponent,
        field: "rowNumber",
        width: 50,
        cellRenderer: RowNumberCellRenderer,
        pinned: "left",
        cellClass:
          "border-r border-[#E2E8F0] text-center text-slate-700 justify-center flex-1 items-center",
        headerClass:
          "border-r border-[#E2E8F0] text-center items-center justify-center",
        cellStyle: {
          display: "flex",
          alignItems: "center",
          justifyContent: "center",
        },
        autoHeight: wrapText,
      },
    ];

    // Add columns for each input key
    Array.from(inputKeys).forEach((key, index) => {
      columns.push({
        field: key,
        headerName: key,
        width: 150,
        cellRenderer: InputCellRenderer,
        cellRendererParams: {
          index: index,
        },
        cellClass: "border-r border-[#E2E8F0] text-slate-700 pt-3",
        headerClass: "border-r border-[#E2E8F0]",
        headerComponent: InputsHeaderComponent,
        headerComponentParams: {
          index: index,
          displayName: key,
          badgeText: "Input",
        },
        cellStyle: {
          alignItems: "center",
<<<<<<< HEAD
          justifyContent: "center",
=======
          overflow: "hidden",
          justifyContent: "start",
>>>>>>> 6494f394
          whiteSpace: wrapText ? "normal" : "nowrap",
        },
        autoHeight: wrapText,
        editable: false, // Set this to false to prevent default editing
      });
    });

    // Add the "Messages" column
    columns.push({
      field: "messages",
      headerName: "Messages",
      width: 200,
      headerComponent: CustomHeaderComponent,
      headerComponentParams: {
        displayName: "Messages",
        badgeText: "Input",
        badgeVariant: "secondary",
        hypothesis: sortedHypotheses[0] || {},
        promptVersionTemplate: promptVersionTemplate,
      },
      cellClass:
        "border-r border-[#E2E8F0] text-slate-700 flex items-center justify-start pt-2.5",
      headerClass: "border-r border-[#E2E8F0]",
      cellRenderer: OriginalMessagesCellRenderer,
      cellRendererParams: {
        prompt: promptVersionTemplate,
      },
      cellStyle: {
        verticalAlign: "middle",
        textAlign: "left",
        overflow: "hidden",
        textOverflow: "ellipsis",
        whiteSpace: wrapText ? "normal" : "nowrap",
      },
      autoHeight: wrapText,
    });

    // Add the "Original" column
    columns.push({
      field: "original",
      headerName: "Original",
      width: 200,
      headerComponent: CustomHeaderComponent,
      headerComponentParams: {
        displayName: "Original",
        badgeText: "Output",
        badgeVariant: "secondary",
        hypothesis: sortedHypotheses[1] || {},
        promptVersionTemplate: promptVersionTemplate,
      },
      cellClass: "border-r border-[#E2E8F0] text-slate-700 pt-2.5",
      headerClass: "border-r border-[#E2E8F0]",
      cellRenderer: OriginalOutputCellRenderer,
      cellRendererParams: {
        prompt: promptVersionTemplate,
      },
      cellStyle: {
        verticalAlign: "middle",
        textAlign: "left",
        overflow: "hidden",
        textOverflow: "ellipsis",
        whiteSpace: wrapText ? "normal" : "nowrap",
      },
      autoHeight: wrapText,
    });

    // Add columns for additional experiments
    if (columnView === "all" || columnView === "outputs") {
      sortedHypotheses.forEach((hypothesis, index) => {
        const experimentNumber = index + 1;
        columns.push({
          field: hypothesis.id,
          headerName: hypothesis.id,
          width: 230,
          suppressSizeToFit: true,
          cellRenderer: HypothesisCellRenderer,
          cellRendererParams: {
            hypothesisId: hypothesis.id,
            handleRunHypothesis,
            loadingStates,
          },
          headerComponent: CustomHeaderComponent,
          headerComponentParams: {
            displayName: `Experiment ${experimentNumber}`,
            badgeText: "Output",
            badgeVariant: "secondary",
            onRunColumn: (colId: string) => {
              const datasetRowIds = rowData.map((row) => row.dataset_row_id);
              datasetRowIds.map((datasetRowId) =>
                handleRunHypothesis(colId, [datasetRowId])
              );
            },
            hypothesis: hypothesis,
          },
          cellClass: "border-r border-[#E2E8F0] text-slate-700 pt-2.5",
          headerClass: "border-r border-[#E2E8F0] bg-white dark:bg-gray-800",
          cellStyle: {
            verticalAlign: "middle",
            textAlign: "left",
            overflow: "hidden",
            textOverflow: "ellipsis",
            whiteSpace: wrapText ? "normal" : "nowrap",
          },
          autoHeight: wrapText,
        });
      });
    }

    // Add the "Add Experiment" column
    columns.push({
      headerName: "Add Experiment",
      width: 150,
      suppressSizeToFit: true,
      suppressMenu: true,
      sortable: false,
      filter: false,
      resizable: false,
      headerComponent: AddColumnHeader,
      headerComponentParams: {
        promptVersionId: promptSubversionId,
        promptVersionTemplate: promptVersionTemplate,
        experimentId,
        selectedProviderKey: providerKey,
        refetchData,
      },
    });

    // Update column widths based on the columnWidths state
    columns.forEach((col) => {
      if (col.field && columnWidths[col.field]) {
        col.width = columnWidths[col.field];
      }
    });

    // Sort columns based on columnOrder if it's not empty
    if (columnOrder.length > 0) {
      columns = columns.sort((a, b) => {
        const aIndex = columnOrder.indexOf(a.field!);
        const bIndex = columnOrder.indexOf(b.field!);
        if (aIndex === -1) return 1;
        if (bIndex === -1) return -1;
        return aIndex - bIndex;
      });
    }

    return columns;
  }, [
    sortedHypotheses,
    columnView,
    handleRunHypothesis,
    loadingStates,
    rowData,
    wrapText,
    inputKeys,
    columnWidths,
    columnOrder,
    activePopoverCell,
    handleLastInputSubmit,
  ]);

  const [settingsOpen, setSettingsOpen] = useState(false);
  const [selectedProviderKey, setSelectedProviderKey] = useState(providerKey);

  return (
    <div className="relative w-full">
      <div className="flex flex-col space-y-2 w-full">
        <div className="flex flex-row space-x-2 justify-end w-full">
          <Button
            variant="outline"
            className="py-0 px-2 border border-slate-200 h-8 flex items-center justify-center space-x-1 flex gap-2"
            onClick={() => setShowScoresTable(!showScoresTable)}
          >
            <div>{"{ }"}</div> {showScoresTable ? "Hide" : "Show"} Scores
          </Button>
          <ColumnsDropdown
            wrapText={wrapText}
            setWrapText={setWrapText}
            columnView={columnView}
            setColumnView={setColumnView}
          />
          <Button
            variant="outline"
            className="py-0 px-2 border border-slate-200 h-8 flex items-center justify-center space-x-1"
          >
            <FunnelIcon className="h-4 w-4 text-slate-700" />
            <ChevronDownIcon className="h-4 w-4 text-slate-400" />
          </Button>
          {/* <Button
            variant="outline"
            className="py-0 px-2 border border-slate-200 h-8 flex items-center justify-center space-x-1"
          >
            <ArrowDownTrayIcon className="h-4 w-4 text-slate-700" />
          </Button>
          <ProviderKeyDropdown
            providerKey={selectedProviderKey}
            setProviderKey={setSelectedProviderKey}
          /> */}
          {/* <Button variant="outline" onClick={() => setSettingsOpen(true)}>
            Settings
          </Button> */}
        </div>
        {showScoresTable && (
          <ScoresTable
            columnDefs={columnDefs}
            wrapText={wrapText}
            columnWidths={columnWidths}
            columnOrder={columnOrder}
          />
        )}
        <div
          className="ag-theme-alpine w-full rounded-md overflow-hidden"
          ref={experimentTableRef}
          style={
            {
              "--ag-header-height": "40px",
              "--ag-header-foreground-color": "#000",
              "--ag-header-background-color": "#ffffff",
              "--ag-header-cell-hover-background-color": "#e5e7eb",
              "--ag-header-cell-moving-background-color": "#d1d5db",
              "--ag-cell-horizontal-border": "solid #E2E8F0",
              "--ag-border-radius": "8px",
              "--ag-border-color": "#E2E8F0",
            } as React.CSSProperties
          }
        >
          <AgGridReact
            ref={gridRef as any}
            rowData={rowData}
            columnDefs={columnDefs}
            onGridReady={onGridReady}
            onColumnResized={onColumnResized}
            onColumnMoved={onColumnMoved}
            enableCellTextSelection={true}
            colResizeDefault="shift"
            suppressRowTransform={true}
            domLayout="autoHeight"
            getRowId={getRowId}
            context={{
              setShowExperimentInputSelector,
              handleRunHypothesis,
              hypothesesToRun,
              inputKeys: Array.from(inputKeys),
              inputColumnFields,
              hypotheses: sortedHypotheses,
              refetchExperiments,
              experimentId,
              orgId,
              promptVersionTemplateRef,
              activePopoverCell,
              setActivePopoverCell,
              handleLastInputSubmit,
              handleInputChange,
              rowData, // Add this line
            }}
            rowClass="border-b border-gray-200 hover:bg-gray-50"
            headerHeight={40}
            rowHeight={50}
            onCellValueChanged={handleCellValueChanged}
          />
        </div>
        <Button
          variant="ghost"
          onClick={handleAddRow}
          className="max-w-32 flex flex-row space-x-2 text-md text-[#334155]"
        >
          <PlusIcon className="h-6 w-6" />
          Add row
        </Button>
      </div>

      <SettingsPanel
        defaultProviderKey={providerKey}
        setSelectedProviderKey={async (key) => {
          await jawn.POST("/v1/experiment/update-meta", {
            body: {
              experimentId,
              meta: {
                ...(experimentData?.meta ?? {}),
                provider_key: key ?? "",
              },
            },
          });
          refetchExperiments();
        }}
        open={settingsOpen}
        setOpen={setSettingsOpen}
      />

      {/* Include the ExperimentInputSelector */}
      <ExperimentInputSelector
        open={showExperimentInputSelector}
        setOpen={setShowExperimentInputSelector}
        meta={{
          promptVersionId: promptSubversionId,
          datasetId: experimentData?.dataset?.id,
        }}
        requestIds={randomInputRecords}
        onSuccess={(success) => {
          if (success) {
            // Handle success: Re-fetch experiments and input records
            refetchExperiments();
            refetchInputRecords();
          }
        }}
      />
    </div>
  );
}<|MERGE_RESOLUTION|>--- conflicted
+++ resolved
@@ -595,12 +595,8 @@
         },
         cellStyle: {
           alignItems: "center",
-<<<<<<< HEAD
-          justifyContent: "center",
-=======
           overflow: "hidden",
           justifyContent: "start",
->>>>>>> 6494f394
           whiteSpace: wrapText ? "normal" : "nowrap",
         },
         autoHeight: wrapText,
