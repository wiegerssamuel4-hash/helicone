import useOnboardingContext, {
  ONBOARDING_STEPS,
} from "@/components/layout/onboardingContext";
import { Checkbox } from "@/components/ui/checkbox";
import { ScrollArea } from "@/components/ui/scroll-area";
import { UIFilterRowTree } from "@/services/lib/filters/types";
import { TimeFilter } from "@/types/timeFilter";
import {
  AdjustmentsHorizontalIcon,
  TableCellsIcon,
} from "@heroicons/react/24/outline";
import {
  ColumnDef,
  flexRender,
  getCoreRowModel,
  useReactTable,
} from "@tanstack/react-table";
import Link from "next/link";
import { useRouter, useSearchParams } from "next/navigation";
import React, { useEffect, useMemo, useState } from "react";
import { TimeInterval } from "../../../../lib/timeCalculations/time";
import { Result } from "../../../../packages/common/result";
<<<<<<< HEAD
import { useLocalStorage } from "../../../../services/hooks/localStorage";
import { SingleFilterDef } from "../../../../services/lib/filters/frontendFilterDefs";
import { OrganizationFilter } from "../../../../services/lib/organization_layout/organization_layout";
import { SortDirection } from "../../../../services/lib/sorts/requests/sorts";

import { Checkbox } from "@/components/ui/checkbox";
import {
  ResizableHandle,
  ResizablePanel,
  ResizablePanelGroup,
} from "@/components/ui/resizable";
import { MappedLLMRequest } from "@/packages/llm-mapper/types";
import { useRouter } from "next/navigation";
import { clsx } from "../../clsx";
import LoadingAnimation from "../../loadingAnimation";
import { RequestViews } from "./RequestViews";
import {
  columnDefsToDragColumnItems,
  columnDefToDragColumnItem,
  DragColumnItem,
} from "./columns/DragList";
import DraggableColumnHeader from "./columns/draggableColumnHeader";
import RequestRowView from "./requestRowView";
import ThemedTableHeader from "./themedTableHeader";
=======
import { SingleFilterDef } from "../../../../services/lib/filters/frontendFilterDefs";
import { OrganizationFilter } from "../../../../services/lib/organization_layout/organization_layout";
import { SortDirection } from "../../../../services/lib/sorts/requests/sorts";
import { clsx } from "../../clsx";
import LoadingAnimation from "../../loadingAnimation";
import { DragColumnItem } from "./columns/DragList";
import DraggableColumnHeader from "./columns/draggableColumnHeader";
>>>>>>> 6040f7bd

type CheckboxMode = "always_visible" | "on_hover" | "never";

interface ThemedTableProps<T extends { id?: string }> {
  id: string;
  defaultData: T[];
  defaultColumns: ColumnDef<T>[];
  skeletonLoading: boolean;
  dataLoading: boolean;
  tableRef?: React.MutableRefObject<any>;
  activeColumns: DragColumnItem[];
  setActiveColumns: (columns: DragColumnItem[]) => void;
  advancedFilters?: {
    filterMap: SingleFilterDef<any>[];
    filters: UIFilterRowTree;
    setAdvancedFilters: (filters: UIFilterRowTree) => void;
    searchPropertyFilters: (
      property: string,
      search: string
    ) => Promise<Result<void, string>>;
    show?: boolean;
  };
  timeFilter?: {
    currentTimeFilter: TimeFilter;
    defaultValue: "24h" | "7d" | "1m" | "3m" | "all";
    onTimeSelectHandler: (key: TimeInterval, value: string) => void;
  };
  exportData?: any[];
  sortable?: {
    sortKey: string | null;
    sortDirection: SortDirection | null;
    isCustomProperty: boolean;
  };
  onRowSelect?: (row: T, index: number, event?: React.MouseEvent) => void;
  hideHeader?: boolean;
  noDataCTA?: React.ReactNode;
  onDataSet?: () => void;
  savedFilters?: {
    filters?: OrganizationFilter[];
    currentFilter?: string;
    onFilterChange?: (value: OrganizationFilter | null) => void;
    onSaveFilterCallback?: () => void;
    layoutPage: "dashboard" | "requests";
  };
  highlightedIds?: string[];
  /**
   * Controls the visibility of checkboxes in the table
   * - "always_visible": Checkboxes are always shown
   * - "on_hover": Checkboxes are shown on hover and for selected rows
   * - "never": No checkboxes are shown (default)
   */
  checkboxMode?: CheckboxMode;
  customButtons?: React.ReactNode[];
  children?: React.ReactNode;
  onSelectAll?: (checked: boolean) => void;
  selectedIds?: string[];
  selectedRows?: {
    showSelectedCount?: boolean;
    children?: React.ReactNode;
  };
  fullWidth?: boolean;
  isDatasetsPage?: boolean;
  search?: {
    value: string;
    onChange: (value: string) => void;
    placeholder: string;
  };
  rowLink?: (row: T) => string;
  showFilters?: boolean;
}
export default function ThemedTable<T extends { id?: string }>(
  props: ThemedTableProps<T>
) {
  const {
    id,
    defaultData,
    defaultColumns,
    skeletonLoading,
    dataLoading,
    activeColumns,
    setActiveColumns,
    advancedFilters,
    exportData,
    timeFilter,
    sortable,
    onRowSelect,
    hideHeader,
    noDataCTA,
    onDataSet: onDataSet,
    savedFilters,
    highlightedIds: checkedIds,
    checkboxMode = "never",
    customButtons,
    children,
    onSelectAll,
    selectedIds,
    selectedRows,
    fullWidth = false,
    isDatasetsPage,
    search,
    rowLink,
    tableRef,
  } = props;

  const table = useReactTable({
    data: defaultData,
    columns: defaultColumns,
    columnResizeMode: "onChange",
    getCoreRowModel: getCoreRowModel(),
    state: {
      columnOrder: activeColumns.map((column) => column.id),
    },
  });

  if (tableRef) {
    tableRef.current = table;
  }

  const rows = table.getRowModel().rows;
  const columns = table.getAllColumns();

  useEffect(() => {
    const columnVisibility: { [key: string]: boolean } = {};
    activeColumns.forEach((col) => {
      columnVisibility[col.id] = col.shown;
    });
    columns.forEach((column) => {
      if (columnVisibility[column.id] === undefined) {
        columnVisibility[column.id] = true;
      }
    });
    table.setColumnVisibility(columnVisibility);
  }, [activeColumns, columns, table]);

  const handleSelectAll = (checked: boolean) => {
    onSelectAll?.(checked);
  };

  const handleRowSelect = (row: T, index: number, event: React.MouseEvent) => {
    onRowSelect?.(row, index, event);
  };

  const [isPanelVisible, setIsPanelVisible] = useState(false);

  const sessionData = useMemo(() => {
    if (rows.length === 0) {
      return undefined;
    }
    // @ts-ignore
    const sessionId = rows[0].original?.customProperties?.[
      "Helicone-Session-Id"
    ] as string | undefined;
    return { sessionId };
  }, [rows]);

  const router = useRouter();

  return (
    <ScrollArea className="h-full w-full sentry-mask-me" orientation="both">
      {children && <div className="flex-shrink-0">{children}</div>}
      <div className="h-full bg-slate-50 dark:bg-slate-950">
        {skeletonLoading ? (
          <LoadingAnimation title="Loading Data..." />
        ) : rows.length === 0 ? (
          <div className="bg-white dark:bg-black h-48 w-full  border-border py-2 px-4 flex flex-col space-y-3 justify-center items-center">
            <TableCellsIcon className="h-12 w-12 text-slate-900 dark:text-slate-100" />
            <p className="text-xl font-semibold text-slate-900 dark:text-slate-100">
              No Data Found
            </p>
            {noDataCTA}
          </div>
        ) : table.getVisibleFlatColumns().length === 0 ? (
          <div className="bg-white dark:bg-black h-48 w-full  border-border py-2 px-4 flex flex-col space-y-3 justify-center items-center">
            <AdjustmentsHorizontalIcon className="h-12 w-12 text-slate-900 dark:text-slate-100" />
            <p className="text-xl font-semibold text-slate-900 dark:text-slate-100">
              No Columns Selected
            </p>
          </div>
        ) : (
          <table
            className="bg-white dark:bg-black"
            style={{
              width: fullWidth ? "100%" : table.getCenterTotalSize(),
            }}
          >
            <thead className="text-[12px] h-11">
              {table.getHeaderGroups().map((headerGroup) => (
                <tr
                  key={headerGroup.id}
                  className="sticky top-0 bg-slate-50 dark:bg-slate-950 z-[2]"
                >
                  {checkboxMode !== "never" && (
                    <th>
                      <div className="flex justify-center items-center h-full">
                        <Checkbox
                          variant="helicone"
                          onCheckedChange={handleSelectAll}
                          checked={selectedIds?.length === rows.length}
                          ref={(ref) => {
                            if (ref) {
                              (
                                ref as unknown as HTMLInputElement
                              ).indeterminate =
                                selectedIds !== undefined &&
                                selectedIds.length > 0 &&
                                selectedIds.length < rows.length;
                            }
                          }}
                          className="data-[state=checked]:bg-primary data-[state=indeterminate]:bg-primary"
                        />
                      </div>
                    </th>
                  )}
                  {headerGroup.headers.map((header, index) => (
                    <th
                      key={`header-${index}`}
                      className={clsx(
                        "relative",
                        index === headerGroup.headers.length - 1 &&
                          "border-r border-slate-300 dark:border-slate-700"
                      )}
                    >
                      <DraggableColumnHeader
                        header={header}
                        sortable={sortable}
                        index={index}
                        totalColumns={headerGroup.headers.length}
                      />
                      {index < headerGroup.headers.length - 1 && (
                        <div className="absolute top-0 right-0 h-full w-px bg-slate-300 dark:bg-slate-700" />
                      )}
                      <div className="absolute bottom-0 left-0 right-0 h-[0.5px] bg-slate-300 dark:bg-slate-700" />
                    </th>
                  ))}
                </tr>
              ))}
            </thead>
            <tbody className="text-[13px] divide-y divide-border">
              {rows.map((row, index) => (
                <tr
                  key={row.original?.id}
                  className={clsx(
                    "hover:cursor-pointer group",
                    checkedIds?.includes(row.original?.id ?? "")
                      ? "bg-sky-100 border-l border-sky-500 pl-2 dark:bg-slate-800/50 dark:border-sky-900"
                      : "hover:bg-sky-50 dark:hover:bg-slate-700/50",
                    rowLink && "relative"
                  )}
                  onClick={
                    onRowSelect &&
                    ((e: React.MouseEvent) => {
                      handleRowSelect(row.original, index, e);
                    })
                  }
                >
                  <td
                    className={clsx(
                      "w-8 h-full px-2",
                      checkboxMode === "on_hover"
                        ? clsx(
                            "opacity-0 group-hover:opacity-100 transition-opacity duration-150",
                            selectedIds?.includes(row.original?.id ?? "") &&
                              "!opacity-100"
                          )
                        : "",
                      checkboxMode === "never" && "hidden"
                    )}
                    style={{ verticalAlign: "middle" }}
                  >
                    <div className="flex justify-center items-center h-full">
                      <Checkbox
                        variant="helicone"
                        checked={selectedIds?.includes(row.original?.id ?? "")}
                      />
                    </div>
                  </td>
                  {row.getVisibleCells().map((cell, i) => (
                    <td
                      key={i}
                      className={clsx(
                        "py-3 px-2 text-slate-700 dark:text-slate-300",
                        i === 0 && checkboxMode === "always_visible" && "pl-2",
                        i === 0 && checkboxMode === "on_hover" && "pl-2",
                        i === 0 && checkboxMode === "never" && "pl-10",
                        // For selected rows in hover mode
                        i === 0 &&
                          checkboxMode === "on_hover" &&
                          selectedIds?.includes(row.original?.id ?? "") &&
                          "!pl-2",
                        i === row.getVisibleCells().length - 1 &&
                          "pr-10 border-r border-border"
                      )}
                      style={{
                        maxWidth: cell.column.getSize(),
                        overflow: "hidden",
                        textOverflow: "ellipsis",
                        whiteSpace: "nowrap",
                      }}
                    >
                      {dataLoading &&
                      (cell.column.id == "requestText" ||
                        cell.column.id == "responseText") ? (
                        <span
                          className={clsx(
                            "w-full flex flex-grow",
                            (cell.column.id == "requestText" ||
                              cell.column.id == "responseText") &&
                              dataLoading
                              ? "animate-pulse bg-slate-200 rounded-md"
                              : "hidden"
                          )}
                        >
<<<<<<< HEAD
                          <td
                            className={clsx(
                              "w-8 px-2 border-t border-slate-300 dark:border-slate-700",
                              checkboxMode === "on_hover"
                                ? clsx(
                                    "opacity-0 group-hover:opacity-100 transition-opacity duration-150",
                                    selectedIds?.includes(
                                      row.original?.id ?? ""
                                    ) && "!opacity-100"
                                  )
                                : "",
                              checkboxMode === "never" && "hidden"
                            )}
                          >
                            <Checkbox
                              variant="blue"
                              checked={selectedIds?.includes(
                                row.original?.id ?? ""
                              )}
                              onChange={() => {}}
                              className="text-slate-700 dark:text-slate-400"
                            />
                          </td>
                          {row.getVisibleCells().map((cell, i) => (
                            <td
                              key={i}
                              className={clsx(
                                "py-3 border-t border-slate-300 dark:border-slate-700 px-2 text-slate-700 dark:text-slate-300",
                                i === 0 &&
                                  checkboxMode === "always_visible" &&
                                  "pl-2",
                                i === 0 &&
                                  checkboxMode === "on_hover" &&
                                  "pl-2",
                                i === 0 && checkboxMode === "never" && "pl-10",
                                // For selected rows in hover mode
                                i === 0 &&
                                  checkboxMode === "on_hover" &&
                                  selectedIds?.includes(
                                    row.original?.id ?? ""
                                  ) &&
                                  "!pl-2",
                                i === row.getVisibleCells().length - 1 &&
                                  "pr-10 border-r border-slate-300 dark:border-slate-700"
                              )}
                              style={{
                                maxWidth: cell.column.getSize(),
                                overflow: "hidden",
                                textOverflow: "ellipsis",
                                whiteSpace: "nowrap",
                              }}
                            >
                              {dataLoading &&
                              (cell.column.id == "requestText" ||
                                cell.column.id == "responseText") ? (
                                <span
                                  className={clsx(
                                    "w-full flex flex-grow",
                                    (cell.column.id == "requestText" ||
                                      cell.column.id == "responseText") &&
                                      dataLoading
                                      ? "animate-pulse bg-slate-200 rounded-md"
                                      : "hidden"
                                  )}
                                >
                                  &nbsp;
                                </span>
                              ) : (
                                flexRender(
                                  cell.column.columnDef.cell,
                                  cell.getContext()
                                )
                              )}
                            </td>
                          ))}
                          {rowLink && (
                            <td
                              className="p-0 m-0 border-0"
                              style={{
                                position: "absolute",
                                top: 0,
                                left: 0,
                                right: 0,
                                bottom: 0,
                                padding: 0,
                                margin: 0,
                                border: "none",
                                background: "transparent",
                                pointerEvents: "none",
                                zIndex: 2,
                              }}
                            >
                              <Link
                                href={rowLink(row.original)}
                                style={{
                                  display: "block",
                                  width: "100%",
                                  height: "100%",
                                  opacity: 0,
                                  pointerEvents: "auto",
                                }}
                                onClick={(e: React.MouseEvent) => {
                                  if (onRowSelect) {
                                    e.stopPropagation();
                                  }
                                }}
                                aria-hidden="true"
                              />
                            </td>
                          )}
                        </tr>
                      ))}
                    </tbody>
                  </table>
                </div>
              </div>
            )}
          </div>
        </ResizablePanel>
        {rightPanel && (
          <>
            <ResizableHandle withHandle />
            <ResizablePanel minSize={25} maxSize={75} defaultSize={75}>
              <div className="h-full flex-shrink-0 flex flex-col">
                {rightPanel}
              </div>
            </ResizablePanel>
          </>
=======
                          &nbsp;
                        </span>
                      ) : (
                        flexRender(
                          cell.column.columnDef.cell,
                          cell.getContext()
                        )
                      )}
                    </td>
                  ))}
                  {rowLink && (
                    <td
                      className="p-0 m-0 border-0"
                      style={{
                        position: "absolute",
                        top: 0,
                        left: 0,
                        right: 0,
                        bottom: 0,
                        padding: 0,
                        margin: 0,
                        border: "none",
                        background: "transparent",
                        pointerEvents: "none",
                        zIndex: 2,
                      }}
                    >
                      <Link
                        href={rowLink(row.original)}
                        style={{
                          display: "block",
                          width: "100%",
                          height: "100%",
                          opacity: 0,
                          pointerEvents: "auto",
                        }}
                        onClick={(e: React.MouseEvent) => {
                          if (onRowSelect) {
                            e.stopPropagation();
                          }
                        }}
                        aria-hidden="true"
                      />
                    </td>
                  )}
                </tr>
              ))}
            </tbody>
          </table>
>>>>>>> 6040f7bd
        )}
      </div>
    </ScrollArea>
  );
}<|MERGE_RESOLUTION|>--- conflicted
+++ resolved
@@ -20,7 +20,6 @@
 import React, { useEffect, useMemo, useState } from "react";
 import { TimeInterval } from "../../../../lib/timeCalculations/time";
 import { Result } from "../../../../packages/common/result";
-<<<<<<< HEAD
 import { useLocalStorage } from "../../../../services/hooks/localStorage";
 import { SingleFilterDef } from "../../../../services/lib/filters/frontendFilterDefs";
 import { OrganizationFilter } from "../../../../services/lib/organization_layout/organization_layout";
@@ -45,7 +44,6 @@
 import DraggableColumnHeader from "./columns/draggableColumnHeader";
 import RequestRowView from "./requestRowView";
 import ThemedTableHeader from "./themedTableHeader";
-=======
 import { SingleFilterDef } from "../../../../services/lib/filters/frontendFilterDefs";
 import { OrganizationFilter } from "../../../../services/lib/organization_layout/organization_layout";
 import { SortDirection } from "../../../../services/lib/sorts/requests/sorts";
@@ -53,7 +51,6 @@
 import LoadingAnimation from "../../loadingAnimation";
 import { DragColumnItem } from "./columns/DragList";
 import DraggableColumnHeader from "./columns/draggableColumnHeader";
->>>>>>> 6040f7bd
 
 type CheckboxMode = "always_visible" | "on_hover" | "never";
 
@@ -366,136 +363,6 @@
                               : "hidden"
                           )}
                         >
-<<<<<<< HEAD
-                          <td
-                            className={clsx(
-                              "w-8 px-2 border-t border-slate-300 dark:border-slate-700",
-                              checkboxMode === "on_hover"
-                                ? clsx(
-                                    "opacity-0 group-hover:opacity-100 transition-opacity duration-150",
-                                    selectedIds?.includes(
-                                      row.original?.id ?? ""
-                                    ) && "!opacity-100"
-                                  )
-                                : "",
-                              checkboxMode === "never" && "hidden"
-                            )}
-                          >
-                            <Checkbox
-                              variant="blue"
-                              checked={selectedIds?.includes(
-                                row.original?.id ?? ""
-                              )}
-                              onChange={() => {}}
-                              className="text-slate-700 dark:text-slate-400"
-                            />
-                          </td>
-                          {row.getVisibleCells().map((cell, i) => (
-                            <td
-                              key={i}
-                              className={clsx(
-                                "py-3 border-t border-slate-300 dark:border-slate-700 px-2 text-slate-700 dark:text-slate-300",
-                                i === 0 &&
-                                  checkboxMode === "always_visible" &&
-                                  "pl-2",
-                                i === 0 &&
-                                  checkboxMode === "on_hover" &&
-                                  "pl-2",
-                                i === 0 && checkboxMode === "never" && "pl-10",
-                                // For selected rows in hover mode
-                                i === 0 &&
-                                  checkboxMode === "on_hover" &&
-                                  selectedIds?.includes(
-                                    row.original?.id ?? ""
-                                  ) &&
-                                  "!pl-2",
-                                i === row.getVisibleCells().length - 1 &&
-                                  "pr-10 border-r border-slate-300 dark:border-slate-700"
-                              )}
-                              style={{
-                                maxWidth: cell.column.getSize(),
-                                overflow: "hidden",
-                                textOverflow: "ellipsis",
-                                whiteSpace: "nowrap",
-                              }}
-                            >
-                              {dataLoading &&
-                              (cell.column.id == "requestText" ||
-                                cell.column.id == "responseText") ? (
-                                <span
-                                  className={clsx(
-                                    "w-full flex flex-grow",
-                                    (cell.column.id == "requestText" ||
-                                      cell.column.id == "responseText") &&
-                                      dataLoading
-                                      ? "animate-pulse bg-slate-200 rounded-md"
-                                      : "hidden"
-                                  )}
-                                >
-                                  &nbsp;
-                                </span>
-                              ) : (
-                                flexRender(
-                                  cell.column.columnDef.cell,
-                                  cell.getContext()
-                                )
-                              )}
-                            </td>
-                          ))}
-                          {rowLink && (
-                            <td
-                              className="p-0 m-0 border-0"
-                              style={{
-                                position: "absolute",
-                                top: 0,
-                                left: 0,
-                                right: 0,
-                                bottom: 0,
-                                padding: 0,
-                                margin: 0,
-                                border: "none",
-                                background: "transparent",
-                                pointerEvents: "none",
-                                zIndex: 2,
-                              }}
-                            >
-                              <Link
-                                href={rowLink(row.original)}
-                                style={{
-                                  display: "block",
-                                  width: "100%",
-                                  height: "100%",
-                                  opacity: 0,
-                                  pointerEvents: "auto",
-                                }}
-                                onClick={(e: React.MouseEvent) => {
-                                  if (onRowSelect) {
-                                    e.stopPropagation();
-                                  }
-                                }}
-                                aria-hidden="true"
-                              />
-                            </td>
-                          )}
-                        </tr>
-                      ))}
-                    </tbody>
-                  </table>
-                </div>
-              </div>
-            )}
-          </div>
-        </ResizablePanel>
-        {rightPanel && (
-          <>
-            <ResizableHandle withHandle />
-            <ResizablePanel minSize={25} maxSize={75} defaultSize={75}>
-              <div className="h-full flex-shrink-0 flex flex-col">
-                {rightPanel}
-              </div>
-            </ResizablePanel>
-          </>
-=======
                           &nbsp;
                         </span>
                       ) : (
@@ -545,7 +412,6 @@
               ))}
             </tbody>
           </table>
->>>>>>> 6040f7bd
         )}
       </div>
     </ScrollArea>
