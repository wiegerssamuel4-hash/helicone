--- conflicted
+++ resolved
@@ -10,11 +10,7 @@
 import { FilterNode, TimeFilter } from "../../services/lib/filters/filterDefs";
 import { Permission, Role, hasPermission } from "../../services/lib/user";
 import { Database } from "../../db/database.types";
-<<<<<<< HEAD
 import { getSSRHeliconeAuthClient } from "@/packages/common/auth/client/AuthClientFactory";
-=======
-
->>>>>>> b1cbb696
 export interface HandlerWrapperNext<RetVal> {
   req: NextApiRequest;
   res: NextApiResponse<RetVal>;
