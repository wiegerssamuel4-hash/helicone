--- conflicted
+++ resolved
@@ -9,11 +9,9 @@
 import { HeliconeAuthClient } from "../../auth/client/HeliconeAuthClient";
 import { HeliconeOrg, HeliconeUser } from "../../auth/types";
 import { err, ok, Result } from "../../result";
-<<<<<<< HEAD
 import { clearSupabaseCookies, setOrgCookie } from "../helpers/setOrgCookie";
-=======
 import { QueryClient, useQueryClient } from "@tanstack/react-query";
->>>>>>> abcf7f3d
+
 
 export class SupabaseAuthClient implements HeliconeAuthClient {
   user: HeliconeUser | undefined;
@@ -34,15 +32,12 @@
   }
 
   async signOut(): Promise<void> {
-<<<<<<< HEAD
     setOrgCookie("none");
     clearSupabaseCookies();
-=======
     if (this.queryClient) {
       this.queryClient.clear();
     }
 
->>>>>>> abcf7f3d
     await this.supabaseClient?.auth.signOut({ scope: "global" });
     await this.supabaseClient?.auth.signOut({ scope: "others" });
     await this.supabaseClient?.auth.signOut({ scope: "local" });
@@ -135,14 +130,11 @@
     email: string;
     password: string;
   }): Promise<Result<HeliconeUser, string>> {
-<<<<<<< HEAD
-    clearSupabaseCookies();
-    setOrgCookie("none");
-=======
+
     if (this.queryClient) {
       this.queryClient.clear();
     }
->>>>>>> abcf7f3d
+
     if (!this.supabaseClient) {
       return err("Supabase client not found");
     }
@@ -168,15 +160,11 @@
     provider: "google" | "github";
     options?: { redirectTo?: string };
   }): Promise<Result<void, string>> {
-<<<<<<< HEAD
-    clearSupabaseCookies();
-    setOrgCookie("none");
-=======
+
     if (this.queryClient) {
       this.queryClient.clear();
     }
 
->>>>>>> abcf7f3d
     if (!this.supabaseClient) {
       return err("Supabase client not found");
     }
