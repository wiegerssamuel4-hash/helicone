--- conflicted
+++ resolved
@@ -1,20 +1,14 @@
-import Anthropic from "@anthropic-ai/sdk";
-<<<<<<< HEAD
-import { NextApiRequest, NextApiResponse } from "next";
 import { getAnthropicKeyFromAdmin } from "@/lib/clients/settings";
 import { getSSRHeliconeAuthClient } from "@/packages/common/auth/client/AuthClientFactory";
-=======
+import Anthropic from "@anthropic-ai/sdk";
+import { NextApiRequest, NextApiResponse } from "next";
 
-import { DEMO_EMAIL } from "../../../../lib/constants";
-import { Result } from "../../../../packages/common/result";
-import { SupabaseServerWrapper } from "../../../../lib/wrappers/supabase";
->>>>>>> b1cbb696
 import {
   ImageBlockParam,
   TextBlockParam,
 } from "@anthropic-ai/sdk/resources/messages";
 import { DEMO_EMAIL } from "../../../../lib/constants";
-import { Result } from "../../../../lib/result";
+import { Result } from "../../../../packages/common/result";
 
 export interface ChatParams {
   content: string | Array<TextBlockParam | ImageBlockParam>;
