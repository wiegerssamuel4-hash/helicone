import { NextApiRequest, NextApiResponse } from "next";
import Stripe from "stripe";
<<<<<<< HEAD
=======
import { getSupabaseServer } from "../../../../lib/supabaseServer";
import { resultMap } from "../../../../packages/common/result";
>>>>>>> b1cbb696
import { dbExecute } from "../../../../lib/api/db/dbExecute";
import { resultMap } from "../../../../lib/result";

const stripe = new Stripe(process.env.STRIPE_SECRET_KEY!, {
  apiVersion: "2025-02-24.acacia",
});

export default async function handler(
  req: NextApiRequest,
  res: NextApiResponse
) {
  if (req.method !== "POST") {
    return res.status(405).end();
  }

  // Extract organization and user data
  const { orgId, userEmail } = req.body;

  if (!orgId) {
    return res.status(400).json({ error: "Missing organization ID." });
  }
  if (!userEmail) {
    return res.status(400).json({ error: "Missing user email." });
  }

  try {
    const { data: org, error: orgError } = resultMap(
      await dbExecute<{
        stripe_customer_id: string;
      }>("SELECT * FROM organization WHERE id = $1", [orgId]),
      (d) => d[0]
    );

    if (orgError !== null) {
      console.error(orgError);
      res.status(400).send(`Unable to find org: ${orgError}`);
      return;
    }

    let customerId = org.stripe_customer_id;

    // If the organization isn't already associated with a Stripe customer, create one
    if (!customerId) {
      const customer = await stripe.customers.create({
        email: userEmail,
      });

      customerId = customer.id;

      await dbExecute(
        "UPDATE organization SET stripe_customer_id = $1 WHERE id = $2",
        [customerId, orgId]
      );
    }
    const protocol = req.headers["x-forwarded-proto"] || "http";
    const host = req.headers.host;
    const origin = `${protocol}://${host}`;

    const session = await stripe.checkout.sessions.create({
      customer: customerId,
      payment_method_types: ["card"],
      line_items: [
        {
          price: process.env.STRIPE_GROWTH_PRICE_ID,
          // No quantity for usage based pricing
        },
      ],
      mode: "subscription",
      success_url: `${origin}/dashboard`,
      cancel_url: `${origin}/dashboard`,
      metadata: {
        orgId: orgId,
      },
      subscription_data: {
        metadata: {
          orgId: orgId,
          tier: "growth",
        },
      },
      allow_promotion_codes: true,
    });

    // Respond with the session ID
    res.status(200).json({ sessionId: session.id });
  } catch (e) {
    res.status(500).json({ error: "Failed to create checkout session." + e });
  }
}<|MERGE_RESOLUTION|>--- conflicted
+++ resolved
@@ -1,12 +1,7 @@
 import { NextApiRequest, NextApiResponse } from "next";
 import Stripe from "stripe";
-<<<<<<< HEAD
-=======
-import { getSupabaseServer } from "../../../../lib/supabaseServer";
+import { dbExecute } from "../../../../lib/api/db/dbExecute";
 import { resultMap } from "../../../../packages/common/result";
->>>>>>> b1cbb696
-import { dbExecute } from "../../../../lib/api/db/dbExecute";
-import { resultMap } from "../../../../lib/result";
 
 const stripe = new Stripe(process.env.STRIPE_SECRET_KEY!, {
   apiVersion: "2025-02-24.acacia",
