--- conflicted
+++ resolved
@@ -2,11 +2,7 @@
 import Link from "next/link";
 import Image from "next/image";
 import { useEffect, useState } from "react";
-<<<<<<< HEAD
-import { usePathname } from "next/navigation";
-=======
 import { usePathname, useRouter } from "next/navigation";
->>>>>>> 698e4657
 import { XMarkIcon } from "@heroicons/react/24/outline";
 
 interface NavBarProps { }
