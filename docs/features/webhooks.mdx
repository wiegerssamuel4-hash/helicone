--- conflicted
+++ resolved
@@ -5,7 +5,6 @@
 twitter:title: "Helicone Webhooks: Real-Time LLM Integration & Automation"
 ---
 
-<<<<<<< HEAD
 import QuestionsSection from "/snippets/questions-section.mdx";
 
 <Info>
@@ -13,10 +12,8 @@
   Enterprise](https://www.helicone.ai/pricing) plan.
 </Info>
 
-## Beta warning
-=======
+
 ## Top use cases
->>>>>>> 97026135
 
 - **Scoring**: [Score requests based on custom logic](/features/advanced-usage/scores).
 - **Data ETL**: Moving data from one system to another.
